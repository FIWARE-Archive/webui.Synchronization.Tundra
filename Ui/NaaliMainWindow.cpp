--- conflicted
+++ resolved
@@ -55,7 +55,6 @@
 }
 
 void NaaliMainWindow::LoadWindowSettingsFromFile()
-<<<<<<< HEAD
 {	
 	QPoint pos;
 	int win_width;
@@ -105,31 +104,6 @@
 			parentWin_->showFullScreen();
 		else
 			parentWin_->move(pos);
-=======
-{
-    int width = owner->GetDefaultConfig().DeclareSetting("MainWindow", "window_width", 800);
-    int height = owner->GetDefaultConfig().DeclareSetting("MainWindow", "window_height", 600);
-    int windowX = owner->GetDefaultConfig().DeclareSetting("MainWindow", "window_left", -1);
-    int windowY = owner->GetDefaultConfig().DeclareSetting("MainWindow", "window_top", -1);
-    bool maximized = owner->GetDefaultConfig().DeclareSetting("MainWindow", "window_maximized", false);
-    bool fullscreen = owner->GetDefaultConfig().DeclareSetting("MainWindow", "fullscreen", false);
-/* Don't use the version from the configuration, since the user may have several Naali versions installed simultaneously.
-    std::string title = owner->GetDefaultConfig().GetSetting<std::string>("Foundation", "window_title");
-    std::string version_major = owner->GetDefaultConfig().GetSetting<std::string>("Foundation", "version_major");
-    std::string version_minor = owner->GetDefaultConfig().GetSetting<std::string>("Foundation", "version_minor");
-
-    setWindowTitle(QString("%1 %2.%3").arg(title.c_str(), version_major.c_str(), version_minor.c_str()));
-*/
-    setWindowTitle("Tundra v1.0.5");
-
-    width = max(1, min(DesktopWidth(), width));
-    height = max(1, min(DesktopHeight(), height));
-    windowX = max(0, min(DesktopWidth()-width, windowX));
-    windowY = max(25, min(DesktopHeight()-height, windowY));
-
-    resize(width, height);
-    move(windowX, windowY);
->>>>>>> d7d12cf4
 }
 
 void NaaliMainWindow::SaveWindowSettingsToFile()
@@ -156,4 +130,4 @@
     else
         parentWin_->showFullScreen();
 }
-//$ END_MOD $
+//$ END_MOD $