--- conflicted
+++ resolved
@@ -267,12 +267,9 @@
     public slots:
         /// Returns the Naali core API UI object.
         NaaliUi *Ui() const;
-<<<<<<< HEAD
-=======
 
         /// Returns the old UiServiceInterface impl, which is not merged to the core UI object yet
         UiServiceInterface *UiService();
->>>>>>> 75cb65f7
 
         /// Returns the Naali core API Input object.
         Input *GetInput() const;
