// For conditions of distribution and use, see copyright notice in license.txt

#include "StableHeaders.h"
#include "DebugOperatorNew.h"

#include "Framework.h"
#include "Application.h"
#include "Platform.h"
#include "Foundation.h"
#include "ConfigurationManager.h"
#include "EventManager.h"
#include "ModuleManager.h"
#include "ComponentManager.h"
#include "ServiceManager.h"
#include "ResourceInterface.h"
#include "ThreadTaskManager.h"
#include "RenderServiceInterface.h"
#include "ConsoleServiceInterface.h"
#include "ConsoleCommandServiceInterface.h"
#include "NaaliApplication.h"
#include "CoreException.h"
#include "../Input/Input.h"
#include "ISoundService.h"
#include "Frame.h"
#include "AssetAPI.h"
#include "Console.h"
#include "UiServiceInterface.h"

#include "NaaliUi.h"
#include "NaaliMainWindow.h"

#include "SceneManager.h"
#include "SceneEvents.h"

#include <Poco/Logger.h>
#include <Poco/LoggingFactory.h>
#include <Poco/FormattingChannel.h>
#include <Poco/SplitterChannel.h>
#include <Poco/Path.h>
#include <Poco/UnicodeConverter.h>

#include <QApplication>
#include <QGraphicsView>
#include <QIcon>
#include <QMetaMethod>

#include "MemoryLeakCheck.h"

namespace Resource
{
    namespace Events
    {
        void RegisterResourceEvents(const Foundation::EventManagerPtr &event_manager)
        {
            event_category_id_t resource_event_category = event_manager->RegisterEventCategory("Resource");
            event_manager->RegisterEvent(resource_event_category, Resource::Events::RESOURCE_READY, "ResourceReady");
            event_manager->RegisterEvent(resource_event_category, Resource::Events::RESOURCE_CANCELED, "ResourceCanceled");
        }
    }
}

namespace Task
{
    namespace Events
    {
        void RegisterTaskEvents(const Foundation::EventManagerPtr &event_manager)
        {
            event_category_id_t resource_event_category = event_manager->RegisterEventCategory("Task");
            event_manager->RegisterEvent(resource_event_category, Task::Events::REQUEST_COMPLETED, "RequestCompleted");
        }
    }
}

namespace Foundation
{
    Framework::Framework(int argc, char** argv) :
        exit_signal_(false),
        argc_(argc),
        argv_(argv),
        initialized_(false),
        log_formatter_(0),
        splitterchannel(0),
        naaliApplication(0),
        frame(new Frame(this)),
        console(new ScriptConsole(this)),
        ui(0),
        input(0),
        asset(0)
    {
        ParseProgramOptions();
        if (cm_options_.count("help")) 
        {
            std::cout << "Supported command line arguments: " << std::endl;
            std::cout << cm_descriptions_ << std::endl;
        }
        else
        {
#ifdef PROFILING
            ProfilerSection::SetProfiler(&profiler_);
#endif
            PROFILE(FW_Startup);
//            application_ = ApplicationPtr(new Application(this));
            platform_ = PlatformPtr(new Platform(this));
        
            // Create config manager
            config_manager_ = ConfigurationManagerPtr(new ConfigurationManager(this));

            config_manager_->DeclareSetting(Framework::ConfigurationGroup(), std::string("window_title"), std::string("realXtend Naali"));
            config_manager_->DeclareSetting(Framework::ConfigurationGroup(), std::string("log_console"), bool(true));
            config_manager_->DeclareSetting(Framework::ConfigurationGroup(), std::string("log_level"), std::string("information"));
            
            platform_->PrepareApplicationDataDirectory(); // depends on config

            // Now set proper path for config (one that also non-privileged users can write to)
            {
                const char *CONFIG_PATH = "/configuration";

                // Create config directory
                std::string config_path = GetPlatform()->GetApplicationDataDirectory() + CONFIG_PATH;
                if (boost::filesystem::exists(config_path) == false)
                    boost::filesystem::create_directory(config_path);

                config_manager_->SetPath(config_path);
            }
            config_manager_->Load();

            // Set config values we explicitly always want to override
            config_manager_->SetSetting(Framework::ConfigurationGroup(), std::string("version_major"), std::string("0"));
            config_manager_->SetSetting(Framework::ConfigurationGroup(), std::string("version_minor"), std::string("3.2"));

            CreateLoggingSystem(); // depends on config and platform

            // create managers
            module_manager_ = ModuleManagerPtr(new ModuleManager(this));
            component_manager_ = ComponentManagerPtr(new ComponentManager(this));
            service_manager_ = ServiceManagerPtr(new ServiceManager());
            event_manager_ = EventManagerPtr(new EventManager(this));
            thread_task_manager_ = ThreadTaskManagerPtr(new ThreadTaskManager(this));

            Scene::Events::RegisterSceneEvents(event_manager_);
            Resource::Events::RegisterResourceEvents(event_manager_);
            Task::Events::RegisterTaskEvents(event_manager_);

            naaliApplication = new NaaliApplication(this, argc_, argv_);

            initialized_ = true;

            ui = new NaaliUi(this);
            asset = new AssetAPI(this);
            connect(ui->MainWindow(), SIGNAL(WindowCloseEvent()), this, SLOT(Exit()));

            input = new Input(this);

            RegisterDynamicObject("ui", ui);
            RegisterDynamicObject("frame", frame);
            RegisterDynamicObject("input", input);
            RegisterDynamicObject("console", console);
            RegisterDynamicObject("asset", asset);
        }
    }

    Framework::~Framework()
    {
<<<<<<< HEAD
        SAFE_DELETE(ui);
        naaliApplication.reset();
=======
>>>>>>> 97f1911a
        thread_task_manager_.reset();
        event_manager_.reset();
        service_manager_.reset();
        component_manager_.reset();
        module_manager_.reset();
        config_manager_.reset();
        platform_.reset();
        application_.reset();

        Poco::Logger::shutdown();

        for (size_t i=0 ; i<log_channels_.size() ; ++i)
            log_channels_[i]->release();

        log_channels_.clear();
        if (log_formatter_)
            log_formatter_->release();

        delete frame;
        delete console;
        delete ui;
        delete input;
        delete asset;

        // This delete must be the last one in Framework since naaliApplication derives QApplication.
        // When we delete QApplication, we must have ensured that all QObjects have been deleted.
        ///\bug Framework is itself a QObject and we should delete naaliApplication only after Framework has been deleted. A refactor is required.
        delete naaliApplication;
    }

    void Framework::CreateLoggingSystem()
    {
        PROFILE(FW_CreateLoggingSystem);
        Poco::LoggingFactory *loggingfactory = new Poco::LoggingFactory();

        Poco::Channel *consolechannel = 0;
        if (config_manager_->GetSetting<bool>(Framework::ConfigurationGroup(), "log_console"))
            consolechannel = loggingfactory->createChannel("ConsoleChannel");

        Poco::Channel *filechannel = loggingfactory->createChannel("FileChannel");
        
        std::string logfilepath = platform_->GetUserDocumentsDirectory();
        logfilepath += "/" + std::string(APPLICATION_NAME) + ".log";

        filechannel->setProperty("path",logfilepath);
        filechannel->setProperty("rotation","3M");
        filechannel->setProperty("archive","number");
        filechannel->setProperty("compress","false");

        splitterchannel = new Poco::SplitterChannel();
        if (consolechannel)
            splitterchannel->addChannel(consolechannel);
        splitterchannel->addChannel(filechannel); 

        log_formatter_ = loggingfactory->createFormatter("PatternFormatter");
        log_formatter_->setProperty("pattern","%H:%M:%S [%s] %t");
        log_formatter_->setProperty("times","local");
        Poco::Channel *formatchannel = new Poco::FormattingChannel(log_formatter_,splitterchannel);

        try
        {
            Poco::Logger::create("",formatchannel,Poco::Message::PRIO_TRACE);
            Poco::Logger::create("Foundation",Poco::Logger::root().getChannel() ,Poco::Message::PRIO_TRACE);
        }
        catch (Poco::ExistsException &/*e*/)
        {
            assert (false && "Somewhere, a message is pushed to log before the logger is initialized.");
        }

        try
        {
            RootLogInfo("Log file opened on " + GetLocalDateTimeString());
        }
        catch(Poco::OpenFileException &/*e*/)
        {
            // Do not create the log file.
            splitterchannel->removeChannel(filechannel);
            RootLogInfo("Poco::OpenFileException. Log file not created.");
        }

#ifndef _DEBUG
        // make it so debug messages are not logged in release mode
        std::string log_level = config_manager_->GetSetting<std::string>(Framework::ConfigurationGroup(), "log_level");
        Poco::Logger::get("Foundation").setLevel(log_level);
#endif

        if (consolechannel)
            log_channels_.push_back(consolechannel);
        log_channels_.push_back(filechannel);
        log_channels_.push_back(splitterchannel);
        log_channels_.push_back(formatchannel);

        SAFE_DELETE(loggingfactory);
    }

    void Framework::AddLogChannel(Poco::Channel *channel)
    {
        assert (channel);
        splitterchannel->addChannel(channel);
    }

    void Framework::RemoveLogChannel(Poco::Channel *channel)
    {
        assert (channel);
        splitterchannel->removeChannel(channel);
    }

    void Framework::ParseProgramOptions()
    {
        namespace po = boost::program_options;
        //po::options_description desc;
        cm_descriptions_.add_options()
            //("headless", "run viewer in headless mode without any windows or rendering") //! \todo disabled since doesn't work with Qt -cm
            ("help", "produce help message")
            ("user", po::value<std::string>(), "OpenSim login name")
            ("passwd", po::value<std::string>(), "OpenSim login password")
            ("server", po::value<std::string>(), "world server and port")
            ("auth_server", po::value<std::string>(), "realXtend authentication server address and port")
            ("auth_login", po::value<std::string>(), "realXtend authentication server user name")
            ("login", "automatically login to server using provided credentials");

        try
        {
            po::store (po::command_line_parser(argc_, argv_).options(cm_descriptions_).allow_unregistered().run(), cm_options_);
        }
        catch (std::exception &e)
        {
            RootLogWarning(e.what());
        }
        po::notify (cm_options_);
    }

    void Framework::PostInitialize()
    {
        PROFILE(FW_PostInitialize);

        event_category_id_t framework_events = event_manager_->RegisterEventCategory("Framework");
        srand(time(0));

        LoadModules();

        // commands must be registered after modules are loaded and initialized
        RegisterConsoleCommands();

        ProgramOptionsEvent *data = new ProgramOptionsEvent(cm_options_, argc_, argv_);
        event_manager_->SendEvent(framework_events, PROGRAM_OPTIONS, data);
        delete data;
    }

    void Framework::ProcessOneFrame()
    {
        if (exit_signal_ == true)
            return; // We've accidentally ended up to update a frame, but we're actually quitting.

        {
            PROFILE(FW_MainLoop);

            double frametime = timer.elapsed();
            
            timer.restart();
            // do synchronized update for modules
            {
                PROFILE(FW_UpdateModules);
                module_manager_->UpdateModules(frametime);
            }

            // check framework's thread task manager for completed requests, send as events
            {
                PROFILE(FW_ProcessThreadTaskResults)
                thread_task_manager_->SendResultEvents();
            }

            // process delayed events
            {
                PROFILE(FW_ProcessDelayedEvents);
                event_manager_->ProcessDelayedEvents(frametime);
            }

            // if we have a renderer service, render now
            boost::weak_ptr<Foundation::RenderServiceInterface> renderer = service_manager_->GetService<RenderServiceInterface>();
            if (renderer.expired() == false)
            {
                PROFILE(FW_Render);
                renderer.lock()->Render();
            }

            frame->Update(frametime);
        }

        RESETPROFILER
    }

    void Framework::Go()
    {
        {
            PROFILE(FW_PostInitialize);
            PostInitialize();
        }
        
        naaliApplication->Go();
        exit_signal_ = true;

        UnloadModules();
    }

    void Framework::Exit()
    {
        exit_signal_ = true;
        if (naaliApplication)
            naaliApplication->AboutToExit();
    }
    
    void Framework::ForceExit()
    {
        exit_signal_ = true;
        if (naaliApplication)
            naaliApplication->quit();
    }
    
    void Framework::CancelExit()
    {
        exit_signal_ = false;
    }

    void Framework::LoadModules()
    {
        {
            PROFILE(FW_LoadModules);
            RootLogDebug("\n\nLOADING MODULES\n================================================================\n");
            module_manager_->LoadAvailableModules();
        }
        {
            PROFILE(FW_InitializeModules);
            RootLogDebug("\n\nINITIALIZING MODULES\n================================================================\n");
            module_manager_->InitializeModules();
        }
    }

    void Framework::UnloadModules()
    {
        default_scene_.reset();
        scenes_.clear();

        event_manager_->ClearDelayedEvents();
        module_manager_->UninitializeModules();
        module_manager_->UnloadModules();
    }

    NaaliApplication *Framework::GetNaaliApplication() const
    { 
        return naaliApplication;
    }

    Scene::ScenePtr Framework::CreateScene(const QString &name)
    {
        if (HasScene(name))
            return Scene::ScenePtr();

        Scene::ScenePtr new_scene = Scene::ScenePtr(new Scene::SceneManager(name, this));
        scenes_[name] = new_scene;

        Scene::Events::SceneEventData event_data(name.toStdString());
        event_category_id_t cat_id = GetEventManager()->QueryEventCategory("Scene");
        GetEventManager()->SendEvent(cat_id, Scene::Events::EVENT_SCENE_ADDED, &event_data);

        emit SceneAdded(name);
        return new_scene;
    }

    void Framework::RemoveScene(const QString &name)
    {
        SceneMap::iterator scene = scenes_.find(name);
        if (default_scene_ == scene->second)
            default_scene_.reset();
        if (scene != scenes_.end())
            scenes_.erase(scene);
        emit SceneRemoved(name);
    }

    Console::CommandResult Framework::ConsoleLoadModule(const StringVector &params)
    {
        if (params.size() != 2 && params.size() != 1)
            return Console::ResultInvalidParameters();

        std::string lib = params[0];
        std::string entry = params[0];
        if (params.size() == 2)
            entry = params[1];

        bool result = module_manager_->LoadModuleByName(lib, entry);

        if (!result)
            return Console::ResultFailure("Library or module not found.");

        return Console::ResultSuccess("Module " + entry + " loaded.");
    }

    Console::CommandResult Framework::ConsoleUnloadModule(const StringVector &params)
    {
        if (params.size() != 1)
            return Console::ResultInvalidParameters();

        bool result = false;
        if (module_manager_->HasModule(params[0]))
            result = module_manager_->UnloadModuleByName(params[0]);

        if (!result)
            return Console::ResultFailure("Module not found.");

        return Console::ResultSuccess("Module " + params[0] + " unloaded.");
    }

    Console::CommandResult Framework::ConsoleListModules(const StringVector &params)
    {
        boost::shared_ptr<Console::ConsoleServiceInterface> console = GetService<Console::ConsoleServiceInterface>(Foundation::Service::ST_Console).lock();
        if (console)
        {
            console->Print("Loaded modules:");
            const ModuleManager::ModuleVector &modules = module_manager_->GetModuleList();
            for(size_t i = 0 ; i < modules.size() ; ++i)
                console->Print(modules[i].module_->Name());
        }

        return Console::ResultSuccess();
    }

    Console::CommandResult Framework::ConsoleSendEvent(const StringVector &params)
    {
        if (params.size() != 2)
            return Console::ResultInvalidParameters();
        
        event_category_id_t event_category = event_manager_->QueryEventCategory(params[0], false);
        if (event_category == IllegalEventCategory)
            return Console::ResultFailure("Event category not found.");
        else
        {
            event_manager_->SendEvent(event_category, ParseString<event_id_t>(params[1]), 0);
            return Console::ResultSuccess();
        }
    }

    static std::string FormatTime(double time)
    {
        char str[128];
        if (time >= 60.0)
        {
            double seconds = fmod(time, 60.0);
            int minutes = (int)(time / 60.0);
            sprintf(str, "%dmin %2.2fs", minutes, (float)seconds);
        }
        else if (time >= 1.0)
            sprintf(str, "%2.2fs", (float)time);
        else
            sprintf(str, "%2.2fms", (float)time*1000.f);

        return std::string(str);
    }

    /// Outputs a hierarchical list of all PROFILE() blocks onto the given console.
    /// @param node The root node where to start the printing.
    /// @param showUnused If true, even blocks that haven't been called will be included. If false, only
    ///        the blocks that were actually recently called are included. 
    void PrintTimingsToConsole(const Console::ConsolePtr &console, const ProfilerNodeTree *node, bool showUnused)
    {
        const ProfilerNode *timings_node = dynamic_cast<const ProfilerNode*>(node);

        // Controls whether we will recursively call self to also print all child nodes.
        bool recurseToChildren = true;

        static int level = -2;

        if (timings_node)
        {
            level += 2;
            assert (level >= 0);

            double average = timings_node->num_called_total_ == 0 ? 0.0 : timings_node->total_ / timings_node->num_called_total_;

            if (timings_node->num_called_ == 0 && !showUnused)
                recurseToChildren = false;
            else
            {
                char str[512];
                
                sprintf(str, "%s: called total: %lu, elapsed total: %s, called: %lu, elapsed: %s, avg: %s",
                    timings_node->Name().c_str(), timings_node->num_called_total_,
                    FormatTime(timings_node->total_).c_str(), timings_node->num_called_,
                    FormatTime(timings_node->elapsed_).c_str(), FormatTime(average).c_str());

    /*
                timings += timings_node->Name();
                timings += ": called total " + ToString(timings_node->num_called_total_);
                timings += ", elapsed total " + ToString(timings_node->total_);
                timings += ", called " + ToString(timings_node->num_called_);
                timings += ", elapsed " + ToString(timings_node->elapsed_);
                timings += ", average " + ToString(average);
    */

                std::string timings;
                for (int i = 0; i < level; ++i)
                    timings.append("&nbsp;");
                timings += str;

                console->Print(timings);
            }
        }

        if (recurseToChildren)
        {
            const ProfilerNodeTree::NodeList &children = node->GetChildren();
            for(ProfilerNodeTree::NodeList::const_iterator it = children.begin(); it != children.end() ; ++it)
                PrintTimingsToConsole(console, (*it).get(), showUnused);
        }

        if (timings_node)
            level -= 2;
    }

    Console::CommandResult Framework::ConsoleProfile(const StringVector &params)
    {
#ifdef PROFILING
        boost::shared_ptr<Console::ConsoleServiceInterface> console = GetService<Console::ConsoleServiceInterface>(Foundation::Service::ST_Console).lock();
        if (console)
        {
            Profiler &profiler = GetProfiler();
//            ProfilerNodeTree *node = profiler.Lock().get();
            ProfilerNodeTree *node = profiler.GetRoot();
            if (params.size() > 0 && params.front() == "all")
                PrintTimingsToConsole(console, node, true);
            else
                PrintTimingsToConsole(console, node, false);
            console->Print(" ");
//            profiler.Release();
        }
#endif
        return Console::ResultSuccess();
    }

    void Framework::RegisterConsoleCommands()
    {
        boost::shared_ptr<Console::CommandService> console = GetService<Console::CommandService>(Foundation::Service::ST_ConsoleCommand).lock();
        if (console)
        {
            console->RegisterCommand(Console::CreateCommand("LoadModule", 
                "Loads a module from shared library. Usage: LoadModule(lib, entry)", 
                Console::Bind(this, &Framework::ConsoleLoadModule)));

            console->RegisterCommand(Console::CreateCommand("UnloadModule", 
                "Unloads a module. Usage: UnloadModule(name)", 
                Console::Bind(this, &Framework::ConsoleUnloadModule)));

            console->RegisterCommand(Console::CreateCommand("ListModules", 
                "Lists all loaded modules.", 
                Console::Bind(this, &Framework::ConsoleListModules)));

            console->RegisterCommand(Console::CreateCommand("SendEvent", 
                "Sends an internal event. Only for events that contain no data. Usage: SendEvent(event category name, event id)", 
                Console::Bind(this, &Framework::ConsoleSendEvent)));

#ifdef PROFILING
            console->RegisterCommand(Console::CreateCommand("Profile", 
                "Outputs profiling data. Usage: Profile() for full, or Profile(name) for specific profiling block", 
                Console::Bind(this, &Framework::ConsoleProfile)));
#endif
        }
    }

#ifdef PROFILING
    Profiler &Framework::GetProfiler()
    {
        return profiler_;
    }
#endif

    ComponentManagerPtr Framework::GetComponentManager() const
    {
        return component_manager_;
    }

    ModuleManagerPtr Framework::GetModuleManager() const
    {
        return module_manager_;
    }

    ServiceManagerPtr Framework::GetServiceManager() const
    {
        return service_manager_;
    }

    EventManagerPtr Framework::GetEventManager() const
    {
        return event_manager_;
    }

    PlatformPtr Framework::GetPlatform() const
    {
        return platform_;
    }

    ConfigurationManagerPtr Framework::GetConfigManager()
    {
        return config_manager_;
    }

    ThreadTaskManagerPtr Framework::GetThreadTaskManager()
    {
        return thread_task_manager_;
    }

    ConfigurationManager &Framework::GetDefaultConfig()
    {
        return *(config_manager_.get());
    }

    ConfigurationManager *Framework::GetDefaultConfigPtr()
    {
        return config_manager_.get();
    }

    Frame *Framework::GetFrame() const
    {
        return frame;
    }

    Input *Framework::GetInput() const
    {
        return input;
    }

    NaaliUi *Framework::Ui() const
    {
        return ui;
    }

    UiServiceInterface *Framework::UiService() 
    { 
        return GetService<UiServiceInterface>(); 
    }

    ScriptConsole *Framework::Console() const
    { 
        return console;
    }

    ISoundService *Framework::Audio() const
    {
        boost::shared_ptr<ISoundService> sound_logic = GetServiceManager()->
                GetService<ISoundService>(Foundation::Service::ST_Sound).lock();
        if (!sound_logic.get())
//            throw Exception("Fatal: Sound service not present!");
            RootLogWarning("Framework::Audio(): Sound service not present!");
        return sound_logic.get();
    }

    AssetAPI *Framework::Asset() const
    {
        return asset;
    }

    bool Framework::RegisterDynamicObject(QString name, QObject *object)
    {
        if (name.length() == 0 || !object)
            return false;

        // We never override a property if it already exists.
        if (property(name.toStdString().c_str()).isValid())
            return false;

        setProperty(name.toStdString().c_str(), QVariant::fromValue<QObject*>(object));

        return true;

    }

    Scene::ScenePtr Framework::GetScene(const QString &name) const
    {
        SceneMap::const_iterator scene = scenes_.find(name);
        if (scene != scenes_.end())
            return scene->second;

        return Scene::ScenePtr();
    }

    bool Framework::HasScene(const QString &name) const
    {
        return scenes_.find(name) != scenes_.end();
    }

    const Scene::ScenePtr &Framework::GetDefaultWorldScene() const
    {
        return default_scene_;
    }

    void Framework::SetDefaultWorldScene(const Scene::ScenePtr &scene)
    {
        default_scene_ = scene;
    }

    const Framework::SceneMap &Framework::GetSceneMap() const
    {
        return scenes_;
    }
}<|MERGE_RESOLUTION|>--- conflicted
+++ resolved
@@ -161,11 +161,6 @@
 
     Framework::~Framework()
     {
-<<<<<<< HEAD
-        SAFE_DELETE(ui);
-        naaliApplication.reset();
-=======
->>>>>>> 97f1911a
         thread_task_manager_.reset();
         event_manager_.reset();
         service_manager_.reset();
