--- conflicted
+++ resolved
@@ -161,11 +161,6 @@
 
     Framework::~Framework()
     {
-<<<<<<< HEAD
-        SAFE_DELETE(ui);
-        naaliApplication.reset();
-=======
->>>>>>> 0a789722
         thread_task_manager_.reset();
         event_manager_.reset();
         service_manager_.reset();
