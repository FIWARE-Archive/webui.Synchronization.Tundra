--- conflicted
+++ resolved
@@ -6,7 +6,6 @@
 
 #include "ExternalPanelManager.h"
 #include "ExternalMenuManager.h"
-#include "UiExternalServiceInterface.h"
 
 #include "MemoryLeakCheck.h"
 
@@ -28,11 +27,7 @@
     {
         QDockWidget *wid = new QDockWidget(title, qWin_, flags);
 		wid->setWidget(widget);
-<<<<<<< HEAD
 		wid->setDisabled(true);
-=======
-
->>>>>>> 38c7d102
         if (!AddQDockWidget(wid))
         {
             SAFE_DELETE(wid);
@@ -88,7 +83,6 @@
 			widget->parentWidget()->hide();		
 	}
 
-<<<<<<< HEAD
 	void ExternalPanelManager::EnableDockWidgets(){
 		//Enable QDockWidgets
 		QDockWidget *s;
@@ -117,20 +111,4 @@
 		return false;
 
 	}
-
-=======
-	void ExternalPanelManager::SetEnableEditMode(bool b){
-		edit_mode_=b;
-		emit changeEditMode(edit_mode_);
-	}
-
-	void ExternalPanelManager::AddToEditMode(QWidget* widget){
-		if (all_qdockwidgets_in_window_.contains(dynamic_cast<QDockWidget*>(widget->parentWidget())))
-			connect(this,SIGNAL(changeEditMode(bool)),widget,SLOT(setEnabled(bool)));
-	}
-
-	bool ExternalPanelManager::IsEditModeEnable(){
-		return edit_mode_;
-	}
->>>>>>> 38c7d102
-}+	void ExternalPanelManager::SetEnableEditMode(bool b){		edit_mode_=b;		emit changeEditMode(edit_mode_);	}	void ExternalPanelManager::AddToEditMode(QWidget* widget){		if (all_qdockwidgets_in_window_.contains(dynamic_cast<QDockWidget*>(widget->parentWidget())))			connect(this,SIGNAL(changeEditMode(bool)),widget,SLOT(setEnabled(bool)));	}	bool ExternalPanelManager::IsEditModeEnable(){		return edit_mode_;	}}