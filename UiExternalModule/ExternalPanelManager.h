//$ HEADER_NEW_FILE $
// For conditions of distribution and use, see copyright notice in license.txt

#ifndef incl_UiExternalModule_ExternalPanelManager_h
#define incl_UiExternalModule_ExternalPanelManager_h

#include "UiExternalModuleApi.h"
#include "ExternalMenuManager.h"

#include <QObject>
#include <QList>
#include <QRectF>
#include <QMap>
#include <QString>
#include <QDockWidget>
#include <QString>

#include <QMainWindow>
#include <QDockWidget>


namespace UiExternalServices
{
    class ExternalPanelManager : public QObject
    {
        Q_OBJECT

    public:
        /*! Constructor.
         *	\param qWin MainWindow pointer.
		 */
		ExternalPanelManager(QMainWindow *qWin);

        //! Destructor.
        ~ExternalPanelManager();

		//! Internal list of proxy widgets in scene.
		QList<QDockWidget*> all_qdockwidgets_in_window_;

    public slots:
        /*! \brief	Adds widget to the main Window in a QDockWidget.
         *
         *  \param  widget Widget.
		 *	\param	title Title of the Widget
         *  \param  flags Window flags. Qt::Dialog is used as default		 
         *         
         *  \return widget of the added widget (is a QDockWidget).
         */
		QWidget* AddExternalPanel(QWidget *widget, QString title, Qt::WindowFlags flags = Qt::Dialog);

        //! Adds a already created QDockWidget into the main window.
        /*! Please prefer using AddExternalWidget() with normal QWidget and properties instead of this directly.
         *  \param widget QDockWidget.
         */
        bool AddQDockWidget(QDockWidget *widget);

        /*! Remove a widget from main window if it exist there
         *  Used for removing your widget from main window. The show/hide toggle button will also be removed from the main menu.
         *  \param widget Proxy widget.
         */
        bool RemoveExternalPanel(QWidget *widget);

		/*! Shows the widget's DockWidget in the main window.
         *  \param widget Widget.
         */
		void ShowWidget(QWidget *widget);

		/*! Hides the widget's DockWidget in the main window.
         *  \param widget Widget.
         */
		void HideWidget(QWidget *widget);

<<<<<<< HEAD
		/*!Disable all the dockwidgets in the qmainwindow
		 * 
		 */
		void DisableDockWidgets();

		/*!Enable all the dockwidgets in the qmainwindow
		 * 
		 */
		void EnableDockWidgets();
=======
		/*! Switch on/off the edit mode and emit the signal to connected panels
		 *  \param b Enable/disable the edit mode
		 */
		void SetEnableEditMode(bool b);

		/*! Connect the panel to the signal for enable or disable with the edit mode
		 *  \param widget Widget
		 */
		void AddToEditMode(QWidget* widget);

		/*! Return if the Edit Mode is enabled
		 *  \return True if Edit Mode is enabled
		 */
		bool IsEditModeEnable();

	signals:
		/*! Signal to connect with the panels 
		 *  \param b Enable/disable the panel
		 */
		void changeEditMode(bool b);
>>>>>>> 38c7d102

		/*!Slot used when the scene is changed, if we "go" to ether Scene, then disable all QdockWidgets
		 * \param old_name Old Scene
		 * \param new_name New Scene
		 */
		void SceneChanged(const QString &old_name, const QString &new_name);

		/*! Returns the QDockWidget where the widget with the name widget is in the QMainWindow. Used (at least) to use WorldBuildingModule with this module.
         *  \param widget Name of the widget.
         */
		QDockWidget* GetExternalMenuPanel(QString *widget);
		
    private:

        //! Pointer to main QMainWindow
        QMainWindow *qWin_;
<<<<<<< HEAD
=======

        //! Internal list of proxy widgets in scene.
		QList<QDockWidget *> all_qdockwidgets_in_window_;

		//! Edit Mode
		bool edit_mode_;
>>>>>>> 38c7d102
    };
}

#endif // incl_UiExternalModule_ExternalPanelManager_h<|MERGE_RESOLUTION|>--- conflicted
+++ resolved
@@ -70,7 +70,6 @@
          */
 		void HideWidget(QWidget *widget);
 
-<<<<<<< HEAD
 		/*!Disable all the dockwidgets in the qmainwindow
 		 * 
 		 */
@@ -80,11 +79,24 @@
 		 * 
 		 */
 		void EnableDockWidgets();
-=======
-		/*! Switch on/off the edit mode and emit the signal to connected panels
+
+		/*!Slot used when the scene is changed, if we "go" to ether Scene, then disable all QdockWidgets
+		 * \param old_name Old Scene
+		 * \param new_name New Scene
+		 */
+		void SceneChanged(const QString &old_name, const QString &new_name);
+
+		/*! Returns the QDockWidget where the widget with the name widget is in the QMainWindow. Used (at least) to use WorldBuildingModule with this module.
+         *  \param widget Name of the widget.
+         */
+		QDockWidget* GetExternalMenuPanel(QString *widget);
+		
+	/*! Switch on/off the edit mode and emit the signal to connected panels
 		 *  \param b Enable/disable the edit mode
 		 */
 		void SetEnableEditMode(bool b);
+
+
 
 		/*! Connect the panel to the signal for enable or disable with the edit mode
 		 *  \param widget Widget
@@ -101,32 +113,14 @@
 		 *  \param b Enable/disable the panel
 		 */
 		void changeEditMode(bool b);
->>>>>>> 38c7d102
 
-		/*!Slot used when the scene is changed, if we "go" to ether Scene, then disable all QdockWidgets
-		 * \param old_name Old Scene
-		 * \param new_name New Scene
-		 */
-		void SceneChanged(const QString &old_name, const QString &new_name);
-
-		/*! Returns the QDockWidget where the widget with the name widget is in the QMainWindow. Used (at least) to use WorldBuildingModule with this module.
-         *  \param widget Name of the widget.
-         */
-		QDockWidget* GetExternalMenuPanel(QString *widget);
-		
     private:
 
         //! Pointer to main QMainWindow
         QMainWindow *qWin_;
-<<<<<<< HEAD
-=======
-
-        //! Internal list of proxy widgets in scene.
-		QList<QDockWidget *> all_qdockwidgets_in_window_;
 
 		//! Edit Mode
 		bool edit_mode_;
->>>>>>> 38c7d102
     };
 }
 
