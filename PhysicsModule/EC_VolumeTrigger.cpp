--- conflicted
+++ resolved
@@ -27,12 +27,7 @@
 //$ END_MOD $
     owner_(checked_static_cast<Physics::PhysicsModule*>(module))
 {
-<<<<<<< HEAD
-    QObject::connect(this, SIGNAL(OnAttributeChanged(IAttribute*, AttributeChange::Type)),
-            SLOT(AttributeUpdated(IAttribute*)));
-=======
     connect(this, SIGNAL(AttributeChanged(IAttribute*, AttributeChange::Type)), SLOT(OnAttributeUpdated(IAttribute*)));
->>>>>>> dc3a6bcf
     connect(this, SIGNAL(ParentEntitySet()), this, SLOT(UpdateSignals()));
 }
 
