--- conflicted
+++ resolved
@@ -325,7 +325,6 @@
          */
         QList<Entity *> CreateContentFromBinary(const char *data, int numBytes, bool replaceOnConflict, AttributeChange::Type change);
 
-<<<<<<< HEAD
         //! Starts an attribute interpolation
         /*! \param attr Attribute inside a static-structured component.
             \param endvalue Same kind of attribute holding the endpoint value. You must dynamically allocate this yourself, but SceneManager
@@ -350,11 +349,9 @@
          */ 
         void UpdateAttributeInterpolations(float frametime);
         
-=======
         //! Returns Framework
         Foundation::Framework *GetFramework() const { return framework_; }
 
->>>>>>> 846f191c
     signals:
         //! Signal when an attribute of a component has changed
         /*! Network synchronization managers should connect to this
