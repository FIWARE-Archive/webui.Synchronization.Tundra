// For conditions of distribution and use, see copyright notice in license.txt

#include "StableHeaders.h"
#include "DebugOperatorNew.h"

#include "Entity.h"
#include "SceneManager.h"
#include "EC_Name.h"

#include "Framework.h"
#include "IComponent.h"
#include "CoreStringUtils.h"
#include "ComponentManager.h"
#include "LoggingFunctions.h"

DEFINE_POCO_LOGGING_FUNCTIONS("Entity")

#include "MemoryLeakCheck.h"

namespace Scene
{
    Entity::Entity(Foundation::Framework* framework, SceneManager* scene) :
        framework_(framework),
        scene_(scene)
    {
    }
    
    Entity::Entity(Foundation::Framework* framework, uint id, SceneManager* scene) :
        framework_(framework),
        id_(id),
        scene_(scene)
    {
    }

    Entity::~Entity()
    {
        // If components still alive, they become free-floating
        for (size_t i=0 ; i<components_.size() ; ++i)
            components_[i]->SetParentEntity(0);
        
        components_.clear();
        qDeleteAll(actions_);
    }

    void Entity::AddComponent(const ComponentInterfacePtr &component, AttributeChange::Type change)
    {
        // Must exist and be free
        if (component && component->GetParentEntity() == 0)
        {
            component->SetParentEntity(this);
            components_.push_back(component);
        
            if (scene_)
                scene_->EmitComponentAdded(this, component.get(), change);
        }
    }

    void Entity::RemoveComponent(const ComponentInterfacePtr &component, AttributeChange::Type change)
    {
        if (component)
        {
            ComponentVector::iterator iter = std::find(components_.begin(), components_.end(), component);
            if (iter != components_.end())
            {
                if (scene_)
                    scene_->EmitComponentRemoved(this, (*iter).get(), change);

                (*iter)->SetParentEntity(0);
                components_.erase(iter);
            }
            else
            {
                LogWarning("Failed to remove component: " + component->TypeName().toStdString() + " from entity: " + ToString(GetId()));
            }
        }
    }

    ComponentInterfacePtr Entity::GetOrCreateComponent(const QString &type_name, AttributeChange::Type change)
    {
        for (size_t i=0 ; i<components_.size() ; ++i)
            if (components_[i]->TypeName() == type_name)
                return components_[i];

        // If component was not found, try to create
        ComponentInterfacePtr new_comp = framework_->GetComponentManager()->CreateComponent(type_name);
        if (new_comp)
        {
            AddComponent(new_comp, change);
            return new_comp;
        }

        // Could not be created
        return ComponentInterfacePtr();
    }

    ComponentInterfacePtr Entity::GetOrCreateComponent(const QString &type_name, const QString &name, AttributeChange::Type change)
    {
        for (size_t i=0 ; i<components_.size() ; ++i)
            if (components_[i]->TypeName() == type_name && components_[i]->Name() == name)
                return components_[i];

        // If component was not found, try to create
        ComponentInterfacePtr new_comp = framework_->GetComponentManager()->CreateComponent(type_name, name);
        if (new_comp)
        {
            AddComponent(new_comp, change);
            return new_comp;
        }

        // Could not be created
        return ComponentInterfacePtr();
    }
    
    ComponentInterfacePtr Entity::GetComponent(const QString &type_name) const
    {
        for (size_t i=0 ; i<components_.size() ; ++i)
            if (components_[i]->TypeName() == type_name)
                return components_[i];

        return ComponentInterfacePtr();
    }

    ComponentInterfacePtr Entity::GetComponent(const IComponent *component) const
    {
        for (size_t i = 0; i < components_.size(); i++)
            if(component->TypeName() == components_[i]->TypeName() &&
               component->Name() == components_[i]->Name())
               return components_[i];
        return ComponentInterfacePtr();
    }

    ComponentInterfacePtr Entity::GetComponent(const QString &type_name, const QString& name) const
    {
        for (size_t i=0 ; i<components_.size() ; ++i)
            if ((components_[i]->TypeName() == type_name) && (components_[i]->Name() == name))
                return components_[i];

        return ComponentInterfacePtr();
    }

    bool Entity::HasComponent(const QString &type_name) const
    {
        for(size_t i=0 ; i<components_.size() ; ++i)
            if (components_[i]->TypeName() == type_name)
                return true;
        return false;
    }

    EntityPtr Entity::GetSharedPtr() const
    {
        EntityPtr ptr;
        if(scene_)
            ptr = scene_->GetEntity(GetId());
        return ptr;
    };

    bool Entity::HasComponent(const QString &type_name, const QString& name) const
    {
        for(size_t i=0 ; i<components_.size() ; ++i)
            if ((components_[i]->TypeName() == type_name) && (components_[i]->Name() == name))
                return true;
        return false;
    }

<<<<<<< HEAD
    void Entity::ResetChange()
    {
        for (size_t i = 0; i < components_.size(); ++i)
            components_[i]->ResetChange();
=======
    IAttribute *Entity::GetAttributeInterface(const std::string &name) const
    {
        for(size_t i = 0; i < components_.size() ; ++i)
        {
            IAttribute *attr = components_[i]->GetAttribute(name);
            if (attr)
                return attr;
        }
        return 0;
    }

    AttributeVector Entity::GetAttributes(const std::string &name) const
    {
        std::vector<IAttribute *> ret;
        for(size_t i = 0; i < components_.size() ; ++i)
        {
            IAttribute *attr = components_[i]->GetAttribute(name);
            if (attr)
                ret.push_back(attr);
        }
        return ret;
>>>>>>> 6a52929a
    }

    QString Entity::GetName() const
    {
        boost::shared_ptr<EC_Name> name = GetComponent<EC_Name>();
        if (name)
            return name->name.Get();
        else
            return "";
    }

    QString Entity::GetDescription() const
    {
        boost::shared_ptr<EC_Name> name = GetComponent<EC_Name>();
        if (name)
            return name->description.Get();
        else
            return "";
    }

    EntityAction *Entity::Action(const QString &name)
    {
        if (actions_.contains(name))
            return actions_[name];

        EntityAction *action = new EntityAction(name);
        actions_.insert(name, action);
        return action;
    }

    void Entity::ConnectAction(const QString &name, const QObject *receiver, const char *member)
    {
        EntityAction *action = Action(name);
        assert(action);
        connect(action, SIGNAL(Triggered(QString, QString, QString, QStringList)), receiver, member);
    }

    void Entity::Exec(const QString &action, EntityAction::ExecutionType type)
    {
        EntityAction *act = Action(action);
        if (!HasReceivers(act))
            return;

        act->Trigger();
    }

    void Entity::Exec(const QString &action, const QString &param, EntityAction::ExecutionType type)
    {
        EntityAction *act = Action(action);
        if (!HasReceivers(act))
            return;

        act->Trigger(param);
    }

    void Entity::Exec(const QString &action, const QString &param1, const QString &param2, EntityAction::ExecutionType type)
    {
        EntityAction *act = Action(action);
        if (!HasReceivers(act))
            return;

        act->Trigger(param1, param2);
    }

    void Entity::Exec(const QString &action, const QString &param1, const QString &param2, const QString &param3, EntityAction::ExecutionType type)
    {
        EntityAction *act = Action(action);
        int receivers = act->receivers(SIGNAL(Triggered(QString, QString, QString, QStringList)));
        if (!HasReceivers(act))
            return;

        act->Trigger(param1, param2, param3);
    }

    void Entity::Exec(const QString &action, const QStringList &params, EntityAction::ExecutionType type)
    {
        EntityAction *act = Action(action);
        if (!HasReceivers(act))
            return;

        if (params.size() == 0)
            act->Trigger();
        else if (params.size() == 1)
            act->Trigger(params[0]);
        else if (params.size() == 2)
            act->Trigger(params[0], params[1]);
        else if (params.size() == 3)
            act->Trigger(params[0], params[1], params[2]);
        else if (params.size() >= 4)
            act->Trigger(params[0], params[1], params[2], params.mid(3));
    }

    bool Entity::HasReceivers(EntityAction *action)
    {
        int receivers = action->receivers(SIGNAL(Triggered(const QString &, const QString &, const QString &, const QStringList &)));
        if (receivers == 0)
        {
            LogInfo("No receivers found for action \"" + action->Name().toStdString() + "\" removing the action.");
            actions_.remove(action->Name());
            SAFE_DELETE(action);
            return false;
        }

        return true;
    }
}<|MERGE_RESOLUTION|>--- conflicted
+++ resolved
@@ -162,12 +162,12 @@
         return false;
     }
 
-<<<<<<< HEAD
     void Entity::ResetChange()
     {
         for (size_t i = 0; i < components_.size(); ++i)
             components_[i]->ResetChange();
-=======
+    }
+
     IAttribute *Entity::GetAttributeInterface(const std::string &name) const
     {
         for(size_t i = 0; i < components_.size() ; ++i)
@@ -189,7 +189,6 @@
                 ret.push_back(attr);
         }
         return ret;
->>>>>>> 6a52929a
     }
 
     QString Entity::GetName() const
