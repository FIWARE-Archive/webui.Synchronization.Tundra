--- conflicted
+++ resolved
@@ -272,7 +272,6 @@
         */
         AttributeVector GetAttributes(const std::string &name) const;
 
-<<<<<<< HEAD
         /// In the following, deserialization functions are now disabled since deserialization can't safely
         /// process the exact same data that was serialized, or it risks receiving entity ID conflicts in the scene.
         /// \todo Implement a deserialization flow that takes that into account. In the meanwhile, use SceneManager
@@ -281,8 +280,6 @@
         void SerializeToBinary(kNet::DataSerializer &dst) const;
 //        void DeserializeFromBinary(kNet::DataDeserializer &src, AttributeChange::Type change);
 
-=======
->>>>>>> eada3f6b
     signals:
         //! A component has been added to the entity
         /*! Note: when this signal is received on new entity creation, the attributes might not be filled yet!
@@ -293,10 +290,7 @@
         /*! Note: when this signal is received on new entity creation, the attributes might not be filled yet!
          */ 
         void ComponentRemoved(IComponent* component, AttributeChange::Type change);
-<<<<<<< HEAD
-
-=======
->>>>>>> eada3f6b
+
     public slots:
         void SerializeToXML(QDomDocument& doc, QDomElement& base_element) const;
 //        void DeserializeFromXML(QDomElement& element, AttributeChange::Type change);
@@ -346,11 +340,6 @@
         */
         void SetName(const QString &name);
 
-        //! Sets name of the entity to EC_Name component. If the component doesn't exist, it will be created.
-        /*! @param name Name.
-        */
-        void SetName(const QString &name);
-
         //! Returns name of this entity if EC_Name is available, empty string otherwise.
         QString GetName() const;
 
