--- conflicted
+++ resolved
@@ -303,11 +303,6 @@
         Ogre::Viewport* viewport_;
 
         NaaliRenderWindow *renderWindow;
-<<<<<<< HEAD
-        //! Rendering window
-//        Ogre::RenderWindow* renderwindow_;
-=======
->>>>>>> 859ba6fd
 
         //! Framework we belong to
         Foundation::Framework* framework_;
@@ -345,29 +340,9 @@
         //! added resource directories
         StringVector added_resource_directories_;
 
-<<<<<<< HEAD
-        //! Qt main window widget
-//        Foundation::MainWindow *main_window_;
-
-        //! Ogre UI View Widget, inherits QGraphicsView
-//        QOgreUIView *q_ogre_ui_view_;
-
-        //! Ogre World View
-//        QOgreWorldView *q_ogre_world_view_;
-
-//        QWidget *viewportWidget;
-
         //! handler for post-processing effects
         CompositionHandler *c_handler_;
 
-        // Compositing back buffer
-//        QImage backBuffer;
-
-=======
-        //! handler for post-processing effects
-        CompositionHandler *c_handler_;
-
->>>>>>> 859ba6fd
         //! last width/height
         int last_height_;
         int last_width_;
