// For conditions of distribution and use, see copyright notice in license.txt

#include "StableHeaders.h"
#include "DebugOperatorNew.h"
#include "MemoryLeakCheck.h"
#include "OgreRenderingModule.h"
#include "Renderer.h"
#include "EC_Placeable.h"
#include "Entity.h"
#include "RexNetworkUtils.h"
#include "LoggingFunctions.h"

#include <Ogre.h>

DEFINE_POCO_LOGGING_FUNCTIONS("EC_Placeable")

using namespace OgreRenderer;

void SetShowBoundingBoxRecursive(Ogre::SceneNode* node, bool enable)
{
    if (!node)
        return;
    node->showBoundingBox(enable);
    int numChildren = node->numChildren();
    for (int i = 0; i < numChildren; ++i)
    {
        Ogre::SceneNode* childNode = dynamic_cast<Ogre::SceneNode*>(node->getChild(i));
        if (childNode)
            SetShowBoundingBoxRecursive(childNode, enable);
    }
}

EC_Placeable::EC_Placeable(IModule* module) :
    IComponent(module->GetFramework()),
    renderer_(checked_static_cast<OgreRenderingModule*>(module)->GetRenderer()),
    scene_node_(0),
    link_scene_node_(0),
    attached_(false),
    select_priority_(0),
    transform(this, "Transform"),
    drawDebug(this, "Show bounding box", false),
    visible(this, "Visible", true)
{
    // Enable network interpolation for the transform
    static AttributeMetadata transAttrData;
    static AttributeMetadata nonDesignableAttrData;
    static bool metadataInitialized = false;
    if(!metadataInitialized)
    {
        transAttrData.interpolation = AttributeMetadata::Interpolate;
        nonDesignableAttrData.designable = false;
        metadataInitialized = true;
    }
    transform.SetMetadata(&transAttrData);

    RendererPtr renderer = renderer_.lock();
    Ogre::SceneManager* scene_mgr = renderer->GetSceneManager();
    link_scene_node_ = scene_mgr->createSceneNode(renderer->GetUniqueObjectName("EC_Placeable_LinkSceneNode"));
    scene_node_ = scene_mgr->createSceneNode(renderer->GetUniqueObjectName("EC_Placeable_SceneNode"));
    link_scene_node_->addChild(scene_node_);
    
    // In case the placeable is used for camera control, set fixed yaw axis
    link_scene_node_->setFixedYawAxis(true, Ogre::Vector3::UNIT_Z);

    // Hook the transform attribute change
    connect(this, SIGNAL(AttributeChanged(IAttribute*, AttributeChange::Type)),
        SLOT(HandleAttributeChanged(IAttribute*, AttributeChange::Type)));

    connect(this, SIGNAL(ParentEntitySet()), SLOT(RegisterActions()));
    
    AttachNode();
}

EC_Placeable::~EC_Placeable()
{
    if (renderer_.expired())
        return;
    RendererPtr renderer = renderer_.lock();
    Ogre::SceneManager* scene_mgr = renderer->GetSceneManager();
                    
    if (scene_node_ && link_scene_node_)
    {
        link_scene_node_->removeChild(scene_node_);
    }
    
    if (scene_node_)
    {
        scene_mgr->destroySceneNode(scene_node_);
        scene_node_ = 0;
    }
    
    if (link_scene_node_)
    {
        DetachNode();
        
        scene_mgr->destroySceneNode(link_scene_node_);
        link_scene_node_ = 0;
    }
}

void EC_Placeable::SetParent(ComponentPtr placeable)
{
    if ((placeable.get() != 0) && (!dynamic_cast<EC_Placeable*>(placeable.get())))
    {
        LogError("Attempted to set parent placeable which is not of type \"" + TypeNameStatic() +"\"!");
        return;
    }
    DetachNode();
    parent_ = placeable;
    AttachNode();
}

Vector3df EC_Placeable::GetPosition() const
{
    const Ogre::Vector3& pos = link_scene_node_->getPosition();
    return Vector3df(pos.x, pos.y, pos.z);
}

Quaternion EC_Placeable::GetOrientation() const
{
    const Ogre::Quaternion& orientation = link_scene_node_->getOrientation();
    return Quaternion(orientation.x, orientation.y, orientation.z, orientation.w);
}

Vector3df EC_Placeable::GetScale() const
{
    const Ogre::Vector3& scale = scene_node_->getScale();
    return Vector3df(scale.x, scale.y, scale.z);
}

Vector3df EC_Placeable::GetLocalXAxis() const
{
    const Ogre::Vector3& xaxis = link_scene_node_->getOrientation().xAxis();
    return Vector3df(xaxis.x, xaxis.y, xaxis.z);
}

QVector3D EC_Placeable::GetQLocalXAxis() const
{
    Vector3df xaxis= GetLocalXAxis();
    return QVector3D(xaxis.x, xaxis.y, xaxis.z);
}

Vector3df EC_Placeable::GetLocalYAxis() const
{
    const Ogre::Vector3& yaxis = link_scene_node_->getOrientation().yAxis();
    return Vector3df(yaxis.x, yaxis.y, yaxis.z);
}

QVector3D EC_Placeable::GetQLocalYAxis() const
{
    Vector3df yaxis= GetLocalYAxis();
    return QVector3D(yaxis.x, yaxis.y, yaxis.z);
}

Vector3df EC_Placeable::GetLocalZAxis() const
{
    const Ogre::Vector3& zaxis = link_scene_node_->getOrientation().zAxis();
    return Vector3df(zaxis.x, zaxis.y, zaxis.z);
}

QVector3D EC_Placeable::GetQLocalZAxis() const
{
    Vector3df zaxis= GetLocalZAxis();
    return QVector3D(zaxis.x, zaxis.y, zaxis.z);
}

void EC_Placeable::SetPosition(const Vector3df &pos)
{
   if (!pos.IsFinite())
   {
        LogError("EC_Placeable::SetPosition called with a vector that is not finite!");
        return;
   }
    // link_scene_node_->setPosition(Ogre::Vector3(pos.x, pos.y, pos.z));
    Transform newtrans = transform.Get();
    newtrans.SetPos(pos.x, pos.y, pos.z);
    transform.Set(newtrans, AttributeChange::Default);
}

void EC_Placeable::SetOrientation(const Quaternion& orientation)
{
    // link_scene_node_->setOrientation(Ogre::Quaternion(orientation.w, orientation.x, orientation.y, orientation.z));
    Transform newtrans = transform.Get();
    Vector3df result;
    orientation.toEuler(result);
    newtrans.SetRot(result.x * RADTODEG, result.y * RADTODEG, result.z * RADTODEG);
    transform.Set(newtrans, AttributeChange::Default);
}

void EC_Placeable::LookAt(const Vector3df& look_at)
{
    // Don't rely on the stability of the lookat (since it uses previous orientation), 
    // so start in identity transform
    link_scene_node_->setOrientation(Ogre::Quaternion::IDENTITY);
    link_scene_node_->lookAt(Ogre::Vector3(look_at.x, look_at.y, look_at.z), Ogre::Node::TS_WORLD);
<<<<<<< HEAD
    
    Ogre::Quaternion orientation = link_scene_node_->getOrientation();
    Quaternion tundra_orientation(orientation.x,orientation.y,orientation.z, orientation.w);

    Vector3df tundra_rotation;
    tundra_orientation.toEuler(tundra_rotation);

    Transform trans = transform.Get();
    trans.rotation = tundra_rotation*RADTODEG;
    transform.Set(trans, AttributeChange::LocalOnly);
=======
    SetOrientation(GetOrientation());
>>>>>>> dc3a6bcf
}

void EC_Placeable::SetYaw(float radians)
{
    link_scene_node_->yaw(Ogre::Radian(radians), Ogre::Node::TS_WORLD);
}

void EC_Placeable::SetPitch(float radians)
{
    link_scene_node_->pitch(Ogre::Radian(radians));
}

void EC_Placeable::SetRoll(float radians)
{
    link_scene_node_->roll(Ogre::Radian(radians));
} 

float EC_Placeable::GetYaw() const
{
    const Ogre::Quaternion& orientation = link_scene_node_->getOrientation();
    return orientation.getYaw().valueRadians();
}
float EC_Placeable::GetPitch() const
{
    const Ogre::Quaternion& orientation = link_scene_node_->getOrientation();
    return orientation.getPitch().valueRadians();
}
float EC_Placeable::GetRoll() const
{
    const Ogre::Quaternion& orientation = link_scene_node_->getOrientation();
    return orientation.getRoll().valueRadians();
}

void EC_Placeable::SetScale(const Vector3df& newscale)
{
    scene_node_->setScale(Ogre::Vector3(newscale.x, newscale.y, newscale.z));
    // AttachNode(); // Nodes become visible only after having their position set at least once

    Transform newtrans = transform.Get();
    newtrans.SetScale(newscale.x, newscale.y, newscale.z);
    transform.Set(newtrans, AttributeChange::Default);
}

void EC_Placeable::AttachNode()
{
    if (renderer_.expired())
    {
        LogError("EC_Placeable::AttachNode: No renderer available to call this function!");
        return;
    }
    RendererPtr renderer = renderer_.lock();
        
    if (attached_)
        return;
            
    Ogre::SceneNode* parent_node;
    
    if (!parent_)
    {
        Ogre::SceneManager* scene_mgr = renderer->GetSceneManager();
        parent_node = scene_mgr->getRootSceneNode();
    }
    else
    {
        EC_Placeable* parent = checked_static_cast<EC_Placeable*>(parent_.get());
        parent_node = parent->GetLinkSceneNode();
    }
    
    parent_node->addChild(link_scene_node_);
    attached_ = true;
}

void EC_Placeable::DetachNode()
{
    if (renderer_.expired())
    {
        LogError("EC_Placeable::DetachNode: No renderer available to call this function!");
        return;
    }
    RendererPtr renderer = renderer_.lock();
        
    if (!attached_)
        return;
        
    Ogre::SceneNode* parent_node;
    
    if (!parent_)
    {
        Ogre::SceneManager* scene_mgr = renderer->GetSceneManager();
        parent_node = scene_mgr->getRootSceneNode();
    }
    else
    {
        EC_Placeable* parent = checked_static_cast<EC_Placeable*>(parent_.get());
        parent_node = parent->GetLinkSceneNode();
    }
    
    parent_node->removeChild(link_scene_node_);
    attached_ = false;
}

//experimental QVector3D acessors
QVector3D EC_Placeable::GetQPosition() const
{
    const Transform& trans = transform.Get();
    return QVector3D(trans.position.x, trans.position.y, trans.position.z);
}

void EC_Placeable::SetQPosition(QVector3D newpos)
{
    Transform trans = transform.Get();
    trans.position.x = newpos.x();
    trans.position.y = newpos.y();
    trans.position.z = newpos.z();
    transform.Set(trans, AttributeChange::Default);
    emit PositionChanged(newpos);
}


QQuaternion EC_Placeable::GetQOrientation() const 
{
    const Transform& trans = transform.Get();
    Quaternion orientation(DEGTORAD * trans.rotation.x,
                      DEGTORAD * trans.rotation.y,
                      DEGTORAD * trans.rotation.z);
    return QQuaternion(orientation.w, orientation.x, orientation.y, orientation.z);
}

void EC_Placeable::SetQOrientation(QQuaternion newort)
{
    Transform trans = transform.Get();
    
    Quaternion q(newort.x(), newort.y(), newort.z(), newort.scalar());
    
    Vector3df eulers;
    q.toEuler(eulers);
    trans.rotation.x = eulers.x * RADTODEG;
    trans.rotation.y = eulers.y * RADTODEG;
    trans.rotation.z = eulers.z * RADTODEG;
    transform.Set(trans, AttributeChange::Default);
    
    emit OrientationChanged(newort);
}

QVector3D EC_Placeable::GetQScale() const
{
    const Transform& trans = transform.Get();
    return QVector3D(trans.scale.x, trans.scale.y, trans.scale.z);
}

void EC_Placeable::SetQScale(QVector3D newscale)
{
    Transform trans = transform.Get();
    trans.scale.x = newscale.x();
    trans.scale.y = newscale.y();
    trans.scale.z = newscale.z();
    transform.Set(trans, AttributeChange::Default);
    emit ScaleChanged(newscale);
}

void EC_Placeable::SetQOrientationEuler(QVector3D newrot)
{
    Transform trans = transform.Get();
    trans.rotation.x = newrot.x();
    trans.rotation.y = newrot.y();
    trans.rotation.z = newrot.z();
    transform.Set(trans, AttributeChange::Default);
    
    Quaternion orientation(DEGTORAD * newrot.x(),
                      DEGTORAD * newrot.y(),
                      DEGTORAD * newrot.z());
    emit OrientationChanged(QQuaternion(orientation.w, orientation.x, orientation.y, orientation.z));
}

QVector3D EC_Placeable::GetQOrientationEuler() const
{
    const Transform& trans = transform.Get();
    return QVector3D(trans.rotation.x, trans.rotation.y, trans.rotation.z);
}

QVector3D EC_Placeable::translate(int axis, float amount)
{
    Ogre::Matrix3 m;
    Ogre::Vector3 v;
    float x, y, z;
    x = y = z = 0.0;
    m.SetColumn(0,  link_scene_node_->getOrientation().xAxis());
    m.SetColumn(1,  link_scene_node_->getOrientation().yAxis());
    m.SetColumn(2,  link_scene_node_->getOrientation().zAxis());
    switch(axis) {
        case 0:
            x = amount;
            break;
        case 1:
            y = amount;
            break;
        case 2:
            z = amount;
            break;
        default:
            // nothing, don't translate
            break;

    }
    link_scene_node_->translate(m, Ogre::Vector3(x, y, z), Ogre::Node::TS_LOCAL);
    const Ogre::Vector3 newpos = link_scene_node_->getPosition();
    return QVector3D(newpos.x, newpos.y, newpos.z);
}

void EC_Placeable::HandleAttributeChanged(IAttribute* attribute, AttributeChange::Type change)
{
    if (attribute == &transform)
    {
        if (!link_scene_node_ || !scene_node_)
            return;
        
        const Transform& trans = transform.Get();
        if (trans.position.IsFinite())
        {
            link_scene_node_->setPosition(trans.position.x, trans.position.y, trans.position.z);
        }
        
        Quaternion orientation(DEGTORAD * trans.rotation.x,
                          DEGTORAD * trans.rotation.y,
                          DEGTORAD * trans.rotation.z);

        if (orientation.IsFinite())
            link_scene_node_->setOrientation(Ogre::Quaternion(orientation.w, orientation.x, orientation.y, orientation.z));
        else
            OgreRenderingModule::LogError("EC_Placeable: transform attribute changed, but orientation not valid!");

        // Prevent Ogre exception from zero scale
        Vector3df scale(trans.scale.x, trans.scale.y, trans.scale.z);
        if (scale.x < 0.0000001f)
            scale.x = 0.0000001f;
        if (scale.y < 0.0000001f)
            scale.y = 0.0000001f;
        if (scale.z < 0.0000001f)
            scale.z = 0.0000001f;

        scene_node_->setScale(scale.x, scale.y, scale.z);
    }
    else if (attribute == &drawDebug)
    {
        SetShowBoundingBoxRecursive(link_scene_node_, drawDebug.Get());
    }
    else if (attribute == &visible && link_scene_node_)
        link_scene_node_->setVisible(visible.Get());
    /*
    else if(attribute == &position)
    {
        if (!link_scene_node_)
            return;
        QVector3D newPosition = position.Get();
        link_scene_node_->setPosition(newPosition.x(), newPosition.y(), newPosition.z());
        AttachNode();
    }
    else if(attribute == &scale)
    {
        if (!link_scene_node_)
            return;
        QVector3D newScale = scale.Get();
        scene_node_->setScale(newScale.x(), newScale.y(), newScale.z());
        AttachNode();
    }
    */
}

Vector3df EC_Placeable::GetRotationFromTo(const Vector3df& from, const Vector3df& to)
{
    Quaternion orientation;
    orientation.rotationFromTo(from,to);
    Vector3df result;
    orientation.toEuler(result);
    result *= RADTODEG;
    return result;
}

// $ BEGIN_MOD $
Vector3df EC_Placeable::GetRotationTo(const Vector3df& to)
{
    Transform trans = transform.Get();
    Quaternion orientation;
    orientation.rotationFromTo(trans.position,to);
    Vector3df result;
    orientation.toEuler(result);
    result *= RADTODEG;
    return result;
}
// $ END_MOD $

void EC_Placeable::Show()
{
	visible.Set(true, AttributeChange::Default);
}

void EC_Placeable::Hide()
{
	visible.Set(false, AttributeChange::Default);
}

void EC_Placeable::ToggleVisibility()
{
    if (!link_scene_node_)
        return;

    link_scene_node_->flipVisibility();
}

void EC_Placeable::RegisterActions()
{
    Scene::Entity *entity = GetParentEntity();
    assert(entity);
    if (entity)
    {
        // Generic actions
        entity->ConnectAction("ShowEntity", this, SLOT(Show()));
        entity->ConnectAction("HideEntity", this, SLOT(Hide()));
        entity->ConnectAction("ToggleEntity", this, SLOT(ToggleVisibility()));
    }
}


void EC_Placeable::Translate(const Vector3df& translation)
{
    Transform newTrans = transform.Get();
    newTrans.position += translation;
    transform.Set(newTrans, AttributeChange::Default);
}

void EC_Placeable::TranslateRelative(const Vector3df& translation)
{
    Transform newTrans = transform.Get();
    newTrans.position += GetOrientation() * translation;
    transform.Set(newTrans, AttributeChange::Default);
}

Vector3df EC_Placeable::GetRelativeVector(const Vector3df& vec)
{
    return GetOrientation() * vec;
}

Vector3df EC_Placeable::GetAbsoluteVector(const Vector3df& vec)
{
	const Transform& trans = transform.Get();
	Quaternion orientation(DEGTORAD * trans.rotation.x,
                           DEGTORAD * trans.rotation.y,
                           DEGTORAD * trans.rotation.z);
	orientation.makeInverse();
    return orientation * vec;
}
<|MERGE_RESOLUTION|>--- conflicted
+++ resolved
@@ -193,20 +193,7 @@
     // so start in identity transform
     link_scene_node_->setOrientation(Ogre::Quaternion::IDENTITY);
     link_scene_node_->lookAt(Ogre::Vector3(look_at.x, look_at.y, look_at.z), Ogre::Node::TS_WORLD);
-<<<<<<< HEAD
-    
-    Ogre::Quaternion orientation = link_scene_node_->getOrientation();
-    Quaternion tundra_orientation(orientation.x,orientation.y,orientation.z, orientation.w);
-
-    Vector3df tundra_rotation;
-    tundra_orientation.toEuler(tundra_rotation);
-
-    Transform trans = transform.Get();
-    trans.rotation = tundra_rotation*RADTODEG;
-    transform.Set(trans, AttributeChange::LocalOnly);
-=======
     SetOrientation(GetOrientation());
->>>>>>> dc3a6bcf
 }
 
 void EC_Placeable::SetYaw(float radians)
