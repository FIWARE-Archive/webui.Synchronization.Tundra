#include "StableHeaders.h"
#include "DebugOperatorNew.h"

#include "Profiler.h"
#include "TextureAsset.h"
#include "OgreConversionUtils.h"

#include "OgreRenderingModule.h"
#include <Ogre.h>
#include <d3d9.h>
#include <OgreD3D9RenderSystem.h>
#include <OgreD3D9HardwarePixelBuffer.h>
#include "MemoryLeakCheck.h"

#include "LoggingFunctions.h"

TextureAsset::TextureAsset(AssetAPI *owner, const QString &type_, const QString &name_)
:IAsset(owner, type_, name_)
{
    ogreAssetName = OgreRenderer::SanitateAssetIdForOgre(this->Name().toStdString()).c_str();
}

TextureAsset::~TextureAsset()
{
    Unload();
}

bool TextureAsset::DeserializeFromData(const u8 *data, size_t numBytes)
{
    if (!data)
        return false; ///\todo Log out error.
    if (numBytes == 0)
        return false; ///\todo Log out error.

    // Don't load textures to memory in headless mode
    if (assetAPI->IsHeadless())
    {
	    return false;
    }

    try
    {
        // Convert the data into Ogre's own DataStream format.
        std::vector<u8> tempData(data, data + numBytes);
#include "DisableMemoryLeakCheck.h"
        Ogre::DataStreamPtr stream(new Ogre::MemoryDataStream(&tempData[0], tempData.size(), false));
#include "EnableMemoryLeakCheck.h"
        // Load up the image as an Ogre CPU image object.
        Ogre::Image image;
        image.load(stream);

        if (ogreTexture.isNull()) // If we are creating this texture for the first time, create a new Ogre::Texture object.
        {
            ogreAssetName = OgreRenderer::SanitateAssetIdForOgre(this->Name().toStdString()).c_str();
            ogreTexture = Ogre::TextureManager::getSingleton().loadImage(ogreAssetName.toStdString(), Ogre::ResourceGroupManager::DEFAULT_RESOURCE_GROUP_NAME, image);
        }
        else // If we're loading on top of an Ogre::Texture we've created before, don't lose the old Ogre::Texture object, but reuse the old.
        {    // This will allow all existing materials to keep referring to this texture, and they'll get the updated texture image immediately.
            ogreTexture->freeInternalResources(); 

            if (image.getWidth() != ogreTexture->getWidth() || image.getHeight() != ogreTexture->getHeight() || image.getFormat() != ogreTexture->getFormat())
            {
                ogreTexture->setWidth(image.getWidth());
                ogreTexture->setHeight(image.getHeight());
                ogreTexture->setFormat(image.getFormat());
            }

            if (ogreTexture->getBuffer().isNull())
            {
                LogError("DeserializeFromData: Failed to create texture " + this->Name().toStdString() + ": OgreTexture::getBuffer() was null!");
                return false;
            }

            Ogre::PixelBox pixelBox(Ogre::Box(0,0, image.getWidth(), image.getHeight()), image.getFormat(), (void*)image.getData());
            ogreTexture->getBuffer()->blitFromMemory(pixelBox);

            ogreTexture->createInternalResources();
        }

        return true;
    }
    catch(Ogre::Exception &e)
    {
        LogError("DeserializeFromData: Failed to create texture " + this->Name().toStdString() + ": " + std::string(e.what()));
        return false;
    }
}
/*
void TextureAsset::RegenerateAllMipLevels()
{
    if (ogreTexture.isNull())
        return;

///\todo This function does not quite work, since ogreTexture->getNumMipmaps() will return 0 to denote a "full mipmap chain".

    for(int f = 0; f < ogreTexture->getNumFaces(); ++f)
        for(int i = 1; i < ogreTexture->getNumMipmaps(); ++i)
        {
            Ogre::HardwarePixelBufferSharedPtr src = ogreTexture->getBuffer(f, i-1);
            Ogre::Box srcSize(0, 0, src->getWidth(), src->getHeight());
            Ogre::HardwarePixelBufferSharedPtr dst = ogreTexture->getBuffer(f, i);
            Ogre::Box dstSize(0, 0, dst->getWidth(), dst->getHeight());
            dst->blit(src, srcSize, dstSize);
        }
}
*/
bool TextureAsset::SerializeTo(std::vector<u8> &data, const QString &serializationParameters) const
{
    if (ogreTexture.isNull())
    {
        LogWarning("SerializeTo: Called on an unloaded texture \"" + Name().toStdString() + "\".");
        return false;
    }

    try
    {
        Ogre::Image new_image;
                
        // From Ogre 1.7 Texture::convertToImage()
        size_t numMips = 1;
        size_t dataSize = Ogre::Image::calculateSize(numMips,
            ogreTexture->getNumFaces(), ogreTexture->getWidth(), ogreTexture->getHeight(), ogreTexture->getDepth(), ogreTexture->getFormat());
        void* pixData = OGRE_MALLOC(dataSize, Ogre::MEMCATEGORY_GENERAL);
        // if there are multiple faces and mipmaps we must pack them into the data
        // faces, then mips
        void* currentPixData = pixData;
        for(size_t face = 0; face < ogreTexture->getNumFaces(); ++face)
        {
            for(size_t mip = 0; mip < numMips; ++mip)
            {
                size_t mipDataSize = Ogre::PixelUtil::getMemorySize(ogreTexture->getWidth(), ogreTexture->getHeight(), ogreTexture->getDepth(), ogreTexture->getFormat());
                Ogre::PixelBox pixBox(ogreTexture->getWidth(), ogreTexture->getHeight(), ogreTexture->getDepth(), ogreTexture->getFormat(), currentPixData);
                ogreTexture->getBuffer(face, mip)->blitToMemory(pixBox);
                currentPixData = (void*)((char*)currentPixData + mipDataSize);
            }
        }
        // load, and tell Image to delete the memory when it's done.
        new_image.loadDynamicImage((Ogre::uchar*)pixData, ogreTexture->getWidth(), ogreTexture->getHeight(), ogreTexture->getDepth(), ogreTexture->getFormat(), true, 
            ogreTexture->getNumFaces(), numMips - 1);

        Ogre::DataStreamPtr imageStream = new_image.encode(serializationParameters.toStdString());
        if (imageStream.get() && imageStream->size() > 0)
        {
            data.resize(imageStream->size());
            imageStream->read(&data[0], data.size());
        }
    } catch(std::exception &e)
    {
        LogError("SerializeTo: Failed to export Ogre texture " + Name().toStdString() + ":");
        if (e.what())
            LogError(e.what());
        return false;
    }
    return true;
}

void TextureAsset::HandleLoadError(const QString &loadError)
{
    // Don't print anything if we are headless, 
    // not loading the texture was intentional
    if (!assetAPI->IsHeadless())
        LogError(loadError.toStdString());
}

void TextureAsset::DoUnload()
{
    if (!ogreTexture.isNull())
        ogreAssetName = ogreTexture->getName().c_str();

    ogreTexture = Ogre::TexturePtr();
    try
    {
        Ogre::TextureManager::getSingleton().remove(ogreAssetName.toStdString());
    }
    catch(...) {}
}

bool TextureAsset::IsLoaded() const
{
    return ogreTexture.get() != 0;
}

QImage TextureAsset::ToQImage(size_t faceIndex, size_t mipmapLevel) const
{
    if (!ogreTexture.get())
        return QImage();

    Ogre::HardwarePixelBufferSharedPtr pixelBuffer = ogreTexture->getBuffer(faceIndex, mipmapLevel);
    QImage::Format fmt;
    switch(pixelBuffer->getFormat())
    {
    case Ogre::PF_X8R8G8B8: fmt = QImage::Format_RGB32; break;
    case Ogre::PF_A8R8G8B8: fmt = QImage::Format_ARGB32; break;
    case Ogre::PF_R5G6B5: fmt = QImage::Format_RGB16; break;
    case Ogre::PF_R8G8B8: fmt = QImage::Format_RGB888; break;
    default:
        LogError("TextureAsset::ToQImage: Cannot convert Ogre TextureAsset \"" + Name() + "\" to QImage: Unsupported Ogre format of type " + (int)pixelBuffer->getFormat());
        return QImage();
    }

    void *data = pixelBuffer->lock(Ogre::HardwareBuffer::HBL_READ_ONLY);
    if (!data)
    {
        LogError("TextureAsset::ToQImage: Failed to lock Ogre TextureAsset \"" + Name() + "\" for reading!");
        return QImage();
    }
    QImage img((uchar*)data, pixelBuffer->getWidth(), pixelBuffer->getHeight(), fmt);
    pixelBuffer->unlock();
    return img;
}

void TextureAsset::SetContentsFillSolidColor(int newWidth, int newHeight, u32 color, Ogre::PixelFormat ogreFormat, bool regenerateMipmaps)
{
    if (newWidth == 0 || newHeight == 0)
    {
        Unload();
        return;
    }
    ///\todo Could optimize a lot here, don't create this temporary vector.
    ///\todo This only works for 32bpp images.
    std::vector<u32> data(newWidth * newHeight, color);
    SetContents(newWidth, newHeight, (const u8*)&data[0], data.size() * sizeof(u32), ogreFormat, regenerateMipmaps);
}

void TextureAsset::SetContents(int newWidth, int newHeight, const u8 *data, size_t numBytes, Ogre::PixelFormat ogreFormat, bool regenerateMipMaps)
{
    PROFILE(TextureAsset_SetContents);

    if (!ogreTexture.get())
    {
        ogreTexture = Ogre::TextureManager::getSingleton().createManual(Name().toStdString(), Ogre::ResourceGroupManager::DEFAULT_RESOURCE_GROUP_NAME, Ogre::TEX_TYPE_2D,
            newWidth, newHeight, regenerateMipMaps ? Ogre::MIP_UNLIMITED : 0, ogreFormat, Ogre::TU_DYNAMIC_WRITE_ONLY_DISCARDABLE);
        if (!ogreTexture.get())
            return; ///\todo Log error
    }

    bool needRecreate = (newWidth != ogreTexture->getWidth() || newHeight != ogreTexture->getHeight() || ogreFormat != ogreTexture->getFormat());
//    if (newWidth == ogreTexture->getWidth() && newHeight == ogreTexture->getHeight() && ogreFormat == ogreTexture->getFormat())
//        return;

    if (needRecreate)
    {
        ogreTexture->freeInternalResources(); 
        ogreTexture->setWidth(newWidth);
        ogreTexture->setHeight(newHeight);
        ogreTexture->setFormat(ogreFormat);
    }
    if (ogreTexture->getBuffer().isNull())
    {
        LogError("DeserializeFromData: Failed to create texture " + this->Name().toStdString() + ": OgreTexture::getBuffer() was null!");
        return;
    }

    if (data)
    {
        Ogre::HardwarePixelBufferSharedPtr pb = ogreTexture->getBuffer();
        Ogre::D3D9HardwarePixelBuffer *pixelBuffer = dynamic_cast<Ogre::D3D9HardwarePixelBuffer*>(pb.get());
        assert(pixelBuffer);

        LPDIRECT3DSURFACE9 surface = pixelBuffer->getSurface(Ogre::D3D9RenderSystem::getActiveD3D9Device());
        if (surface)
        {
            D3DSURFACE_DESC desc;
            HRESULT hr = surface->GetDesc(&desc);
            if (SUCCEEDED(hr))
            {
                D3DLOCKED_RECT lock;
                HRESULT hr = surface->LockRect(&lock, 0, 0);
                if (SUCCEEDED(hr))
                {
                    const int bytesPerPixel = 4; ///\todo Count from Ogre::PixelFormat!
                    const int sourceStride = bytesPerPixel * newWidth;
<<<<<<< HEAD
=======

>>>>>>> f9c2ee73
                    if (lock.Pitch == sourceStride)
                        memcpy(lock.pBits, data, sourceStride * newHeight);
                    else
                        for(int y = 0; y < newHeight; ++y)
                            memcpy((u8*)lock.pBits + lock.Pitch * y, data + sourceStride * y, sourceStride);
<<<<<<< HEAD
=======

>>>>>>> f9c2ee73
                    surface->UnlockRect();
                }
            }
        }

        /*
        ///\todo Review Ogre internals of whether the const_cast here is safe!
        Ogre::PixelBox pixelBox(Ogre::Box(0,0, newWidth, newHeight), ogreFormat, const_cast<u8*>(data));
        ogreTexture->getBuffer()->blitFromMemory(pixelBox);
		*/
    }

    if (needRecreate)
        ogreTexture->createInternalResources();
}<|MERGE_RESOLUTION|>--- conflicted
+++ resolved
@@ -270,19 +270,11 @@
                 {
                     const int bytesPerPixel = 4; ///\todo Count from Ogre::PixelFormat!
                     const int sourceStride = bytesPerPixel * newWidth;
-<<<<<<< HEAD
-=======
-
->>>>>>> f9c2ee73
                     if (lock.Pitch == sourceStride)
                         memcpy(lock.pBits, data, sourceStride * newHeight);
                     else
                         for(int y = 0; y < newHeight; ++y)
                             memcpy((u8*)lock.pBits + lock.Pitch * y, data + sourceStride * y, sourceStride);
-<<<<<<< HEAD
-=======
-
->>>>>>> f9c2ee73
                     surface->UnlockRect();
                 }
             }
