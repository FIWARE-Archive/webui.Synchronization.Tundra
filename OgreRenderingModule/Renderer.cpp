// For conditions of distribution and use, see copyright notice in license.txt

#include "StableHeaders.h"
#include "DebugOperatorNew.h"

#include "Renderer.h"
#include "RendererEvents.h"
#include "ResourceHandler.h"
#include "OgreRenderingModule.h"
#include "OgreConversionUtils.h"
#include "EC_Placeable.h"
#include "EC_OgreCamera.h"
#include "EC_OgreMovableTextOverlay.h"
#include "NaaliRenderWindow.h"
#include "NaaliGraphicsView.h"
#include "OgreShadowCameraSetupFocusedPSSM.h"
#include "CompositionHandler.h"

#include "SceneManager.h"
#include "SceneEvents.h"
#include "ConfigurationManager.h"
#include "EventManager.h"
#include "Platform.h"
#include "CoreException.h"
#include "Entity.h"

#include "NaaliUi.h"
#include "NaaliMainWindow.h"
#include "NaaliGraphicsView.h"

#include <Ogre.h>

#ifdef USE_D3D9_SUBSURFACE_BLIT
#undef SAFE_DELETE
#undef SAFE_DELETE_ARRAY

#include <d3d9.h>
#include <OgreD3D9HardwarePixelBuffer.h>
#include <OgreD3D9RenderWindow.h>
#endif

#include <QApplication>
#include <QDesktopWidget>
#include <QIcon>
#include <QVBoxLayout>
#include <QGraphicsScene>
#include <QCloseEvent>
#include <QSize>
#include <QScrollBar>
#include <QUuid>

#ifdef PROFILING
#include "Input.h"
#endif

#include "MemoryLeakCheck.h"

using namespace Foundation;

namespace OgreRenderer
{
    //! Ogre renderable listener to find out visible objects for each frame
    class RenderableListener : public Ogre::RenderQueue::RenderableListener
    {
    public:
        RenderableListener(Renderer* renderer) :
            renderer_(renderer)
        {
        }
        
        ~RenderableListener()
        {
        }
        
        virtual bool renderableQueued(Ogre::Renderable* rend, Ogre::uint8 groupID,
            Ogre::ushort priority, Ogre::Technique** ppTech, Ogre::RenderQueue* pQueue)
        {
            Ogre::Any any = rend->getUserAny();
            if (any.isEmpty())
                return true;
            
            Scene::Entity *entity = 0;
            try
            {
                entity = Ogre::any_cast<Scene::Entity*>(any);
                if (entity)
                    renderer_->visible_entities_.insert(entity->GetId());
            }
            catch (Ogre::InvalidParametersException &/*e*/)
            {
            }
            return true;
        }
        
    private:
        Renderer* renderer_;
    };

    //! Ogre log listener, for passing ogre log messages
    class LogListener : public Ogre::LogListener
    {
    public:
        LogListener() : Ogre::LogListener() {}
        virtual ~LogListener() {}

        //! Subscribe new listener for ogre log messages
        void SubscribeListener(const Foundation::LogListenerPtr &listener)
        {
            listeners_.push_back(listener);
        }

        //! Unsubscribe listener for ogre log messages
        void UnsubscribeListener(const Foundation::LogListenerPtr &listener)
        {
            listeners_.remove(listener);
        }

        void messageLogged(const std::string& message, Ogre::LogMessageLevel lml, bool maskDebug, const std::string &logName)
        {
            for (ListenerList::iterator it = listeners_.begin(); it != listeners_.end(); ++it)
                (*it)->LogMessage(message);
        }

    private:
        typedef std::list<Foundation::LogListenerPtr> ListenerList;

        //! list of subscribed listeners
        ListenerList listeners_;
    };

    Renderer::Renderer(Framework* framework, const std::string& config, const std::string& plugins, const std::string& window_title) :
        initialized_(false),
        framework_(framework),
        scenemanager_(0),
        default_camera_(0),
        camera_(0),
        viewport_(0),
        object_id_(0),
        group_id_(0),
        resource_handler_(ResourceHandlerPtr(new ResourceHandler(this, framework))),
        config_filename_(config),
        plugins_filename_(plugins),
        ray_query_(0),
        window_title_(window_title),
        renderWindow(0),
        last_width_(0),
        last_height_(0),
        capture_screen_pixel_data_(0),
        resized_dirty_(0),
        view_distance_(500.0),
        shadowquality_(Shadows_High),
        texturequality_(Texture_Normal),
        c_handler_(new CompositionHandler)
    {
        InitializeEvents();
    }

    Renderer::~Renderer()
    {
        RemoveLogListener();

        NaaliMainWindow *main_window_ = framework_->Ui()->MainWindow();

        if ((scenemanager_) && (scenemanager_->getRenderQueue()))
            scenemanager_->getRenderQueue()->setRenderableListener(0);

        if (ray_query_)
            if (scenemanager_)
                scenemanager_->destroyQuery(ray_query_);
            else
                OgreRenderingModule::LogWarning("Could not free Ogre::RaySceneQuery: The scene manager to which it belongs is not present anymore!");

        if (framework_->Ui() && framework_->Ui()->MainWindow())
            framework_->Ui()->MainWindow()->SaveWindowSettingsToFile();

        framework_->GetDefaultConfig().SetSetting("OgreRenderer", "view_distance", view_distance_);

        ///\todo Is compositorInstance->removeLister(listener) needed here?
        foreach(GaussianListener* listener, gaussianListeners_)
            SAFE_DELETE(listener);

        resource_handler_.reset();
        root_.reset();
        SAFE_DELETE(c_handler_);
<<<<<<< HEAD
//        SAFE_DELETE(q_ogre_world_view_);
        SAFE_DELETE(renderWindow);
=======
>>>>>>> 97f1911a
    }

    void Renderer::RemoveLogListener()
    {
        if (log_listener_.get())
        {
            Ogre::LogManager::getSingleton().getDefaultLog()->removeListener(log_listener_.get());
            log_listener_.reset();
        }
    }

    void Renderer::InitializeEvents()
    {
        Foundation::EventManagerPtr event_manager = framework_->GetEventManager();
        renderercategory_id_ = event_manager->RegisterEventCategory("Renderer");
        event_manager->RegisterEvent(renderercategory_id_, Events::POST_RENDER, "PostRender");
        event_manager->RegisterEvent(renderercategory_id_, Events::WINDOW_CLOSED, "WindowClosed");
        event_manager->RegisterEvent(renderercategory_id_, Events::WINDOW_RESIZED, "WindowResized");
    }

    void Renderer::Initialize()
    {
        if (initialized_)
            return;

        std::string logfilepath, rendersystem_name;
        Ogre::RenderSystem *rendersystem = 0;

        // Some pretty printing
        OgreRenderingModule::LogDebug("INITIALIZING OGRE");

        // Create Ogre root with logfile
        logfilepath = framework_->GetPlatform()->GetUserDocumentsDirectory();
        logfilepath += "/Ogre.log";
#include "DisableMemoryLeakCheck.h"
        root_ = OgreRootPtr(new Ogre::Root("", config_filename_, logfilepath));
#include "EnableMemoryLeakCheck.h"

        // Setup Ogre logger (use LL_NORMAL for more prints of init)
        Ogre::LogManager::getSingleton().getDefaultLog()->setLogDetail(Ogre::LL_LOW);
        log_listener_ = OgreLogListenerPtr(new LogListener);
        Ogre::LogManager::getSingleton().getDefaultLog()->addListener(log_listener_.get());

        view_distance_ = framework_->GetDefaultConfig().DeclareSetting("OgreRenderer", "view_distance", 500.0);

        // Load plugins
        LoadPlugins(plugins_filename_);

#ifdef _WINDOWS
        // WIN default to DirectX
        rendersystem_name = framework_->GetDefaultConfig().DeclareSetting<std::string>(
            "OgreRenderer", "rendersystem", "Direct3D9 Rendering Subsystem");
#else
        // X11/MAC default to OpenGL
        rendersystem_name = "OpenGL Rendering Subsystem";
        framework_->GetDefaultConfig().DeclareSetting("OgreRenderer", "RenderSystem", rendersystem_name);
#endif

        // Allow PSSM mode shadows only on DirectX
        // On OpenGL (arbvp & arbfp) it runs out of vertex shader outputs
        shadowquality_ = (ShadowQuality)(framework_->GetDefaultConfig().DeclareSetting<int>(
            "OgreRenderer", "shadow_quality", 2));
        if ((shadowquality_ == Shadows_High) && (rendersystem_name != "Direct3D9 Rendering Subsystem"))
            shadowquality_ = Shadows_Low;

        texturequality_ = (TextureQuality)(framework_->GetDefaultConfig().DeclareSetting<int>(
            "OgreRenderer","texture_quality", 1));

        // Ask Ogre if rendering system is available
        rendersystem = root_->getRenderSystemByName(rendersystem_name);

#ifdef _WINDOWS
        // If windows did not have DirectX fallback to OpenGL
        if (!rendersystem)
            rendersystem = root_->getRenderSystemByName("OpenGL Rendering Subsystem");
#endif
        if (!rendersystem)
            throw Exception("Could not find Ogre rendersystem.");

        // This is needed for QWebView to not lock up!!!
        Ogre::ConfigOptionMap& map = rendersystem->getConfigOptions();
        if (map.find("Floating-point mode") != map.end())
            rendersystem->setConfigOption("Floating-point mode", "Consistent");

        // Set the found rendering system
        root_->setRenderSystem(rendersystem);
        // Initialise but dont create rendering window yet
        root_->initialise(false);

        try
        {
            int width = framework_->Ui()->GraphicsView()->viewport()->size().width();
            int height = framework_->Ui()->GraphicsView()->viewport()->size().height();
            int window_left = 0;
            int window_top = 0;
            renderWindow = new NaaliRenderWindow();
            bool fullscreen = false;

            renderWindow->CreateRenderWindow(framework_->Ui()->GraphicsView()->viewport(), window_title_.c_str(), width, height, window_left, window_top, false);
            connect(framework_->Ui()->GraphicsView(), SIGNAL(WindowResized(int, int)), renderWindow, SLOT(Resize(int, int)));
            renderWindow->Resize(framework_->Ui()->GraphicsView()->width(), framework_->Ui()->GraphicsView()->height());

            if(fullscreen)
            {
                framework_->Ui()->MainWindow()->showFullScreen();
            }
            else
                framework_->Ui()->MainWindow()->show();
        }
        catch (Ogre::Exception &/*e*/)
        {
            OgreRenderingModule::LogError("Could not create ogre rendering window!");
            throw;
        }

        OgreRenderingModule::LogDebug("Initializing resources, may take a while...");
        SetupResources();
        SetupScene();
        initialized_ = true;
    }

    bool Renderer::IsFullScreen() const
    {
        return framework_->Ui()->MainWindow()->isFullScreen();
    }

    void Renderer::PostInitialize()
    {
        resource_handler_->PostInitialize();
    }

    void Renderer::SetFullScreen(bool value)
    {
        if(value)
            framework_->Ui()->MainWindow()->showFullScreen();
        else
            framework_->Ui()->MainWindow()->showNormal();
    }

    void Renderer::SetShadowQuality(ShadowQuality newquality)
    {
        // We cannot effect the new setting immediately, so save only to config
        framework_->GetDefaultConfig().SetSetting<int>("OgreRenderer", "shadow_quality", (int)newquality);
    }

    void Renderer::SetTextureQuality(TextureQuality newquality)
    {
        // We cannot effect the new setting immediately, so save only to config
        framework_->GetDefaultConfig().SetSetting<int>("OgreRenderer", "texture_quality", (int)newquality);
    }

    void Renderer::LoadPlugins(const std::string& plugin_filename)
    {
        Ogre::ConfigFile file;
        try
        {
            file.load(plugin_filename);
        }
        catch (Ogre::Exception &/*e*/)
        {
            OgreRenderingModule::LogError("Could not load Ogre plugins configuration file");
            return;
        }

        Ogre::String plugin_dir = file.getSetting("PluginFolder");
        Ogre::StringVector plugins = file.getMultiSetting("Plugin");
        
        if (plugin_dir.length())
        {
            if ((plugin_dir[plugin_dir.length() - 1] != '\\') && (plugin_dir[plugin_dir.length() - 1] != '/'))
            {
#ifdef _WINDOWS
                plugin_dir += "\\";
#else
                plugin_dir += "/";
#endif
            }
        }
        
        for (uint i = 0; i < plugins.size(); ++i)
        {
            try
            {
                root_->loadPlugin(plugin_dir + plugins[i]);
            }
            catch (Ogre::Exception &/*e*/)
            {
                OgreRenderingModule::LogError("Plugin " + plugins[i] + " failed to load");
            }
        }
    }

    void Renderer::SetupResources()
    {
        Ogre::ConfigFile cf;
        cf.load("resources.cfg");

        Ogre::ConfigFile::SectionIterator seci = cf.getSectionIterator();
        Ogre::String sec_name, type_name, arch_name;

        while(seci.hasMoreElements())
        {
            sec_name = seci.peekNextKey();
            Ogre::ConfigFile::SettingsMultiMap* settings = seci.getNext();
            Ogre::ConfigFile::SettingsMultiMap::iterator i;
            for(i = settings->begin(); i != settings->end(); ++i)
            {
                type_name = i->first;
                arch_name = i->second;
                Ogre::ResourceGroupManager::getSingleton().addResourceLocation(arch_name, type_name, sec_name);
            }
        }

        // Add supershader program definitions directory according to the shadow quality level
        switch (shadowquality_)
        {
        case Shadows_Off:
            Ogre::ResourceGroupManager::getSingleton().addResourceLocation("./media/materials/scripts/shadows_off", "FileSystem", "General");
            break;
        case Shadows_High:
            Ogre::ResourceGroupManager::getSingleton().addResourceLocation("./media/materials/scripts/shadows_high", "FileSystem", "General");
            break;
        default:
            Ogre::ResourceGroupManager::getSingleton().addResourceLocation("./media/materials/scripts/shadows_low", "FileSystem", "General");
            break;
        }
        
        Ogre::ResourceGroupManager::getSingleton().initialiseAllResourceGroups();
    }

    void Renderer::SetupScene()
    {
        scenemanager_ = root_->createSceneManager(Ogre::ST_GENERIC, "SceneManager");
        default_camera_ = scenemanager_->createCamera("DefaultCamera");
        viewport_ = renderWindow->OgreRenderWindow()->addViewport(default_camera_);

        default_camera_->setNearClipDistance(0.1f);
        default_camera_->setFarClipDistance(2000.f);
        default_camera_->setFixedYawAxis(true, Ogre::Vector3::UNIT_Z);
        default_camera_->roll(Ogre::Radian(Ogre::Math::HALF_PI));
        default_camera_->setAspectRatio(Ogre::Real(viewport_->getActualWidth()) / Ogre::Real(viewport_->getActualHeight()));
        default_camera_->setAutoAspectRatio(true);

        camera_ = default_camera_;

        ray_query_ = scenemanager_->createRayQuery(Ogre::Ray());
        ray_query_->setSortByDistance(true); 
        
        renderable_listener_ = RenderableListenerPtr(new RenderableListener(this));
        scenemanager_->getRenderQueue()->setRenderableListener(renderable_listener_.get());

        InitShadows();

        c_handler_->Initialize(framework_ ,viewport_);
    }

    int Renderer::GetWindowWidth() const
    {
        if (renderWindow)
            return renderWindow->OgreRenderWindow()->getWidth();
        return 0;
    }
    int Renderer::GetWindowHeight() const
    {
        if (renderWindow)
            return renderWindow->OgreRenderWindow()->getHeight();
        return 0;
    }

    void Renderer::SubscribeLogListener(const Foundation::LogListenerPtr &listener)
    {
        log_listener_->SubscribeListener(listener);
    }

    void Renderer::UnsubscribeLogListener(const Foundation::LogListenerPtr &listener)
    {
        log_listener_->UnsubscribeListener(listener);
    }
    
    void Renderer::Update(f64 frametime)
    {
        Ogre::WindowEventUtilities::messagePump();
    }
    
    void Renderer::SetCurrentCamera(Ogre::Camera* camera)
    {
        if (!camera)
            camera = default_camera_;

        if (viewport_)
        {
            viewport_->setCamera(camera);
            camera_ = camera;
        }
    }

    void Renderer::Render()
    {
        using namespace std;

        if (!initialized_) 
            return;

        PROFILE(Renderer_Render);
        // If rendering into different size window, dirty the UI view for now & next frame
        if (last_width_ != GetWindowWidth() || last_height_ != GetWindowHeight())
        {
            last_width_ = GetWindowWidth();
            last_height_ = GetWindowHeight();
            resized_dirty_ = 2;
#if 0
            backBuffer = QImage(last_width_, last_height_, QImage::Format_ARGB32);
            backBuffer.fill(Qt::transparent);
#endif

//            viewportWidget->setGeometry(0, 0, backBuffer.width(), backBuffer.height());
/*
        QRect mwg = main_window_->geometry();
        QRect mwga = main_window_->frameGeometry();

        QRect amwg = q_ogre_ui_view_->geometry();
        QRect amwga = q_ogre_ui_view_->frameGeometry();

        QRect vp = viewportWidget->geometry();
        QRect vpa = viewportWidget->frameGeometry();
*/
        }

//        if (viewportWidget->geometry().x() != 0 || viewportWidget->geometry().y() != 0)
//            viewportWidget->setGeometry(0, 0, backBuffer.width(), backBuffer.height());

        bool applyFPSLimit = true;

        NaaliGraphicsView *view = framework_->Ui()->GraphicsView();

#ifdef USE_D3D9_SUBSURFACE_BLIT

        if (view->IsViewDirty() || resized_dirty_)
        {
            applyFPSLimit = false;

            PROFILE(Renderer_Render_QtBlit);

            QRectF dirtyRectangle = view->DirtyRectangle();
            if (resized_dirty_ > 0)
                dirtyRectangle = QRectF(0, 0, GetWindowWidth(), GetWindowHeight());

            QSize viewsize(view->viewport()->size());
            QRect viewrect(QPoint(0, 0), viewsize);

            QRect dirty((int)dirtyRectangle.left(), (int)dirtyRectangle.top(), (int)dirtyRectangle.width(), (int)dirtyRectangle.height());
            if (dirty.left() < 0) dirty.setLeft(0);
            if (dirty.top() < 0) dirty.setTop(0);
            if (dirty.right() > view->BackBuffer()->width()) dirty.setRight(view->BackBuffer()->width());
            if (dirty.bottom() > view->BackBuffer()->height()) dirty.setBottom(view->BackBuffer()->height());
            if (dirty.left() > dirty.right()) dirty.setLeft(dirty.right());
            if (dirty.top() > dirty.bottom()) dirty.setTop(dirty.bottom());

            {
                PROFILE(QPainter_Render);

//                q_ogre_ui_view_->setTransform(QTransform(1,0,0,0,1,0));

                // Paint ui view into buffer
                QPainter painter(view->BackBuffer());
                painter.setCompositionMode(QPainter::CompositionMode_Source);
                painter.fillRect((int)dirtyRectangle.left(), (int)dirtyRectangle.top(), (int)dirtyRectangle.width(), (int)dirtyRectangle.height(),
                    Qt::transparent);
                painter.setCompositionMode(QPainter::CompositionMode_SourceOver);
//                q_ogre_ui_view_->render(&painter, dirtyRectangle, dirty);
//                q_ogre_ui_view_->viewport()->render(&painter, QPoint(0,0), dirtyRectangle, dirty);

                view->viewport()->render(&painter, QPoint((int)dirtyRectangle.left(), (int)dirtyRectangle.top()), QRegion(dirty), QWidget::DrawChildren);
    //            q_ogre_ui_view_->render(&painter, QRectF(), dirty);
//                q_ogre_ui_view_->viewport()->render(&painter, dirtyRectangle, dirty);
            }

            Ogre::D3D9RenderWindow *d3d9rw = dynamic_cast<Ogre::D3D9RenderWindow*>(renderWindow->OgreRenderWindow());
            Ogre::TexturePtr texture = Ogre::TextureManager::getSingleton().getByName(renderWindow->OverlayTextureName());
            Ogre::HardwarePixelBufferSharedPtr pb = texture->getBuffer();
            Ogre::D3D9HardwarePixelBuffer *pixelBuffer = dynamic_cast<Ogre::D3D9HardwarePixelBuffer*>(pb.get());
            assert(pixelBuffer);
            LPDIRECT3DSURFACE9 surface = pixelBuffer->getSurface(d3d9rw ? d3d9rw->getD3D9Device() : 0);
            if (!surface)
            {
                std::cout << "No D3DSurface!" << std::endl;
                return;
            }
            D3DSURFACE_DESC desc;
            HRESULT hr = surface->GetDesc(&desc);
            if (FAILED(hr))
            {
                std::cout << "surface->GetDesc failed!" << std::endl;
                return;
            }

            if (dirty.right() > desc.Width) dirty.setRight(desc.Width);
            if (dirty.bottom() > desc.Height) dirty.setBottom(desc.Height);
            if (dirty.left() > dirty.right()) dirty.setLeft(dirty.right());
            if (dirty.top() > dirty.bottom()) dirty.setTop(dirty.bottom());

            const int copyableHeight = min<int>(dirty.height(), min<int>(view->BackBuffer()->height() - dirty.top(), desc.Height - dirty.top()));
            const int copyableWidthBytes = 4*min<int>(dirty.width(), min<int>(view->BackBuffer()->width() - dirty.left(), desc.Width - dirty.left()));
            if (copyableHeight <= 0 || copyableWidthBytes <= 0)
            {
                std::cout << "Nothing to blit!" << std::endl;
                return;
            }

            D3DLOCKED_RECT lock;

            {
                PROFILE(LockRect);
//                HRESULT hr = surface->LockRect(&lock, 0, D3DLOCK_DISCARD); // for full UI redraw.
                RECT lockRect = { dirty.left(), dirty.top(), dirty.right(), dirty.bottom() };
                HRESULT hr = surface->LockRect(&lock, &lockRect, 0);
                if (FAILED(hr))
                {
                    std::cout << "SubRect Lock Failed!" << std::endl;
                    return;
                    HRESULT hr = surface->LockRect(&lock, 0, 0);
                    if (FAILED(hr))
                    {
                        std::cout << "Surface LockRect Failed!" << std::endl;
                        return;
                    }
                }
                assert(lock.Pitch >= desc.Width*4);
            }
            char *surfacePtr = (char *)lock.pBits;

            char *scanlines = (char*)view->BackBuffer()->bits();
             assert(scanlines);
             if (!scanlines)
                 return;

            {
                PROFILE(surface_memcpy);

// Full UI blit: Profiled to be slower than the non-D3DLOCK_DISCARD -update.
//                for(int y = 0; y < desc.Height; ++y)
//                    memcpy(surfacePtr + y * lock.Pitch, &scanlines[y * backBuffer.width()*4], min<int>(desc.Width, backBuffer.width())*4);

                // Update the regions that have changed.
                for(int y = 0; y < copyableHeight; ++y)
                    memcpy(surfacePtr + y * lock.Pitch, &scanlines[dirty.left()*4 + (y+dirty.top()) * view->BackBuffer()->width()*4], copyableWidthBytes);
            }

            {
                PROFILE(UnlockRect);
                hr = surface->UnlockRect();
                if (FAILED(hr))
                {
                    std::cout << "Unlock Failed!" << std::endl;
                    return;
                }
            }

            if (resized_dirty_ > 0)
                resized_dirty_--;
        }
#else
        if (view->IsViewDirty())
        {
            PROFILE(Renderer_Render_QtBlit);

            QImage *backBuffer = view->BackBuffer();
            if (!backBuffer)
                return;

            QSize viewsize(view->viewport()->size());
            QRect viewrect(QPoint(0, 0), viewsize);

            QSize gviewsize(view->size());

            QSize mainwindowSize(framework_->Ui()->MainWindow()->size());
            QSize renderWindowSize(renderWindow->OgreRenderWindow()->getWidth(), renderWindow->OgreRenderWindow()->getHeight());

            // Compositing back buffer
            if (backBuffer->width() != viewsize.width() || backBuffer->height() != viewsize.height() || backBuffer->format() != QImage::Format_ARGB32_Premultiplied)
            {
//                graphicsView->ResizeBackBuffer(
//                delete backBuffer;
 //               backBuffer = new QImage(viewsize, QImage::Format_ARGB32_Premultiplied);
            }
            backBuffer->fill(Qt::transparent);

            // Paint ui view into buffer
            QPainter painter(backBuffer);
            view->viewport()->render(&painter, QPoint(0,0), QRegion(viewrect), QWidget::DrawChildren);

            renderWindow->UpdateOverlayImage(*backBuffer);
            if (resized_dirty_ > 0)
                resized_dirty_--;
        }
#endif

        // The RenderableListener will fill in visible entities for this frame
        visible_entities_.clear();

#ifdef PROFILING
        // Performance debugging: Toggle the UI overlay visibility based on a debug key.
        // Allows testing whether the GPU is majorly fill rate bound.
        if (framework_->GetInput()->IsKeyDown(Qt::Key_F8))
            renderWindow->OgreOverlay()->hide();
        else
            renderWindow->OgreOverlay()->show();
#endif

        root_->renderOneFrame();
//        renderWindow->RenderFrame();
        view->MarkViewUndirty();
    }

    uint GetSubmeshFromIndexRange(uint index, const std::vector<uint>& submeshstartindex)
    {
        for(uint i = 0; i < submeshstartindex.size(); ++i)
        {
            uint start = submeshstartindex[i];
            uint end;
            if (i < submeshstartindex.size() - 1)
                end = submeshstartindex[i+1];
            else
                end = 0x7fffffff;
            if ((index >= start) && (index < end))
                return i;
        }
        return 0; // should never happen
    }

    // Get the mesh information for the given mesh. Version which supports animation
    // Adapted from http://www.ogre3d.org/wiki/index.php/Raycasting_to_the_polygon_level
    void GetMeshInformation(
        Ogre::Entity *entity,
        std::vector<Ogre::Vector3>& vertices,
        std::vector<Ogre::Vector2>& texcoords,
        std::vector<uint>& indices,
        std::vector<uint>& submeshstartindex,
        const Ogre::Vector3 &position,
        const Ogre::Quaternion &orient,
        const Ogre::Vector3 &scale)
    {
        bool added_shared = false;
        size_t current_offset = 0;
        size_t shared_offset = 0;
        size_t next_offset = 0;
        size_t index_offset = 0;
        size_t vertex_count = 0;
        size_t index_count = 0;
        Ogre::MeshPtr mesh = entity->getMesh();

        bool useSoftwareBlendingVertices = entity->hasSkeleton();
        if (useSoftwareBlendingVertices)
            entity->_updateAnimation();

        submeshstartindex.resize(mesh->getNumSubMeshes());

        // Calculate how many vertices and indices we're going to need
        for(unsigned short i = 0; i < mesh->getNumSubMeshes(); ++i)
        {
            Ogre::SubMesh* submesh = mesh->getSubMesh( i );
            // We only need to add the shared vertices once
            if (submesh->useSharedVertices)
            {
                if (!added_shared)
                {
                    vertex_count += mesh->sharedVertexData->vertexCount;
                    added_shared = true;
                }
            }
            else
            {
                vertex_count += submesh->vertexData->vertexCount;
            }

            // Add the indices
            submeshstartindex[i] = index_count;
            index_count += submesh->indexData->indexCount;
        }

        // Allocate space for the vertices and indices
        vertices.resize(vertex_count);
        texcoords.resize(vertex_count);
        indices.resize(index_count);

        added_shared = false;

        // Run through the submeshes again, adding the data into the arrays
        for(unsigned short i = 0; i < mesh->getNumSubMeshes(); ++i)
        {
            Ogre::SubMesh* submesh = mesh->getSubMesh(i);

            // Get vertex data
            //Ogre::VertexData* vertex_data = submesh->useSharedVertices ? mesh->sharedVertexData : submesh->vertexData;
            Ogre::VertexData* vertex_data;

            //When there is animation:
            if (useSoftwareBlendingVertices)
                vertex_data = submesh->useSharedVertices ? entity->_getSkelAnimVertexData() : entity->getSubEntity(i)->_getSkelAnimVertexData();
            else
                vertex_data = submesh->useSharedVertices ? mesh->sharedVertexData : submesh->vertexData;

            if ((!submesh->useSharedVertices)||(submesh->useSharedVertices && !added_shared))
            {
                if(submesh->useSharedVertices)
                {
                    added_shared = true;
                    shared_offset = current_offset;
                }

                const Ogre::VertexElement* posElem =
                    vertex_data->vertexDeclaration->findElementBySemantic(Ogre::VES_POSITION);
                const Ogre::VertexElement *texElem = 
                    vertex_data->vertexDeclaration->findElementBySemantic(Ogre::VES_TEXTURE_COORDINATES);

                Ogre::HardwareVertexBufferSharedPtr vbuf =
                    vertex_data->vertexBufferBinding->getBuffer(posElem->getSource());

                unsigned char* vertex =
                    static_cast<unsigned char*>(vbuf->lock(Ogre::HardwareBuffer::HBL_READ_ONLY));

                // There is _no_ baseVertexPointerToElement() which takes an Ogre::Real or a double
                //  as second argument. So make it float, to avoid trouble when Ogre::Real will
                //  be comiled/typedefed as double:
                //      Ogre::Real* pReal;
                float* pReal = 0;

                for(size_t j = 0; j < vertex_data->vertexCount; ++j, vertex += vbuf->getVertexSize())
                {
                    posElem->baseVertexPointerToElement(vertex, &pReal);

                    Ogre::Vector3 pt(pReal[0], pReal[1], pReal[2]);

                    vertices[current_offset + j] = (orient * (pt * scale)) + position;
                    if (texElem)
                    {
                        texElem->baseVertexPointerToElement(vertex, &pReal);
                        texcoords[current_offset + j] = Ogre::Vector2(pReal[0], pReal[1]);
                    }
                    else
                        texcoords[current_offset + j] = Ogre::Vector2(0.0f, 0.0f);
                }

                vbuf->unlock();
                next_offset += vertex_data->vertexCount;
            }

            Ogre::IndexData* index_data = submesh->indexData;
            size_t numTris = index_data->indexCount / 3;
            Ogre::HardwareIndexBufferSharedPtr ibuf = index_data->indexBuffer;

            unsigned long*  pLong = static_cast<unsigned long*>(ibuf->lock(Ogre::HardwareBuffer::HBL_READ_ONLY));
            unsigned short* pShort = reinterpret_cast<unsigned short*>(pLong);
            size_t offset = (submesh->useSharedVertices)? shared_offset : current_offset;

            bool use32bitindexes = (ibuf->getType() == Ogre::HardwareIndexBuffer::IT_32BIT);
            if (use32bitindexes)
                for(size_t k = 0; k < numTris*3; ++k)
                    indices[index_offset++] = pLong[k] + static_cast<uint>(offset);
            else
                for(size_t k = 0; k < numTris*3; ++k)
                    indices[index_offset++] = static_cast<uint>(pShort[k]) + static_cast<unsigned long>(offset);

            ibuf->unlock();
            current_offset = next_offset;
        }
    }

    Ogre::Vector2 FindUVs(
        const Ogre::Ray& ray,
        float distance,
        const std::vector<Ogre::Vector3>& vertices,
        const std::vector<Ogre::Vector2>& texcoords,
        const std::vector<uint> indices, uint foundindex)
    {
        Ogre::Vector3 point = ray.getPoint(distance);

        Ogre::Vector3 t1 = vertices[indices[foundindex]];
        Ogre::Vector3 t2 = vertices[indices[foundindex+1]];
        Ogre::Vector3 t3 = vertices[indices[foundindex+2]];

        Ogre::Vector3 v1 = point - t1;
        Ogre::Vector3 v2 = point - t2;
        Ogre::Vector3 v3 = point - t3;

        float area1 = (v2.crossProduct(v3)).length() / 2.0f;
        float area2 = (v1.crossProduct(v3)).length() / 2.0f;
        float area3 = (v1.crossProduct(v2)).length() / 2.0f;
        float sum_area = area1 + area2 + area3;
        if (sum_area == 0.0)
            return Ogre::Vector2(0.0f, 0.0f);

        Ogre::Vector3 bary(area1 / sum_area, area2 / sum_area, area3 / sum_area);
        Ogre::Vector2 t = texcoords[indices[foundindex]] * bary.x + texcoords[indices[foundindex+1]] * bary.y + texcoords[indices[foundindex+2]] * bary.z;

        return t;
    }

    Foundation::RaycastResult Renderer::Raycast(int x, int y)
    {
        Foundation::RaycastResult result;
        result.entity_ = 0; 
        if (!initialized_)
            return result;

        float screenx = x / (float)renderWindow->OgreRenderWindow()->getWidth();
        float screeny = y / (float)renderWindow->OgreRenderWindow()->getHeight();

        Ogre::Ray ray = camera_->getCameraToViewportRay(screenx, screeny);
        ray_query_->setRay(ray);
        Ogre::RaySceneQueryResult &results = ray_query_->execute();

        // The minimum priority to use if we're picking an Entity that doesn't have the component that contains priority.
        const int minimum_priority = -1000000;

        int best_priority = minimum_priority;
        // Prepass: get best available priority for breaking early
        for (size_t i = 0; i < results.size(); ++i)
        {
            Ogre::RaySceneQueryResultEntry &entry = results[i];
            if (!entry.movable)
                continue;

            //! \todo Do we want results for invisible entities?
            if (!entry.movable->isVisible())
                continue;
            
            Ogre::Any any = entry.movable->getUserAny();
            if (any.isEmpty())
                continue;
            
            Scene::Entity *entity = 0;
            try
            {
                entity = Ogre::any_cast<Scene::Entity*>(any);
            }
            catch (Ogre::InvalidParametersException &/*e*/)
            {
                continue;
            }

            EC_Placeable *placeable = entity->GetComponent<EC_Placeable>().get();
            if (!placeable)
                continue;

            int current_priority = placeable->GetSelectPriority();
            if (current_priority > best_priority)
                best_priority = current_priority;
        }

        // Now do the real pass
        Ogre::Real closest_distance = -1.0f;
        int closest_priority = minimum_priority;
        Ogre::Vector2 closest_uv;

        static std::vector<Ogre::Vector3> vertices;
        static std::vector<Ogre::Vector2> texcoords;
        static std::vector<uint> indices;
        static std::vector<uint> submeshstartindex;
        vertices.clear();
        texcoords.clear();
        indices.clear();
        submeshstartindex.clear();

        for (size_t i = 0; i < results.size(); ++i)
        {
            Ogre::RaySceneQueryResultEntry &entry = results[i];
            // Stop checking if we have found a raycast hit that is closer
            // than all remaining entities, and the priority found is best possible
            if ((closest_distance >= 0.0f) && (closest_distance < entry.distance) && (closest_priority >= best_priority))
                break;

            if (!entry.movable)
                continue;

            //! \todo Do we want results for invisible entities?
            if (!entry.movable->isVisible())
                continue;
            
            Ogre::Any any = entry.movable->getUserAny();
            if (any.isEmpty())
                continue;

            Scene::Entity *entity = 0;
            try
            {
                entity = Ogre::any_cast<Scene::Entity*>(any);
            }
            catch (Ogre::InvalidParametersException &/*e*/)
            {
                continue;
            }

            int current_priority = minimum_priority;
            {
                EC_Placeable *placeable = entity->GetComponent<EC_Placeable>().get();
                if (placeable)
                {
                    current_priority = placeable->GetSelectPriority();
                    //if (current_priority < closest_priority)
                    //  continue;
                }
            }

            // Mesh entity check: triangle intersection
            if (entry.movable->getMovableType().compare("Entity") == 0)
            {
                Ogre::Entity* ogre_entity = static_cast<Ogre::Entity*>(entry.movable);
                assert(ogre_entity != 0);

                // get the mesh information
                GetMeshInformation(ogre_entity, vertices, texcoords, indices, submeshstartindex,
                    ogre_entity->getParentNode()->_getDerivedPosition(),
                    ogre_entity->getParentNode()->_getDerivedOrientation(),
                    ogre_entity->getParentNode()->_getDerivedScale());

                // test for hitting individual triangles on the mesh
                for (int j = 0; j < ((int)indices.size())-2; j += 3)
                {
                    // check for a hit against this triangle
                    std::pair<bool, Ogre::Real> hit = Ogre::Math::intersects(ray, vertices[indices[j]],
                        vertices[indices[j+1]], vertices[indices[j+2]], true, false);
                    if (hit.first)
                    {
                        if ((closest_distance < 0.0f) || (hit.second < closest_distance) || (current_priority > closest_priority))
                        {
                            if (current_priority >= closest_priority)
                            {
                                // this is the closest/best so far, save it
                                closest_distance = hit.second;
                                closest_priority = current_priority;

                                Ogre::Vector2 uv = FindUVs(ray, hit.second, vertices, texcoords, indices, j); 
                                Ogre::Vector3 point = ray.getPoint(closest_distance);

                                result.entity_ = entity;
                                result.pos_ = Vector3df(point.x, point.y, point.z);
                                result.submesh_ = GetSubmeshFromIndexRange(j, submeshstartindex);
                                result.u_ = uv.x;
                                result.v_ = uv.y;
                            }
                        }
                    }
                }
            }
            else
            {
                // Not an entity, fall back to just using the bounding box - ray intersection
                if ((closest_distance < 0.0f) || (entry.distance < closest_distance) || (current_priority > closest_priority))
                {
                    if (current_priority >= closest_priority)
                    {
                        // this is the closest/best so far, save it
                        closest_distance = entry.distance;
                        closest_priority = current_priority;

                        Ogre::Vector3 point = ray.getPoint(closest_distance);

                        result.entity_ = entity;
                        result.pos_ = Vector3df(point.x, point.y, point.z);
                        result.submesh_ = 0;
                        result.u_ = 0.0f;
                        result.v_ = 0.0f;
                    }
                }
            }
        }

        return result;
    }

  /* was the first non-qt version
    Foundation::RaycastResult Renderer::FrustumQuery(int left, int top, int right, int bottom)
    {
        Foundation::RaycastResult result;
        result.entity_ = 0; 
        if (!initialized_)
            return result;
     } */

    //qt wrapper / upcoming replacement for the one above
    QVariantList Renderer::FrustumQuery(QRect &viewrect)
    {
/*
        Ogre::PlaneBoundedVolumeList volumes;
        Ogre::PlaneBoundedVolume p;
        Ogre::Plane plane;
        p.planes.push_back(plane);
        volumes.push_back(p);
        Ogre::PlaneBoundedVolumeListSceneQuery *query = scenemanager_->createPlaneBoundedVolumeQuery(volumes);
        assert(query);

        Ogre::SceneQueryResult results = query->execute();
        for(Ogre::SceneQueryResultMovableList::iterator iter = results.movables.begin(); iter != results.movables.end(); ++iter)
        {
            MovableObject *m = *iter;
            std::cout << "Hit MovableObject:" << m << std::endl;
        }

        scenemanager_->destroyQuery(query);
*/
        QVariantList l;
        l << 1;
        l << 2;
        l << 3;
        return l;
    }

    Ogre::RenderWindow *Renderer::GetCurrentRenderWindow() const
    {
        return renderWindow->OgreRenderWindow();
    }

    std::string Renderer::GetUniqueObjectName()
    {
        return "obj" + ToString<uint>(object_id_++);
    }

    ResourcePtr Renderer::GetResource(const std::string& id, const std::string& type)
    {
        return resource_handler_->GetResource(id, type);
    }

    request_tag_t Renderer::RequestResource(const std::string& id, const std::string& type)
    {
        return resource_handler_->RequestResource(id, type);
    }

    void Renderer::RemoveResource(const std::string& id, const std::string& type)
    {
        return resource_handler_->RemoveResource(id, type);
    }

    void Renderer::TakeScreenshot(const std::string& filePath, const std::string& fileName)
    {
        if (renderWindow)
        {
            Ogre::String file = filePath + fileName;
            renderWindow->OgreRenderWindow()->writeContentsToFile(file);
        }
    }

    void Renderer::PrepareImageRendering(int width, int height)
    {
        // Only do this once per connect as we create entitys here
        Scene::ScenePtr scene = framework_->GetDefaultWorldScene();
        if (scene && image_rendering_texture_name_.empty())
        {
            image_rendering_texture_name_ = "ImageRenderingTexture-" + QUuid::createUuid().toString().toStdString();
            Ogre::TexturePtr image_rendering = Ogre::TextureManager::getSingleton().createManual(
                image_rendering_texture_name_, Ogre::ResourceGroupManager::DEFAULT_RESOURCE_GROUP_NAME,
                Ogre::TEX_TYPE_2D, width, height, 0, Ogre::PF_A8R8G8B8, Ogre::TU_RENDERTARGET);
            image_rendering->getBuffer()->getRenderTarget()->setAutoUpdated(false);

            Scene::EntityPtr cam_entity = scene->CreateEntity(scene->GetNextFreeIdLocal());
            if (!cam_entity)
                return;

            cam_entity->AddComponent(framework_->GetComponentManager()->CreateComponent(EC_Placeable::TypeNameStatic()));
            cam_entity->AddComponent(framework_->GetComponentManager()->CreateComponent(EC_OgreCamera::TypeNameStatic()));
            scene->EmitEntityCreated(cam_entity);
            
            ComponentPtr component_placable = cam_entity->GetComponent(EC_Placeable::TypeNameStatic());
            EC_OgreCamera *ec_camera = cam_entity->GetComponent<EC_OgreCamera>().get();
            if (!component_placable.get() || !ec_camera)
                return;
            ec_camera->SetPlaceable(component_placable);
            texture_rendering_cam_entity_ = cam_entity;
        }
    }

    void Renderer::ResetImageRendering()
    {
        if (!image_rendering_texture_name_.empty())
        {
            Ogre::TextureManager::getSingleton().remove(image_rendering_texture_name_);
            image_rendering_texture_name_ = "";
        }
    }

    QPixmap Renderer::RenderImage(bool use_main_camera)
    {
        int window_width = renderWindow->OgreRenderWindow()->getWidth();
        int window_height = renderWindow->OgreRenderWindow()->getHeight();
        PrepareImageRendering(window_width, window_height);
        if (!texture_rendering_cam_entity_)
            return QPixmap();

        QImage captured_pixmap(QSize(window_width, window_height), QImage::Format_ARGB32_Premultiplied);
        captured_pixmap.fill(Qt::gray);

        // Get the camera ec
        EC_OgreCamera *ec_camera = texture_rendering_cam_entity_->GetComponent<EC_OgreCamera>().get();
        if (!ec_camera)
            return QPixmap::fromImage(captured_pixmap);

        Ogre::TexturePtr image_rendering = Ogre::TextureManager::getSingleton().getByName(image_rendering_texture_name_);
        if (image_rendering.isNull())
            return QPixmap::fromImage(captured_pixmap);

        // Resize rendering texture if needed
        if (image_rendering->getWidth() != window_width || image_rendering->getHeight() != window_height)
        {
            ResetImageRendering();
            PrepareImageRendering(window_width, window_height);
            image_rendering = Ogre::TextureManager::getSingleton().getByName(image_rendering_texture_name_);
            if (image_rendering.isNull())
                return QPixmap::fromImage(captured_pixmap);
        }

        // Set camera aspect ratio
        if (!use_main_camera)
            ec_camera->GetCamera()->setAspectRatio(Ogre::Real(window_width) / Ogre::Real(window_height));

        // Get rendering texture and update it
        Ogre::RenderTexture *render_texture = image_rendering->getBuffer()->getRenderTarget();
        if (render_texture)
        {
            render_texture->removeAllViewports();
            if (render_texture->getNumViewports() == 0)
            {
                // Use custom camera or main av camera
                Ogre::Viewport *vp = 0;
                if (use_main_camera)
                    vp = render_texture->addViewport(GetCurrentCamera());
                else
                    vp = render_texture->addViewport(ec_camera->GetCamera());
                // Exclude ui/name tag overlays
                vp->setOverlaysEnabled(false);
                // Exclude highlight mesh from rendering
                vp->setVisibilityMask(0x2);
            }
            render_texture->update(false);

            captured_pixmap = CreateQImageFromTexture(render_texture, window_width, window_height);
        }
        QPixmap return_pixmap = QPixmap::fromImage(captured_pixmap).copy(); // Deep copy so we can delete the buffer data
        SAFE_DELETE(capture_screen_pixel_data_);
        return return_pixmap;
    }

    QPixmap Renderer::RenderAvatar(const Vector3df &avatar_position, const Quaternion &avatar_orientation)
    {
        int window_width = renderWindow->OgreRenderWindow()->getWidth();
        int window_height = renderWindow->OgreRenderWindow()->getHeight();
        PrepareImageRendering(window_width, window_height);
        if (!texture_rendering_cam_entity_)
            return QPixmap();

        // Calculate positions
        Vector3df pos = avatar_position;
        pos += (avatar_orientation * Vector3df::UNIT_X * 0.6f);
        pos += (avatar_orientation * Vector3df::NEGATIVE_UNIT_Z * 0.5f);
        Vector3df lookat = avatar_position + avatar_orientation * Vector3df(0,0,-0.4f);

        EC_Placeable *cam_ec_placable = texture_rendering_cam_entity_->GetComponent<EC_Placeable>().get();
        if (!cam_ec_placable)
            return QPixmap();

        cam_ec_placable->SetPosition(pos);
        cam_ec_placable->LookAt(lookat);

        return RenderImage(false);
    }

    QImage Renderer::CreateQImageFromTexture(Ogre::RenderTexture *render_texture, int width, int height)
    {
        SAFE_DELETE(capture_screen_pixel_data_);
        capture_screen_pixel_data_ = new Ogre::uchar[width * height * 4];
        Ogre::Box bounds(0, 0, width, height);
        Ogre::PixelBox pixels = Ogre::PixelBox(bounds, Ogre::PF_A8R8G8B8, (void*)capture_screen_pixel_data_);
        render_texture->copyContentsToMemory(pixels, Ogre::RenderTarget::FB_AUTO);

        QImage image = QImage(capture_screen_pixel_data_, width, height, QImage::Format_ARGB32);
        if (image.isNull())
            OgreRenderingModule::LogError("Capturing render texture to a image failed");
        return image;
    }

    void Renderer::AddResourceDirectory(const QString &qdirectory)
    {
        std::string directory = qdirectory.toStdString();

        // Check to not add the same directory more than once
        for (uint i = 0; i < added_resource_directories_.size(); ++i)
            if (added_resource_directories_[i] == directory)
                return;

        Ogre::ResourceGroupManager& resgrpmgr = Ogre::ResourceGroupManager::getSingleton();

        std::string groupname = "grp" + ToString<uint>(group_id_++);

        // Check if resource group already exists (should not).
        bool exists = false;
        Ogre::StringVector groups = resgrpmgr.getResourceGroups();
        for (uint i = 0; i < groups.size(); ++i)
        {
            if (groups[i] == groupname)
            {
                exists = true;
                break;
            }
        }

        // Create if doesn't exist
        if (!exists)
        {
            try
            {
                resgrpmgr.createResourceGroup(groupname);
            }
            catch (...) {}
        }
        
        // Add directory as a resource location, then initialize group
        try
        {
            resgrpmgr.addResourceLocation(directory, "FileSystem", groupname);
            resgrpmgr.initialiseResourceGroup(groupname);
        }
        catch (...) {}

        added_resource_directories_.push_back(directory);
    }

    void Renderer::RepaintUi()
    {
        if (resized_dirty_ < 1)
            resized_dirty_  = 1;
    }

    void Renderer::InitShadows()
    {
        Ogre::SceneManager* sceneManager = scenemanager_;
        // Debug mode Ogre might assert due to illegal shadow camera AABB, with empty scene. Disable shadows in debug mode.
        #ifdef _DEBUG
            sceneManager->setShadowTechnique(Ogre::SHADOWTYPE_NONE);
            return;
        #endif

        bool using_pssm = (shadowquality_ == Shadows_High);
        bool soft_shadow = framework_->GetDefaultConfig().DeclareSetting("OgreRenderer", "soft_shadow", false);
        
        //unsigned short shadowTextureSize = settings.value("depthmap_size", "1024").toInt();  */
        float shadowFarDist = 50;
        unsigned short shadowTextureSize = 2048;
        size_t shadowTextureCount = 1;
        
        if(using_pssm)
        {
            shadowTextureSize = 1024;
            shadowTextureCount = 3;
        }
        
        Ogre::ColourValue shadowColor(0.6f, 0.6f, 0.6f);

        // This is the default material to use for shadow buffer rendering pass, overridable in script.
        // Note that we use the same single material (vertex program) for each object, so we're relying on
        // that we use Ogre software skinning. Hardware skinning would require us to do different vertex programs
        // for skinned/nonskinned geometry.
        std::string ogreShadowCasterMaterial = "rex/ShadowCaster";
        
        if (shadowquality_ == Shadows_Off)
        {
            sceneManager->setShadowTechnique(Ogre::SHADOWTYPE_NONE);
            return;
        }
        
        sceneManager->setShadowColour(shadowColor);
        sceneManager->setShadowTextureCountPerLightType(Ogre::Light::LT_DIRECTIONAL, shadowTextureCount);
        sceneManager->setShadowTextureSettings(shadowTextureSize, shadowTextureCount, Ogre::PF_FLOAT32_R);
        sceneManager->setShadowTechnique(Ogre::SHADOWTYPE_TEXTURE_ADDITIVE_INTEGRATED);
        sceneManager->setShadowTextureCasterMaterial(ogreShadowCasterMaterial.c_str());
        sceneManager->setShadowTextureSelfShadow(true);
        
        Ogre::ShadowCameraSetupPtr shadowCameraSetup;
        
        if(using_pssm)
        {
    #include "DisableMemoryLeakCheck.h"
            OgreShadowCameraSetupFocusedPSSM* pssmSetup = new OgreShadowCameraSetupFocusedPSSM();
    #include "EnableMemoryLeakCheck.h"

            OgreShadowCameraSetupFocusedPSSM::SplitPointList splitpoints;
            splitpoints.push_back(default_camera_->getNearClipDistance());
            //these splitpoints are hardcoded also to the shaders. If you modify these, also change them to shaders.
            splitpoints.push_back(3.5);
            splitpoints.push_back(11);
            splitpoints.push_back(shadowFarDist);
            pssmSetup->setSplitPoints(splitpoints);
            shadowCameraSetup = Ogre::ShadowCameraSetupPtr(pssmSetup);
        }
        else
        {
    #include "DisableMemoryLeakCheck.h"
            Ogre::FocusedShadowCameraSetup* focusedSetup = new Ogre::FocusedShadowCameraSetup();
    #include "EnableMemoryLeakCheck.h"
            shadowCameraSetup = Ogre::ShadowCameraSetupPtr(focusedSetup);
        }
        
        sceneManager->setShadowCameraSetup(shadowCameraSetup);
        sceneManager->setShadowFarDistance(shadowFarDist);
        
        // If set to true, problems with objects that clip into the ground
        sceneManager->setShadowCasterRenderBackFaces(false);
        
        //DEBUG
        /*if(renderer_.expired())
            return;
        Ogre::SceneManager *mngr = renderer_.lock()->GetSceneManager();
        Ogre::TexturePtr shadowTex;
        Ogre::String str("shadowDebug");
        Ogre::Overlay* debugOverlay = Ogre::OverlayManager::getSingleton().getByName(str);
        if(!debugOverlay)
            debugOverlay= Ogre::OverlayManager::getSingleton().create(str);
        for(int i = 0; i<shadowTextureCount;i++)
        {
                shadowTex = mngr->getShadowTexture(i);

                // Set up a debug panel to display the shadow
                Ogre::MaterialPtr debugMat = Ogre::MaterialManager::getSingleton().create(
                    "Ogre/DebugTexture" + Ogre::StringConverter::toString(i), 
                    Ogre::ResourceGroupManager::DEFAULT_RESOURCE_GROUP_NAME);
                debugMat->getTechnique(0)->getPass(0)->setLightingEnabled(false);
                Ogre::TextureUnitState *t = debugMat->getTechnique(0)->getPass(0)->createTextureUnitState(shadowTex->getName());
                t->setTextureAddressingMode(Ogre::TextureUnitState::TAM_CLAMP);
                //t = debugMat->getTechnique(0)->getPass(0)->createTextureUnitState("spot_shadow_fade.png");
                //t->setTextureAddressingMode(TextureUnitState::TAM_CLAMP);
                //t->setColourOperation(LBO_ADD);

                Ogre::OverlayContainer* debugPanel = (Ogre::OverlayContainer*)
                    (Ogre::OverlayManager::getSingleton().createOverlayElement("Panel", "Ogre/DebugTexPanel" + Ogre::StringConverter::toString(i)));
                debugPanel->_setPosition(0.8, i*0.25+ 0.05);
                debugPanel->_setDimensions(0.2, 0.24);
                debugPanel->setMaterialName(debugMat->getName());
                debugOverlay->add2D(debugPanel);
        }
        debugOverlay->show();*/

        if(soft_shadow)
        {
            for(int i=0;i<shadowTextureCount;i++)
            {
                GaussianListener* gaussianListener = new GaussianListener(); 
                Ogre::TexturePtr shadowTex = sceneManager->getShadowTexture(0);
                Ogre::RenderTarget* shadowRtt = shadowTex->getBuffer()->getRenderTarget();
                Ogre::Viewport* vp = shadowRtt->getViewport(0);
                Ogre::CompositorInstance *instance = Ogre::CompositorManager::getSingleton().addCompositor(vp, "Gaussian Blur");
                Ogre::CompositorManager::getSingleton().setCompositorEnabled(vp, "Gaussian Blur", true);
                instance->addListener(gaussianListener);
                gaussianListener->notifyViewportSize(vp->getActualWidth(), vp->getActualHeight());
                gaussianListeners_.push_back(gaussianListener);
            }
        }
    }
}<|MERGE_RESOLUTION|>--- conflicted
+++ resolved
@@ -182,11 +182,7 @@
         resource_handler_.reset();
         root_.reset();
         SAFE_DELETE(c_handler_);
-<<<<<<< HEAD
-//        SAFE_DELETE(q_ogre_world_view_);
         SAFE_DELETE(renderWindow);
-=======
->>>>>>> 97f1911a
     }
 
     void Renderer::RemoveLogListener()
