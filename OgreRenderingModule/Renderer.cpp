--- conflicted
+++ resolved
@@ -220,12 +220,7 @@
         root_.reset();
         SAFE_DELETE(c_handler_);
 //        SAFE_DELETE(q_ogre_world_view_);
-<<<<<<< HEAD
-=======
-        SAFE_DELETE(stereo_controller_);
-        SAFE_DELETE(cave_manager_);
         SAFE_DELETE(renderWindow);
->>>>>>> c87a035e
     }
 
     void Renderer::RemoveLogListener()
