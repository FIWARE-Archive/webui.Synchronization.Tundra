--- conflicted
+++ resolved
@@ -23,29 +23,17 @@
 #include "Platform.h"
 #include "CoreException.h"
 #include "Entity.h"
-<<<<<<< HEAD
-//#include "MainWindow.h"
-
-#include "NaaliUi.h"
-#include "NaaliMainWindow.h"
-=======
 
 #include "NaaliUi.h"
 #include "NaaliMainWindow.h"
 #include "NaaliGraphicsView.h"
->>>>>>> 75cb65f7
 
 #include <Ogre.h>
 
 #ifdef USE_D3D9_SUBSURFACE_BLIT
 #include <d3d9.h>
-<<<<<<< HEAD
-#include <RenderSystems/Direct3D9/OgreD3D9HardwarePixelBuffer.h>
-#include <RenderSystems/Direct3D9/OgreD3D9RenderWindow.h>
-=======
 #include <RenderSystems/Direct3D9/include/OgreD3D9HardwarePixelBuffer.h>
 #include <RenderSystems/Direct3D9/include/OgreD3D9RenderWindow.h>
->>>>>>> 75cb65f7
 #endif
 
 
@@ -232,11 +220,7 @@
         root_.reset();
         SAFE_DELETE(c_handler_);
 //        SAFE_DELETE(q_ogre_world_view_);
-<<<<<<< HEAD
         SAFE_DELETE(renderWindow);
-=======
-
->>>>>>> 75cb65f7
     }
 
     void Renderer::RemoveLogListener()
@@ -596,47 +580,28 @@
 
         bool applyFPSLimit = true;
 
-<<<<<<< HEAD
+        NaaliGraphicsView *view = framework_->Ui()->GraphicsView();
+
 #ifdef USE_D3D9_SUBSURFACE_BLIT
 
-        if (q_ogre_ui_view_->isDirty() || resized_dirty_)
-=======
-        NaaliGraphicsView *view = framework_->Ui()->GraphicsView();
-
-#ifdef USE_D3D9_SUBSURFACE_BLIT
-
         if (view->IsViewDirty() || resized_dirty_)
->>>>>>> 75cb65f7
         {
             applyFPSLimit = false;
 
             PROFILE(Renderer_Render_QtBlit);
 
-<<<<<<< HEAD
-            QRectF dirtyRectangle = q_ogre_ui_view_->DirtyRectangle();
-            if (resized_dirty_ > 0)
-                dirtyRectangle = QRectF(0, 0, GetWindowWidth(), GetWindowHeight());
-
-            QSize viewsize(q_ogre_ui_view_-> viewport()-> size());
-=======
             QRectF dirtyRectangle = view->DirtyRectangle();
             if (resized_dirty_ > 0)
                 dirtyRectangle = QRectF(0, 0, GetWindowWidth(), GetWindowHeight());
 
             QSize viewsize(view->viewport()->size());
->>>>>>> 75cb65f7
             QRect viewrect(QPoint(0, 0), viewsize);
 
             QRect dirty((int)dirtyRectangle.left(), (int)dirtyRectangle.top(), (int)dirtyRectangle.width(), (int)dirtyRectangle.height());
             if (dirty.left() < 0) dirty.setLeft(0);
             if (dirty.top() < 0) dirty.setTop(0);
-<<<<<<< HEAD
-            if (dirty.right() > backBuffer.width()) dirty.setRight(backBuffer.width());
-            if (dirty.bottom() > backBuffer.height()) dirty.setBottom(backBuffer.height());
-=======
             if (dirty.right() > view->BackBuffer()->width()) dirty.setRight(view->BackBuffer()->width());
             if (dirty.bottom() > view->BackBuffer()->height()) dirty.setBottom(view->BackBuffer()->height());
->>>>>>> 75cb65f7
             if (dirty.left() > dirty.right()) dirty.setLeft(dirty.right());
             if (dirty.top() > dirty.bottom()) dirty.setTop(dirty.bottom());
 
@@ -646,11 +611,7 @@
 //                q_ogre_ui_view_->setTransform(QTransform(1,0,0,0,1,0));
 
                 // Paint ui view into buffer
-<<<<<<< HEAD
-                QPainter painter(&backBuffer);
-=======
                 QPainter painter(view->BackBuffer());
->>>>>>> 75cb65f7
                 painter.setCompositionMode(QPainter::CompositionMode_Source);
                 painter.fillRect((int)dirtyRectangle.left(), (int)dirtyRectangle.top(), (int)dirtyRectangle.width(), (int)dirtyRectangle.height(),
                     Qt::transparent);
@@ -658,22 +619,13 @@
 //                q_ogre_ui_view_->render(&painter, dirtyRectangle, dirty);
 //                q_ogre_ui_view_->viewport()->render(&painter, QPoint(0,0), dirtyRectangle, dirty);
 
-<<<<<<< HEAD
-                q_ogre_ui_view_->viewport()->render(&painter, QPoint((int)dirtyRectangle.left(), (int)dirtyRectangle.top()), QRegion(dirty), QWidget::DrawChildren);
-=======
                 view->viewport()->render(&painter, QPoint((int)dirtyRectangle.left(), (int)dirtyRectangle.top()), QRegion(dirty), QWidget::DrawChildren);
->>>>>>> 75cb65f7
     //            q_ogre_ui_view_->render(&painter, QRectF(), dirty);
 //                q_ogre_ui_view_->viewport()->render(&painter, dirtyRectangle, dirty);
             }
 
-<<<<<<< HEAD
-            Ogre::D3D9RenderWindow *d3d9rw = dynamic_cast<Ogre::D3D9RenderWindow*>(renderwindow_);
-            Ogre::TexturePtr texture = Ogre::TextureManager::getSingleton().getByName(q_ogre_world_view_->GetOverlayTextureName().c_str());
-=======
             Ogre::D3D9RenderWindow *d3d9rw = dynamic_cast<Ogre::D3D9RenderWindow*>(renderWindow->OgreRenderWindow());
             Ogre::TexturePtr texture = Ogre::TextureManager::getSingleton().getByName(renderWindow->OverlayTextureName());
->>>>>>> 75cb65f7
             Ogre::HardwarePixelBufferSharedPtr pb = texture->getBuffer();
             Ogre::D3D9HardwarePixelBuffer *pixelBuffer = dynamic_cast<Ogre::D3D9HardwarePixelBuffer*>(pb.get());
             assert(pixelBuffer);
@@ -696,14 +648,8 @@
             if (dirty.left() > dirty.right()) dirty.setLeft(dirty.right());
             if (dirty.top() > dirty.bottom()) dirty.setTop(dirty.bottom());
 
-<<<<<<< HEAD
-
-            const int copyableHeight = min<int>(dirty.height(), min<int>(backBuffer.height() - dirty.top(), desc.Height - dirty.top()));
-            const int copyableWidthBytes = 4*min<int>(dirty.width(), min<int>(backBuffer.width() - dirty.left(), desc.Width - dirty.left()));
-=======
             const int copyableHeight = min<int>(dirty.height(), min<int>(view->BackBuffer()->height() - dirty.top(), desc.Height - dirty.top()));
             const int copyableWidthBytes = 4*min<int>(dirty.width(), min<int>(view->BackBuffer()->width() - dirty.left(), desc.Width - dirty.left()));
->>>>>>> 75cb65f7
             if (copyableHeight <= 0 || copyableWidthBytes <= 0)
             {
                 std::cout << "Nothing to blit!" << std::endl;
@@ -732,11 +678,7 @@
             }
             char *surfacePtr = (char *)lock.pBits;
 
-<<<<<<< HEAD
-            char *scanlines = (char*)backBuffer.bits();
-=======
             char *scanlines = (char*)view->BackBuffer()->bits();
->>>>>>> 75cb65f7
              assert(scanlines);
              if (!scanlines)
                  return;
@@ -750,11 +692,7 @@
 
                 // Update the regions that have changed.
                 for(int y = 0; y < copyableHeight; ++y)
-<<<<<<< HEAD
-                    memcpy(surfacePtr + y * lock.Pitch, &scanlines[dirty.left()*4 + (y+dirty.top()) * backBuffer.width()*4], copyableWidthBytes);
-=======
                     memcpy(surfacePtr + y * lock.Pitch, &scanlines[dirty.left()*4 + (y+dirty.top()) * view->BackBuffer()->width()*4], copyableWidthBytes);
->>>>>>> 75cb65f7
             }
 
             {
@@ -771,23 +709,6 @@
                 resized_dirty_--;
         }
 #else
-<<<<<<< HEAD
-
-        NaaliGraphicsView *graphicsView = framework_->Ui()->GraphicsView();
-
-        if (graphicsView->IsViewDirty())
-        {
-            PROFILE(Renderer_Render_QtBlit);
-
-            QImage *backBuffer = graphicsView->BackBuffer();
-            if (!backBuffer)
-                return;
-
-            QSize viewsize(graphicsView->viewport()->size());
-            QRect viewrect(QPoint(0, 0), viewsize);
-
-            QSize gviewsize(graphicsView->size());
-=======
         if (view->IsViewDirty())
         {
             PROFILE(Renderer_Render_QtBlit);
@@ -800,7 +721,6 @@
             QRect viewrect(QPoint(0, 0), viewsize);
 
             QSize gviewsize(view->size());
->>>>>>> 75cb65f7
 
             QSize mainwindowSize(framework_->Ui()->MainWindow()->size());
             QSize renderWindowSize(renderWindow->OgreRenderWindow()->getWidth(), renderWindow->OgreRenderWindow()->getHeight());
@@ -816,11 +736,7 @@
 
             // Paint ui view into buffer
             QPainter painter(backBuffer);
-<<<<<<< HEAD
-            graphicsView->viewport()->render(&painter, QPoint(0,0), QRegion(viewrect), QWidget::DrawChildren);
-=======
             view->viewport()->render(&painter, QPoint(0,0), QRegion(viewrect), QWidget::DrawChildren);
->>>>>>> 75cb65f7
 
             renderWindow->UpdateOverlayImage(*backBuffer);
             if (resized_dirty_ > 0)
@@ -842,11 +758,7 @@
 
         root_->renderOneFrame();
 //        renderWindow->RenderFrame();
-<<<<<<< HEAD
-        graphicsView->MarkViewUndirty();
-=======
         view->MarkViewUndirty();
->>>>>>> 75cb65f7
     }
 
     uint GetSubmeshFromIndexRange(uint index, const std::vector<uint>& submeshstartindex)
@@ -1465,21 +1377,7 @@
         if (resized_dirty_ < 1)
             resized_dirty_  = 1;
     }
-<<<<<<< HEAD
-
-=======
-/*
-    void Renderer::HideCurrentWorldView()
-    {
-        q_ogre_world_view_->HideUiOverlay();
-    }
-
-    void Renderer::ShowCurrentWorldView()
-    {
-          q_ogre_world_view_->ShowUiOverlay();
-    }
-*/
->>>>>>> 75cb65f7
+
     void Renderer::InitShadows()
     {
         Ogre::SceneManager* sceneManager = scenemanager_;
