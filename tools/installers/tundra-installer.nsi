--- conflicted
+++ resolved
@@ -2,11 +2,7 @@
 
 # Note: You can define custom version from outside this script by using /DVERSION=YourCustomVersion
 !ifndef VERSION
-<<<<<<< HEAD
-!define VERSION "2.4-RC1"
-=======
 !define VERSION "2.4"
->>>>>>> 884ee1c8
 !endif
 
 Name "Tundra ${VERSION}"
