@echo off
echo.

:: Enable the delayed environment variable expansion needed in VSConfig.cmd.
setlocal EnableDelayedExpansion

:: Make sure we're running in Visual Studio Command Prompt
IF "%VSINSTALLDIR%"=="" (
   Utils\cecho {0C}Batch file not executed from Visual Studio Command Prompt - cannot proceed!{# #}{\n}
   GOTO :ERROR
)

:: Set up variables depending on the used Visual Studio version
call VSConfig.cmd %1
:: Make sure deps folder exists.
IF NOT EXIST "%DEPS%". mkdir "%DEPS%"

:: User-defined variables
set BUILD_RELEASE=FALSE
set BUILD_OPENSSL=TRUE
set USE_JOM=TRUE
set USE_BOOST=FALSE

:: Validate user-defined variables
IF NOT %BUILD_OPENSSL%==FALSE IF NOT %BUILD_OPENSSL%==TRUE (
   cecho {0E}BUILD_OPENSSL needs to be either TRUE or FALSE!{# #}{\n}
   GOTO :ERROR
)
IF NOT %USE_JOM%==FALSE IF NOT %USE_JOM%==TRUE (
   cecho {0E}USE_JOM needs to be either TRUE or FALSE!{# #}{\n}
   GOTO :ERROR
)
IF NOT %BUILD_RELEASE%==FALSE IF NOT %BUILD_RELEASE%==TRUE (
   cecho {0E}BUILD_RELEASE needs to be either TRUE or FALSE!{# #}{\n} 
   GOTO :ERROR
)
IF NOT %USE_BOOST%==FALSE IF NOT %USE_BOOST%==TRUE (
   cecho {0E}USE_BOOST needs to be either TRUE or FALSE!{# #}{\n}
   GOTO :ERROR
)
:: TODO remove BUILD_RELEASE and instead use BUILD_TYPE
::set BUILD_TYPE=%2
:: IF %BUILD_TYPE%=="" (
::   set BUILD_TYPE=RelWithDebInfo
::   cecho {0D}BUILD_TYPE not specified - using the default %BUILD_TYPE%{# #}{\n}
:: )
::

set BUILD_TYPE_MINSIZEREL=MinSizeRel
set BUILD_TYPE_RELEASE=Release
set BUILD_TYPE_RELWITHDEBINFO=RelWithDebInfo
set BUILD_TYPE_DEBUG=Debug
IF %BUILD_RELEASE%==TRUE (
    set BUILD_TYPE=%BUILD_TYPE_RELEASE%
) ELSE (
    set BUILD_TYPE=%BUILD_TYPE_RELWITHDEBINFO%
)

IF %GENERATOR%=="" (
   cecho {0C}GENERATOR not specified - cannot proceed!{# #}{\n}
   GOTO :ERROR
)

:: If we use VS2008, framework path (for msbuild) may not be correctly set. Manually attempt to add in that case
IF %GENERATOR%==%GENERATOR_VS2008% set PATH=C:\Windows\Microsoft.NET\Framework\v3.5;%PATH%

:: Print user-defined variables
cecho {F0}This script fetches and builds all Tundra dependencies{# #}{\n}
echo.
cecho {0A}Script configuration:{# #}{\n}
cecho {0D}  CMake Generator    = %GENERATOR%{# #}{\n}
echo    - Passed to CMake -G option
cecho {0D}  Use Boost          = %USE_BOOST%{# #}{\n}
echo    - Configures whether dependencies kNet, Ogre, and AssImp are built using Boost.
cecho {0D}  Build Release      = %BUILD_RELEASE%{# #}{\n}
echo    - Build Release mode in addition to RelWithDebInfo when possible.
echo      Default is disabled, enable if you are planning to deploy
echo      Tundra in Release mode.
cecho {0D}  Build OpenSSL      = %BUILD_OPENSSL%{# #}{\n}
echo    - Build OpenSSL, requires Active Perl.
cecho {0D}  Build Qt with JOM  = %USE_JOM%{# #}{\n}
echo    - Use jom.exe instead of nmake.exe to build qmake projects.
echo      Default enabled as jom is significantly faster by usin all CPUs.
echo.

:: Print scripts usage information
cecho {0A}Requirements for a successful execution:{# #}{\n}
echo   1. Install SVN and make sure 'svn' is accessible from PATH.
echo    - http://tortoisesvn.net/downloads.html, install with command line tools!
echo   2. Install Hg and make sure 'hg' is accessible from PATH.
echo    - http://tortoisehg.bitbucket.org/
echo   3. Install Git and make sure 'git' is accessible from PATH.
echo    - http://code.google.com/p/tortoisegit/
echo   4. Install DirectX SDK June 2010.
echo    - http://www.microsoft.com/download/en/details.aspx?id=6812
echo   5. Install CMake and make sure 'cmake' is accessible from PATH.
echo    - http://www.cmake.org/
echo   6. Install Visual Studio 2008/2010 with SP1 (Express is ok).
echo    - http://www.microsoft.com/download/en/details.aspx?id=14597
echo   7. Install Windows SDK.
echo    - http://www.microsoft.com/download/en/details.aspx?id=8279

IF %BUILD_OPENSSL%==TRUE (
   echo   8. To build OpenSSL install Active Perl and set perl.exe to PATH.
   echo    - http://www.activestate.com/activeperl/downloads
   cecho {0E}     NOTE: Perl needs to be before git in PATH, otherwise the git{# #}{\n}
   cecho {0E}     provided perl.exe will be used and OpenSSL build will fail.{# #}{\n}
   echo   9. Execute this file from Visual Studio 2008/2010 Command Prompt.
) ELSE (
   echo   8. Execute this file from Visual Studio 2008/2010 Command Prompt.
)
echo.

cecho {0A}Assuming Tundra git trunk is found at %TUNDRA_DIR%.{# #}{\n}
cecho {0E}Warning: The path %TUNDRA_DIR% may not contain spaces! (qmake breaks on them).{# #}{\n}
cecho {0E}Warning: You will need roughly 15GB of disk space to proceed.{# #}{\n}
cecho {0E}Warning: This script is not fully unattended once you continue.{# #}{\n}
cecho {0E}         When building Qt, you must press 'y' once for the script to proceed.{# #}{\n}
echo.

echo If you are not ready with the above, press Ctrl-C to abort!
pause
echo.

:: OpenSSL
IF %BUILD_OPENSSL%==FALSE (
   cecho {0D}Building OpenSSL disabled. Skipping.{# #}{\n}
   GOTO :SKIP_OPENSSL
)

IF NOT EXIST "%DEPS%\openssl\src". (
   cd "%DEPS%"
   IF NOT EXIST openssl-0.9.8x.tar.gz. (
      cecho {0D}Downloading OpenSSL 0.9.8x.{# #}{\n}
      wget http://www.openssl.org/source/openssl-0.9.8x.tar.gz
      IF NOT %ERRORLEVEL%==0 GOTO :ERROR
   )

   mkdir openssl
   cecho {0D}Extracting OpenSSL 0.9.8x sources to "%DEPS%\openssl\src".{# #}{\n}
   7za e -y openssl-0.9.8x.tar.gz
   7za x -y -oopenssl openssl-0.9.8x.tar
   IF NOT %ERRORLEVEL%==0 GOTO :ERROR
   cd openssl
   ren openssl-0.9.8x src
   cd ..
   IF NOT EXIST "%DEPS%\openssl\src". (
      cecho {0E}Failed to rename %DEPS%\openssl\openssl-0.9.8x to %DEPS%\openssl\src. Permission denied for your account?{# #}{\n}
      GOTO :ERROR
   )
   del openssl-0.9.8x.tar
) ELSE (
   cecho {0D}OpenSSL already downloaded. Skipping.{# #}{\n}
)

IF NOT EXIST "%DEPS%\openssl\bin\ssleay32.dll". (
   cd "%DEPS%\openssl\src"
   cecho {0D}Configuring OpenSSL build.{# #}{\n}
   perl Configure VC-WIN32 --prefix=%DEPS%\openssl
   IF NOT %ERRORLEVEL%==0 GOTO :ERROR
   REM Build Makefiles  with assembly language files. ml.exe is a part of Visual Studio
   call ms\do_masm.bat
   cecho {0D}Building OpenSSL. Please be patient, this will take a while.{# #}{\n}
   nmake -f ms\ntdll.mak
   nmake -f ms\ntdll.mak install
   IF NOT %ERRORLEVEL%==0 GOTO :ERROR
   REM We (re)built OpenSSL, so delete ssleay32.dll in Tundra bin\ to force DLL deployment below.
   del /Q "%TUNDRA_BIN%\ssleay32.dll"
) ELSE (
   cecho {0D}OpenSSL already built. Skipping.{# #}{\n}
)

IF NOT EXIST "%TUNDRA_BIN%\ssleay32.dll". (
   cd "%DEPS%"
   cecho {0D}Deploying OpenSSL DLLs to Tundra bin\{# #}{\n}
   copy /Y "openssl\bin\*.dll" "%TUNDRA_BIN%"
   IF NOT %ERRORLEVEL%==0 GOTO :ERROR
)

:SKIP_OPENSSL

:: Qt
:: NOTE For VS2012 support Qt 4.8.3>= needed: http://stackoverflow.com/questions/12113400/compiling-qt-4-8-x-for-visual-studio-2012
:: In theory, 4.8.4 should support VS2012 out-of-the-box, but in practice doesn't...
:: NOTE ftp://ftp.qt-project.org/qt/source/ Can be used for Qt < 4.8.2, for Qt >= 4.8.2 use http://releases.qt-project.org/qt4/source/
::set QT_VER=4.7.4
::set QT_URL=ftp://ftp.qt-project.org/qt/source/qt-everywhere-opensource-src-%QT_VER%.zip
set QT_VER=4.8.4
set QT_URL=http://releases.qt-project.org/qt4/source/qt-everywhere-opensource-src-%QT_VER%.zip
IF NOT EXIST "%DEPS%\qt". (
   cd "%DEPS%"
   IF NOT EXIST qt-everywhere-opensource-src-%QT_VER%.zip. (
      cecho {0D}Downloading Qt %QT_VER%. Please be patient, this will take a while.{# #}{\n}
      wget %QT_URL%
      IF NOT %ERRORLEVEL%==0 GOTO :ERROR
   )

   cecho {0D}Extracting Qt %QT_VER% sources to "%DEPS%\qt".{# #}{\n}
   mkdir qt
   7za x -y -oqt qt-everywhere-opensource-src-%QT_VER%.zip
   IF NOT %ERRORLEVEL%==0 GOTO :ERROR
   cd qt
   ren qt-everywhere-opensource-src-%QT_VER% qt-src-%QT_VER%
   IF NOT EXIST "%DEPS%\qt" GOTO :ERROR
) ELSE (
   cecho {0D}Qt already downloaded. Skipping.{# #}{\n}
)

IF %USE_JOM%==FALSE GOTO :SKIP_JOM
IF NOT EXIST "%DEPS%\qt\jom\jom.exe". (
   cd "%DEPS%"
   IF NOT EXIST jom_1_0_11.zip. (
      cecho {0D}Downloading JOM build tool for Qt.{# #}{\n}
      wget http://releases.qt-project.org/jom/jom_1_0_11.zip
      IF NOT %ERRORLEVEL%==0 GOTO :ERROR
   )

   cecho {0D}Installing JOM build tool for to %DEPS%\qt\jom.{# #}{\n}
   mkdir %DEPS%\qt\jom
   7za x -y -oqt\jom jom_1_0_11.zip
) ELSE (
   cecho {0D}JOM already installed to %DEPS%\qt\jom. Skipping.{# #}{\n}
)

:SKIP_JOM

:: Enable OpenSSL in the Qt if OpenSSL build is enabled. For some reason if you 
:: echo QT_OPENSSL_CONFIGURE inside the IF statement it will always be empty. 
:: Hence the secondary IF to print it out when build is enabled. Only print these if Qt will be built
SET QT_OPENSSL_CONFIGURE=
IF %BUILD_OPENSSL%==TRUE (
   IF NOT EXIST "%DEPS%\qt\lib\QtWebKit4.dll". cecho {0D}Configuring OpenSSL into the Qt build with:{# #}{\n}
   SET QT_OPENSSL_CONFIGURE=-openssl -I "%DEPS%\openssl\include" -L "%DEPS%\openssl\lib"
) ELSE (
   IF NOT EXIST "%DEPS%\qt\lib\QtWebKit4.dll". cecho {0D}OpenSSL build disabled, not confguring OpenSSL to Qt.{# #}{\n}
)
IF %BUILD_OPENSSL%==TRUE (
   IF NOT EXIST "%DEPS%\qt\lib\QtWebKit4.dll". echo '%QT_OPENSSL_CONFIGURE%'
)

:: Set QMAKESPEC and QTDIR in case we are going to build qt. If we don't do this
:: a system set QMAKESPEC might take over the build in some bizarre fashion.
:: Note 1: QTDIR is not used while build, neither should QMAKESPEC be used when -platform is given to configure.
:: Note 2: We cannot do this inside the qt IF without @setlocal EnableDelayedExpansion.
set QTDIR=%DEPS%\qt\qt-src-%QT_VER%
set QMAKESPEC=%QTDIR%\mkspecs\%QT_PLATFORM%

IF NOT EXIST "%DEPS%\qt\lib\QtWebKit4.dll". (
   IF NOT EXIST "%QTDIR%". (
      cecho {0E}Warning: %QTDIR% does not exist, extracting Qt failed?.{# #}{\n}
      GOTO :ERROR
   )

   cd %QTDIR%

   IF NOT EXIST "configure.cache". (
      cecho {0D}Configuring Qt build. Please answer 'y'!{# #}{\n}
      configure -platform %QT_PLATFORM% -debug-and-release -opensource -prefix "%DEPS%\qt" -shared -ltcg ^
        -no-qt3support -no-opengl -no-openvg -no-dbus -no-phonon -no-phonon-backend -no-multimedia -no-audio-backend ^
        -no-declarative -no-xmlpatterns -nomake examples -nomake demos ^
        -qt-zlib -qt-libpng -qt-libmng -qt-libjpeg -qt-libtiff %QT_OPENSSL_CONFIGURE%

      IF NOT %ERRORLEVEL%==0 GOTO :ERROR
   ) ELSE (
      cecho {0D}Qt already configured. Remove %QTDIR%\configure.cache to trigger a reconfigure.{# #}{\n}
   )
   
   cecho {0D}Building Qt. Please be patient, this will take a while.{# #}{\n}
   IF %USE_JOM%==TRUE (
      cecho {0D}- Building Qt with jom{# #}{\n}
      "%DEPS%\qt\jom\jom.exe"
   ) ELSE (
      cecho {0D}- Building Qt with nmake{# #}{\n}
      nmake /nologo
   )

   IF NOT EXIST "%QTDIR%\lib\QtWebKit4.dll". (
      cecho {0E}Warning: %QTDIR%\lib\QtWebKit4.dll not present, Qt build failed?.{# #}{\n}
      GOTO :ERROR
   )
   IF NOT %ERRORLEVEL%==0 GOTO :ERROR

   :: Don't use jom for install. It seems to hang easily, maybe beacuse it tries to use multiple cores.
   cecho {0D}Installing Qt to %DEPS%\qt{# #}{\n}
   nmake install
   IF NOT %ERRORLEVEL%==0 GOTO :ERROR

   IF NOT EXIST "%DEPS%\qt\lib\QtWebKit4.dll". (
      cecho {0E}Warning: %DEPS%\qt\lib\QtWebKit4.dll not present, Qt install failed?.{# #}{\n}
      GOTO :ERROR
   )
   IF NOT %ERRORLEVEL%==0 GOTO :ERROR

   :: We (re)built Qt, so delete QtWebKit4.dll in Tundra bin\ to force DLL deployment below.
   IF EXIST "%TUNDRA_BIN%\QtWebKit4.dll". (
      del /Q "%TUNDRA_BIN%\QtWebKit4.dll"
   )
) ELSE (
   cecho {0D}Qt already built. Skipping.{# #}{\n}
)

:: Setup now built Qt to PATH (for qmake.exe), QTDIR and QMAKESPEC.
:: These will be utilized by other dependencies that need Qt in this script.
set PATH=%DEPS%\qt\bin;%PATH%
set QMAKESPEC=%DEPS%\qt\mkspecs\%QT_PLATFORM%
set QTDIR=%DEPS%\qt

IF NOT EXIST "%TUNDRA_BIN%\QtWebKit4.dll". (
   cecho {0D}Deploying Qt DLLs to Tundra bin\.{# #}{\n}
   copy /Y "%DEPS%\qt\bin\*.dll" "%TUNDRA_BIN%"
   IF NOT %ERRORLEVEL%==0 GOTO :ERROR
   mkdir "%TUNDRA_BIN%\qtplugins"
   xcopy /E /I /C /H /R /Y "%DEPS%\qt\plugins\*.*" "%TUNDRA_BIN%\qtplugins"
   IF NOT %ERRORLEVEL%==0 GOTO :ERROR
   :: Clean out some definately not needed Qt DLLs from bin
   :: QtCLucene does not have a public API and QtDesigner* are for QtCreator etc.
   :: Others we could (should) remove right here: QtSvg, QtSql, QtTest and QtHelp.
   del /Q "%TUNDRA_BIN%\QtCLucene*.dll"
   del /Q "%TUNDRA_BIN%\QtDesigner*.dll"
)



:: Bullet physics engine
:: version 2.81 sp1, svn rev 2613

IF NOT EXIST "%DEPS%\bullet\". (
    cecho {0D}Cloning Bullet into "%DEPS%\bullet".{# #}{\n}
    cd "%DEPS%"
    svn checkout http://bullet.googlecode.com/svn/trunk@2613 bullet
    IF NOT EXIST "%DEPS%\bullet\.svn" GOTO :ERROR
    cd bullet
    IF NOT EXIST BULLET_PHYSICS.sln. (
        cecho {0D}Running CMake for Bullet.{# #}{\n}
        IF EXIST CMakeCache.txt. del /Q CMakeCache.txt
         cmake . -G %GENERATOR% -DBUILD_DEMOS:BOOL=OFF -DBUILD_EXTRAS:BOOL=OFF -DBUILD_INTEL_OPENCL_DEMOS:BOOL=OFF -DBUILD_NVIDIA_OPENCL_DEMOS:BOOL=OFF -DBUILD_UNIT_TESTS:BOOL=OFF -DUSE_DX11:BOOL=OFF-DBUILD_AMD_OPENCL_DEMOS:BOOL=OFF -DCMAKE_DEBUG_POSTFIX= -DCMAKE_MINSIZEREL_POSTFIX= -DCMAKE_RELWITHDEBINFO_POSTFIX=
        IF NOT %ERRORLEVEL%==0 GOTO :ERROR
    )

    cecho {0D}Building Bullet. Please be patient, this will take a while.{# #}{\n}
    MSBuild BULLET_PHYSICS.sln /p:configuration=Debug /clp:ErrorsOnly /nologo /m:%NUMBER_OF_PROCESSORS%
    MSBuild BULLET_PHYSICS.sln /p:configuration=Release /clp:ErrorsOnly /nologo /m:%NUMBER_OF_PROCESSORS%
    MSBuild BULLET_PHYSICS.sln /p:configuration=RelWithDebInfo /clp:ErrorsOnly /nologo /m:%NUMBER_OF_PROCESSORS%
    IF NOT %ERRORLEVEL%==0 GOTO :ERROR
) ELSE (
    cecho {0D}Bullet already built. Skipping.{# #}{\n}
)

set BOOST_ROOT=%DEPS%\boost
set BOOST_INCLUDEDIR=%DEPS%\boost
set BOOST_LIBRARYDIR=%DEPS%\boost\stage\lib

IF %USE_BOOST%==FALSE (
   cecho {0D}USE_BOOST set to FALSE. Skipping Boost.{# #}{\n}
   GOTO :SKIP_BOOST
)

IF NOT EXIST "%DEPS%\boost". (
   cecho {0D}Cloning Boost into "%DEPS%\boost".{# #}{\n}
   cd "%DEPS%"
   svn checkout http://svn.boost.org/svn/boost/tags/release/Boost_1_49_0 boost
   IF NOT EXIST "%DEPS%\boost\.svn" GOTO :ERROR
   IF NOT EXIST "%DEPS%\boost\boost.css" GOTO :ERROR
   cd "%DEPS%\boost"
   cecho {0D}Building Boost build script.{# #}{\n}
   call bootstrap

::   cd "%DEPS%\boost\tools\build\v2"
::   sed s/"# using msvc ;"/"using msvc : 9.0 ;"/g <user-config.jam >user-config.new.jam
::
::   del user-config.jam
::   rename user-config.new.jam user-config.jam
   copy /Y "%TOOLS%\Mods\boost-user-config-%VS_VER%.jam" "%DEPS%\boost\tools\build\v2\user-config.jam"

   IF NOT %ERRORLEVEL%==0 GOTO :ERROR
   cd "%DEPS%\boost"
   cecho {0D}Building Boost. Please be patient, this will take a while.{# #}{\n}
   :: Building boost takes ages, so utilize all cores for the build process
   call .\b2 -j %NUMBER_OF_PROCESSORS% --without-mpi thread regex stage
) ELSE (
   ::TODO Even if %DEPS%\boost exists, we have no guarantee that boost is built successfully for real
   cecho {0D}Boost already built. Skipping.{# #}{\n}
)

:SKIP_BOOST

IF NOT EXIST "%DEPS%\assimp\". (
   cecho {0D}Checking out OpenAssetImport library from https://assimp.svn.sourceforge.net/svnroot/assimp/trunk into "%DEPS%\assimp".{# #}{\n}
   cd "%DEPS%"
   :: Note the fixed revision number. OpenAssetImport does not have an up-to-date tagged release, so fix to a recent revision of trunk.
   svn checkout -r 1300 https://assimp.svn.sourceforge.net/svnroot/assimp/trunk assimp

   cd assimp
   IF %USE_BOOST%==FALSE (
      :: Tweaks CMakeLists.txt to set ASSIMP_ENABLE_BOOST_WORKAROUND on.
      sed s/"ASSIMP_ENABLE_BOOST_WORKAROUND OFF"/"ASSIMP_ENABLE_BOOST_WORKAROUND ON"/g <CMakeLists.txt >CMakeLists.txt.sed
      del CMakeLists.txt
      rename CMakeLists.txt.sed CMakeLists.txt
   )

   cmake -G %GENERATOR%
   
   :: Debug build.
   MSBuild Assimp.sln /p:configuration=Debug /nologo /m:%NUMBER_OF_PROCESSORS%
   MSBuild Assimp.sln /p:configuration=Release /nologo /m:%NUMBER_OF_PROCESSORS%
   MSBuild Assimp.sln /p:configuration=RelWithDebInfo /nologo /m:%NUMBER_OF_PROCESSORS%
) ELSE (
   ::TODO Even if %DEPS%\assimp exists, we have no guarantee that assimp is built successfully for real
   cecho {0D}OpenAssetImport already built. Skipping.{# #}{\n}
)

:: Copy the correct runtime to /bin for this run
IF %BUILD_RELEASE% == TRUE (
   copy /Y "%DEPS%\assimp\bin\Release\assimp.dll" "%TUNDRA_BIN%"
) ELSE (
   copy /Y "%DEPS%\assimp\bin\RelWithDebInfo\assimp.dll" "%TUNDRA_BIN%"
)
copy /Y "%DEPS%\assimp\bin\Debug\assimpD.dll" "%TUNDRA_BIN%"

IF NOT EXIST "%DEPS%\kNet\". (
   cecho {0D}Cloning kNet from https://github.com/juj/kNet into "%DEPS%\kNet".{# #}{\n}
   cd "%DEPS%"
   call git clone https://github.com/juj/kNet
   IF NOT EXIST "%DEPS%\kNet\.git" GOTO :ERROR
) ELSE (
   cecho {0D}Updating kNet to newest version from https://github.com/juj/kNet.{# #}{\n}
   cd "%DEPS%\kNet"
   call git pull
)

cd "%DEPS%\kNet"
:: TODO/NOTE: USE_BOOST not possible to configure from command-line with kNet's
:: default (stable) branch yet, so tweak the CMakeLists.txt manually for now.
sed s/"set(USE_BOOST TRUE)"/"option(USE_BOOST \"Specifies whether Boost is used.\" TRUE)"/g <CMakeLists.txt >CMakeLists.txt.sed
del CMakeLists.txt
rename CMakeLists.txt.sed CMakeLists.txt

IF NOT EXIST kNet.sln. (
   cecho {0D}Running cmake for kNet.{# #}{\n}
   del /Q CMakeCache.txt
   cmake . -G %GENERATOR% -DBOOST_ROOT=%BOOST_ROOT% -DUSE_BOOST:BOOL=%USE_BOOST%
   IF NOT %ERRORLEVEL%==0 GOTO :ERROR
)

cecho {0D}Building kNet. Please be patient, this will take a while.{# #}{\n}
MSBuild kNet.sln /p:configuration=Debug /nologo /m:%NUMBER_OF_PROCESSORS%
MSBuild kNet.sln /p:configuration=Release /nologo /m:%NUMBER_OF_PROCESSORS%
MSBuild kNet.sln /p:configuration=RelWithDebInfo /nologo /m:%NUMBER_OF_PROCESSORS%
IF NOT %ERRORLEVEL%==0 GOTO :ERROR

IF NOT EXIST "%DEPS%\qtscriptgenerator\.git". (
   cecho {0D}Cloning QtScriptGenerator into "%DEPS%\qtscriptgenerator".{# #}{\n}
   cd "%DEPS%"
   call git clone https://git.gitorious.org/qt-labs/qtscriptgenerator
   IF NOT EXIST "%DEPS%\qtscriptgenerator\.git" GOTO :ERROR
) ELSE (
   cecho {0D}QtScriptGenerator already cloned. Skipping.{# #}{\n}
)

IF NOT EXIST "%DEPS%\qtscriptgenerator\plugins\script\qtscript_xml.dll". (
   cd "%DEPS%\qtscriptgenerator\generator"
   cecho {0D}Running qmake for QtScriptGenerator.{# #}{\n}
   :: We need to patch pp-iterator.h in order to make it compile with newer Visual Studio versions:
   :: http://stackoverflow.com/questions/2791525/stl-operator-behavior-change-with-visual-studio-2010
   :: Also cannot use QMake as it results in linker errors, so instead generate vcproj files and build using MSBuild.
   IF NOT %GENERATOR%==%GENERATOR_VS2008% (
      copy /Y "%TOOLS%\Mods\QtScriptGenerator_pp-iterator.h" "%DEPS%\qtscriptgenerator\generator\parser\rpp\pp-iterator.h"
      qmake -tp vc
      cecho {0D}Building qtscript plugins. Please be patient, this will take a while.{# #}{\n}
      MSBuild generator.vcxproj /p:configuration=Debug /nologo /m:%NUMBER_OF_PROCESSORS%
      MSBuild generator.vcxproj /p:configuration=Release /nologo /m:%NUMBER_OF_PROCESSORS%
   ) ELSE (
      qmake
      IF NOT %ERRORLEVEL%==0 GOTO :ERROR
      cecho {0D}Building QtScriptGenerator.{# #}{\n}
      IF %USE_JOM%==TRUE (
         cecho {0D}- Building QtScriptGenerator with jom{# #}{\n}
         "%DEPS%\qt\jom\jom.exe"
      ) ELSE (
         cecho {0D}- Building QtScriptGenerator with nmake{# #}{\n}
         nmake /nologo
      )
   )
   IF NOT %ERRORLEVEL%==0 GOTO :ERROR
   cecho {0D}Executing QtScriptGenerator.{# #}{\n}
   call release\generator
   IF NOT %ERRORLEVEL%==0 GOTO :ERROR
   cd ..
   cd qtbindings

   sed -e "s/qtscript_phonon //" -e "s/qtscript_opengl //" -e "s/qtscript_uitools //" < qtbindings.pro > qtbindings.pro.sed
   IF NOT %ERRORLEVEL%==0 GOTO :ERROR
   del /Q qtbindings.pro
   IF NOT %ERRORLEVEL%==0 GOTO :ERROR
   ren qtbindings.pro.sed qtbindings.pro
   IF NOT %ERRORLEVEL%==0 GOTO :ERROR

   REM Fix bad script generation for webkit.
   REM TODO: Could try some sed replacement, but can't make the regex escaping rules work from command line.
   REM sed -e s/"QWebPluginFactory_Extension_values[] = "/"QWebPluginFactory_Extension_values[1] = "// -e "s/qtscript_QWebPluginFactory_Extension_keys[] = /qtscript_QWebPluginFactory_Extension_keys[1] = //" < "%DEPS%\qtscriptgenerator\generated_cpp\com_trolltech_qt_webkit\qtscript_QWebPluginFactory.cpp" > "%DEPS%\qtscript_QWebPluginFactory.cpp"
   IF NOT %ERRORLEVEL%==0 GOTO :ERROR
   del "%DEPS%\qtscriptgenerator\generated_cpp\com_trolltech_qt_webkit\qtscript_QWebPluginFactory.cpp"
   IF NOT %ERRORLEVEL%==0 GOTO :ERROR
   REM move "%DEPS%\qtscript_QWebPluginFactory.cpp" "%DEPS%\qtscriptgenerator\generated_cpp\com_trolltech_qt_webkit"
   copy /Y "%TOOLS%\Mods\qtscript_QWebPluginFactory.cpp" "%DEPS%\qtscriptgenerator\generated_cpp\com_trolltech_qt_webkit"
   IF NOT %ERRORLEVEL%==0 GOTO :ERROR

   cecho {0D}Running qmake for qtbindings plugins.{# #}{\n}
   qmake
   IF NOT %ERRORLEVEL%==0 GOTO :ERROR
   cecho {0D}Building qtscript plugins. Please be patient, this will take a while.{# #}{\n}
   IF %USE_JOM%==TRUE (
      cecho {0D}- Building qtscript plugins with jom{# #}{\n}
      "%DEPS%\qt\jom\jom.exe" debug
      IF NOT %ERRORLEVEL%==0 GOTO :ERROR
      "%DEPS%\qt\jom\jom.exe" release
   ) ELSE (
      cecho {0D}- Building qtscript plugins with nmake{# #}{\n}
      nmake debug /nologo
      IF NOT %ERRORLEVEL%==0 GOTO :ERROR
      nmake release /nologo
   )
   IF NOT %ERRORLEVEL%==0 GOTO :ERROR
) ELSE (
   cecho {0D}QtScriptGenerator skipped.{# #}{\n}
)

IF NOT EXIST "%TUNDRA_BIN%\qtplugins\script\qtscript_core.dll". (
   cecho {0D}Deploying QtScript plugin DLLs.{# #}{\n}
   mkdir "%TUNDRA_BIN%\qtplugins\script"
   xcopy /Q /E /I /C /H /R /Y "%DEPS%\qtscriptgenerator\plugins\script\*.dll" "%TUNDRA_BIN%\qtplugins\script"
) ELSE (
   cecho {0D}QtScript plugin DLLs already deployed. Skipping.{# #}{\n}
)

IF NOT EXIST "%DEPS%\realxtend-tundra-deps\.git". (
   cecho {0D}Cloning realxtend-tundra-deps repository into "%DEPS%\realxtend-tundra-deps".{# #}{\n}
   cd "%DEPS%"
   call git clone https://code.google.com/p/realxtend-tundra-deps
   IF NOT EXIST "%DEPS%\realxtend-tundra-deps\.git" GOTO :ERROR

   cd "%DEPS%\realxtend-tundra-deps"
   call git checkout sources
) ELSE (
   cecho {0D}Updating realxtend-tundra-deps to newest.{# #}{\n}
   cd "%DEPS%\realxtend-tundra-deps"
   call git pull origin
)

set OGRE_HOME=%DEPS%\ogre-safe-nocrashes\SDK

IF NOT EXIST "%DEPS%\ogre-safe-nocrashes\.hg". (
   cecho {0D}Cloning Ogre from https://bitbucket.org/clb/ogre-safe-nocrashes into "%DEPS%\ogre-safe-nocrashes".{# #}{\n}
   cd "%DEPS%"
   hg clone https://bitbucket.org/clb/ogre-safe-nocrashes
   IF NOT %ERRORLEVEL%==0 GOTO :ERROR
   IF NOT EXIST "%DEPS%\ogre-safe-nocrashes\.hg" GOTO :ERROR
   cd ogre-safe-nocrashes
   hg checkout v1-8
   IF NOT %ERRORLEVEL%==0 GOTO :ERROR
) ELSE (
   cecho {0D}Updating ogre-safe-nocrashes to newest version from https://bitbucket.org/clb/ogre-safe-nocrashes.{# #}{\n}
   cd "%DEPS%\ogre-safe-nocrashes"
   hg pull -u
   IF NOT %ERRORLEVEL%==0 GOTO :ERROR
)

IF NOT EXIST "%DEPS%\ogre-safe-nocrashes\RenderSystems\RenderSystem_NULL". (
   cecho {0D}Attaching RenderSystem_NULL to be built with ogre-safe-nocrashes.{# #}{\n}
   mkdir "%DEPS%\ogre-safe-nocrashes\RenderSystems\RenderSystem_NULL"
   copy /Y "%TOOLS%\Mods\Ogre_RenderSystems_CMakeLists.txt" "%DEPS%\ogre-safe-nocrashes\RenderSystems\CMakeLists.txt"
)

REM Instead of the copying above, would like to do the line below, but IF () terminates prematurely on the ) below!
REM   echo add_subdirectory(RenderSystem_NULL) >> "%DEPS%\ogre-safe-nocrashes\RenderSystems\CMakeLists.txt"

cecho {0D}Updating RenderSystem_NULL to the newest version in ogre-safe-nocrashes.{# #}{\n}
xcopy /Q /E /I /C /H /R /Y "%DEPS%\realxtend-tundra-deps\RenderSystem_NULL" "%DEPS%\ogre-safe-nocrashes\RenderSystems\RenderSystem_NULL"

cd "%DEPS%\ogre-safe-nocrashes"
:: TODO Use newer dependencies when updating Ogre to newer version
:: http://sourceforge.net/projects/ogre/files/ogre-dependencies-vc%%2B%%2B/1.9/OgreDependencies_MSVC_20120819.zip/download
IF NOT EXIST OgreDependencies_MSVC_20101231.zip. (
   cecho {0D}Downloading Ogre prebuilt dependencies package.{# #}{\n}
   wget "http://garr.dl.sourceforge.net/project/ogre/ogre-dependencies-vc%%2B%%2B/1.7/OgreDependencies_MSVC_20101231.zip"
   IF NOT EXIST OgreDependencies_MSVC_20101231.zip. (
      cecho {0C}Error downloading Ogre depencencies! Aborting!{# #}{\n}
      GOTO :EOF
   )

   cecho {0D}Extracting Ogre prebuilt dependencies package.{# #}{\n}
   7za x -y OgreDependencies_MSVC_20101231.zip
   IF NOT %ERRORLEVEL%==0 GOTO :ERROR

   cecho {0D}Building Ogre prebuilt dependencies package. Please be patient, this will take a while.{# #}{\n}
   MSBuild Dependencies\src\OgreDependencies.%VS_VER%.sln /p:configuration=Debug /clp:ErrorsOnly /nologo /m:%NUMBER_OF_PROCESSORS%
   MSBuild Dependencies\src\OgreDependencies.%VS_VER%.sln /p:configuration=Release /clp:ErrorsOnly /nologo /m:%NUMBER_OF_PROCESSORS%
   IF NOT %ERRORLEVEL%==0 GOTO :ERROR
)

:: Use Intel Thread Building Blocks for Ogre's threading if Boost is not used.
<<<<<<< HEAD
=======
:: Latest 4.0 is used as 4.1 introduces WIN32 API calls that do not work on windows xp.
:: If we are to update this can be fixed in tbb windows_api.h by using the xp workaround on all platforms.
>>>>>>> 6f234b22
set TBB_VERSION=tbb40_20120613oss
set TBB_HOME=%DEPS%\ogre-safe-nocrashes\Dependencies\tbb
IF %USE_BOOST%==FALSE (
    IF NOT EXIST %TBB_VERSION%_win.zip. (
        cecho {0D}Downloading Intel Thread Building Blocks prebuilt package.{# #}{\n}
        wget "http://threadingbuildingblocks.org/sites/default/files/software_releases/windows/%TBB_VERSION%_win.zip"
        IF NOT EXIST %TBB_VERSION%_win.zip. (
            cecho {0C}Error downloading Intel Thread Building Blocks! Aborting!{# #}{\n}
            GOTO :ERROR
        )
    )
    IF NOT EXIST "%TBB_HOME%". (
        cecho {0D}Extracting Intel Thread Building Blocks package.{# #}{\n}
        7za x -y %TBB_VERSION%_win.zip -oDependencies
        IF NOT %ERRORLEVEL%==0 GOTO :ERROR
        cd Dependencies
        rename %TBB_VERSION% tbb
        cd..

        REM nedmalloc messes up the _WIN32_WINNT define which causes TBB headers not to compile on VS2008
        REM (and reportedly on VS2012 too), so fix that. See https://ogre3d.atlassian.net/browse/OGRE-119
        REM TODO Remove when possible (when moving to newer Ogre).
        cd OgreMain\src\nedmalloc
        sed s/"#define _WIN32_WINNT 0x403"//g <malloc.c.h >malloc.c.h.sed
        del malloc.c.h
        rename malloc.c.h.sed malloc.c.h

        REM TODO Apparently the above fix is not enough and VC9 build fails to TBB header due erroneously defined _WIN32_WINNT.
        REM Hack around the error thrown in _tbb_windef.h.
        cd "%TBB_HOME%\include\tbb\internal"
        sed s@"#error TBB is unable to run on old Windows versions;"@"//#error TBB is unable to run on old Windows versions;"@g <_tbb_windef.h >_tbb_windef.h.sed
        del _tbb_windef.h
        rename _tbb_windef.h.sed _tbb_windef.h

        REM Enable XP compatibility for TBB
        cd "%TBB_HOME%\include\tbb\machine"     
    )

    REM Copy TBB DLLs.
    REM TODO Currently hardcoded to the 32-bit versions.
    IF NOT EXIST "%TUNDRA_BIN%\tbb.dll". (
      copy /Y "%TBB_HOME%\bin\ia32\%VC_VER%\tbb.dll" "%TUNDRA_BIN%"
    )
    IF NOT EXIST "%TUNDRA_BIN%\tbb_debug.dll". (
      copy /Y "%TBB_HOME%\bin\ia32\%VC_VER%\tbb_debug.dll" "%TUNDRA_BIN%"
    )
)

cd "%DEPS%\ogre-safe-nocrashes"
IF NOT EXIST OGRE.sln. (
   :: If not wanting to use Boost with Ogre, we need slightly tweaked version of Ogre's Dependencies.cmake
   :: which doesn't enforce usage of Boost if it's found regardless of the value of OGRE_USE_BOOST
   IF %USE_BOOST%==FALSE (
      copy /Y "%TOOLS%\Mods\OgreNoBoost_Dependencies.cmake_" "%DEPS%\ogre-safe-nocrashes\CMake\Dependencies.cmake"
   )
   cecho {0D}Running cmake for ogre-safe-nocrashes.{# #}{\n}
REM   cmake -G %GENERATOR% -DOGRE_BUILD_PLUGIN_BSP:BOOL=OFF -DOGRE_BUILD_PLUGIN_PCZ:BOOL=OFF -DOGRE_BUILD_SAMPLES:BOOL=OFF -DOGRE_CONFIG_THREADS:INT=1 -DOGRE_PROFILING:BOOL=ON
   cmake -G %GENERATOR% -DTBB_HOME=%TBB_HOME% -DOGRE_USE_BOOST:BOOL=%USE_BOOST% -DOGRE_BUILD_PLUGIN_BSP:BOOL=OFF -DOGRE_BUILD_PLUGIN_PCZ:BOOL=OFF -DOGRE_BUILD_SAMPLES:BOOL=OFF -DOGRE_CONFIG_THREADS:INT=1
   IF NOT %ERRORLEVEL%==0 GOTO :ERROR
)

cecho {0D}Building ogre-safe-nocrashes. Please be patient, this will take a while.{# #}{\n}
MSBuild OGRE.sln /p:configuration=Debug /nologo /m:%NUMBER_OF_PROCESSORS%
MSBuild OGRE.sln /p:configuration=%BUILD_TYPE% /nologo /m:%NUMBER_OF_PROCESSORS%
IF NOT %ERRORLEVEL%==0 GOTO :ERROR

cecho {0D}Deploying ogre-safe-nocrashes SDK directory.{# #}{\n}
MSBuild INSTALL.%VCPROJ_FILE_EXT% /p:configuration=Debug /nologo
MSBuild INSTALL.%VCPROJ_FILE_EXT% /p:configuration=%BUILD_TYPE% /nologo
IF NOT %ERRORLEVEL%==0 GOTO :ERROR

cecho {0D}Deploying Ogre DLLs to Tundra bin\ directory.{# #}{\n}
copy /Y "%DEPS%\ogre-safe-nocrashes\bin\debug\*.dll" "%TUNDRA_BIN%"
IF NOT %ERRORLEVEL%==0 GOTO :ERROR
copy /Y "%DEPS%\ogre-safe-nocrashes\bin\%BUILD_TYPE%\*.dll" "%TUNDRA_BIN%"
IF NOT %ERRORLEVEL%==0 GOTO :ERROR
copy /Y "%DEPS%\ogre-safe-nocrashes\Dependencies\bin\Release\cg.dll" "%TUNDRA_BIN%"
IF NOT %ERRORLEVEL%==0 GOTO :ERROR

cecho {0E}NOTE: Skipping PythonQt build for now!{# #}{\n}
REM IF NOT EXIST "%DEPS%\realxtend-tundra-deps\PythonQt\lib\PythonQt.lib". (
REM    cd "%DEPS%\realxtend-tundra-deps\PythonQt"
REM    IF NOT EXIST PythonQt.sln. (
REM       cecho {0D}Running qmake for PythonQt.{# #}{\n}
REM       qmake -tp vc -r PythonQt.pro
REM    )
REM    cecho {0D}Building PythonQt. Please be patient, this will take a while.{# #}{\n}
REM    msbuild PythonQt.sln /p:configuration=Debug /clp:ErrorsOnly /nologo
REM    msbuild PythonQt.sln /p:configuration=Release /clp:ErrorsOnly /nologo
REM    IF NOT %ERRORLEVEL%==0 GOTO :ERROR
REM ) ELSE (
REM    echo PythonQt already built. Skipping.{# #}{\n}
REM )

:: SkyX
cd "%DEPS%\realxtend-tundra-deps\skyx"
IF NOT EXIST SKYX.sln. (
   cecho {0D}Running cmake for SkyX.{# #}{\n}
   del /Q CMakeCache.txt
   cmake . -G %GENERATOR% -DUSE_BOOST:BOOL=%USE_BOOST%
   IF NOT %ERRORLEVEL%==0 GOTO :ERROR
)

cecho {0D}Building SkyX. Please be patient, this will take a while.{# #}{\n}
MSBuild SKYX.sln /p:configuration=Debug /clp:ErrorsOnly /nologo /m:%NUMBER_OF_PROCESSORS%
MSBuild SKYX.sln /p:configuration=%BUILD_TYPE% /clp:ErrorsOnly /nologo /m:%NUMBER_OF_PROCESSORS%
IF NOT %ERRORLEVEL%==0 GOTO :ERROR

cecho {0D}Deploying SkyX DLLs to Tundra bin\.{# #}{\n}
copy /Y "%DEPS%\realxtend-tundra-deps\skyx\bin\debug\*.dll" "%TUNDRA_BIN%"
IF NOT %ERRORLEVEL%==0 GOTO :ERROR
copy /Y "%DEPS%\realxtend-tundra-deps\skyx\bin\%BUILD_TYPE%\*.dll" "%TUNDRA_BIN%"
IF NOT %ERRORLEVEL%==0 GOTO :ERROR

:: Hydrax
cd "%DEPS%\realxtend-tundra-deps\hydrax"
IF NOT EXIST Hydrax.sln. (
  cecho {0D}Running cmake for Hydrax.{# #}{\n}
  del /Q CMakeCache.txt
  cmake . -G %GENERATOR%
  IF NOT %ERRORLEVEL%==0 GOTO :ERROR
)

cecho {0D}Building Hydrax. Please be patient, this will take a while.{# #}{\n}
MSBuild Hydrax.sln /p:configuration=Debug /nologo /clp:ErrorsOnly /m:%NUMBER_OF_PROCESSORS%
MSBuild Hydrax.sln /p:configuration=%BUILD_TYPE% /nologo /clp:ErrorsOnly /m:%NUMBER_OF_PROCESSORS%
IF NOT %ERRORLEVEL%==0 GOTO :ERROR

cecho {0D}Deploying Hydrax DLLs to Tundra bin\.{# #}{\n}
copy /Y "%DEPS%\realxtend-tundra-deps\hydrax\bin\Debug\Hydraxd.dll" "%TUNDRA_BIN%"
copy /Y "%DEPS%\realxtend-tundra-deps\hydrax\bin\%BUILD_TYPE%\Hydrax.dll" "%TUNDRA_BIN%"
IF NOT %ERRORLEVEL%==0 GOTO :ERROR

:: QtPropertyBrowser
IF NOT EXIST "%DEPS%\qt-solutions". (
   cecho {0D}Cloning QtPropertyBrowser into "%DEPS%\qt-solutions".{# #}{\n}
   cd "%DEPS%"
   call git clone https://git.gitorious.org/qt-solutions/qt-solutions.git
   IF NOT EXIST "%DEPS%\qt-solutions\.git" GOTO :ERROR
   cd qt-solutions\qtpropertybrowser

   REM Don't build examples.
   sed -e "s/SUBDIRS+=examples//" < qtpropertybrowser.pro > qtpropertybrowser.pro.sed
   del qtpropertybrowser.pro
   ren qtpropertybrowser.pro.sed qtpropertybrowser.pro

   call configure -library
   qmake
   IF NOT %ERRORLEVEL%==0 GOTO :ERROR
   IF %USE_JOM%==TRUE (
      cecho {0D}- Building QtPropertyBrowser with jom{# #}{\n}
      "%DEPS%\qt\jom\jom.exe"
   ) ELSE (
      cecho {0D}- Building QtPropertyBrowser with nmake{# #}{\n}
      nmake /nologo
   )
   IF NOT %ERRORLEVEL%==0 GOTO :ERROR
   :: Force deployment
   del /Q "%TUNDRA_BIN%\QtSolutions_PropertyBrowser-head*.dll"
) ELSE (
   cecho {0D}QtPropertyBrowser already built. Skipping.{# #}{\n}
)

IF NOT EXIST "%TUNDRA_BIN%\QtSolutions_PropertyBrowser-head.dll". (
   cecho {0D}Deploying QtPropertyBrowser DLLs.{# #}{\n}
   copy /Y "%DEPS%\qt-solutions\qtpropertybrowser\lib\QtSolutions_PropertyBrowser-head*.dll" "%TUNDRA_BIN%"
) ELSE (
   cecho {0D}QtPropertyBrowser DLLs already deployed. Skipping.{# #}{\n}
)

:: OpenAL
IF NOT EXIST "%DEPS%\OpenAL\libs\Win32\OpenAL32.lib". (
   cecho {0D}OpenAL does not exist. Unzipping a prebuilt package.{# #}{\n}
   copy "%TOOLS%\Utils\OpenAL.zip" "%DEPS%\"
   IF NOT %ERRORLEVEL%==0 GOTO :ERROR
   cd "%DEPS%\"
   7za x OpenAL.zip
   IF NOT %ERRORLEVEL%==0 GOTO :ERROR
   del /Q OpenAL.zip
) ELSE (
   cecho {0D}OpenAL already prepared. Skipping.{# #}{\n}
)

:: Ogg
IF NOT EXIST "%DEPS%\ogg". (
   cecho {0D}Cloning Ogg into "%DEPS%\ogg".{# #}{\n}
   svn checkout http://svn.xiph.org/tags/ogg/libogg-1.3.0/ "%DEPS%\ogg"
   :: TODO ideally we would do cd "%DEPS%\ogg\win32\%VS_VER%" here, but ogg has no VS2012 directory currently
   IF %GENERATOR%==%GENERATOR_VS2008% (
      cd "%DEPS%\ogg\win32\VS2008"
   ) ELSE (
      cd "%DEPS%\ogg\win32\VS2010"
   )

   cecho {0D}Building Ogg. Please be patient, this will take a while.{# #}{\n}
   MSBuild libogg_static.sln /p:configuration=Debug /clp:ErrorsOnly /nologo /m:%NUMBER_OF_PROCESSORS%
   MSBuild libogg_static.sln /p:configuration=Release /clp:ErrorsOnly /nologo /m:%NUMBER_OF_PROCESSORS%
   IF NOT %ERRORLEVEL%==0 GOTO :ERROR
) ELSE (
   cecho {0D}Ogg already built. Skipping.{# #}{\n}
)

:: Vorbis
IF NOT EXIST "%DEPS%\vorbis". (
   cecho {0D}Cloning Vorbis into "%DEPS%\vorbis".{# #}{\n}
   svn checkout http://svn.xiph.org/tags/vorbis/libvorbis-1.3.3/ "%DEPS%\vorbis"
   :: TODO ideally we would do cd "%DEPS%\ogg\win32\%VS_VER%" here, but ogg has no VS2012 directory currently
   IF %GENERATOR%==%GENERATOR_VS2008% (
      cd "%DEPS%\vorbis\win32\VS2008"
   ) ELSE (
      cd "%DEPS%\vorbis\win32\VS2010"
   )
   echo %CD%

   cecho {0D}Building Vorbis. Please be patient, this will take a while.{# #}{\n}
   MSBuild vorbis_static.sln /p:configuration=Debug /clp:ErrorsOnly /nologo /m:%NUMBER_OF_PROCESSORS%
   MSBuild vorbis_static.sln /p:configuration=Release /clp:ErrorsOnly /nologo /m:%NUMBER_OF_PROCESSORS%
   IF NOT %ERRORLEVEL%==0 GOTO :ERROR
) ELSE (
   cecho {0D}Vorbis already built. Skipping.{# #}{\n}
)

:: Theora
IF NOT EXIST "%DEPS%\theora". (
   cecho {0D}Cloning Theora into "%DEPS%\theora".{# #}{\n}
   svn checkout http://svn.xiph.org/tags/theora/libtheora-1.1.1/ "%DEPS%\theora"
   cd "%DEPS%\theora\win32\VS2008"

   cecho {0D}Building Theora. Please be patient, this will take a while.{# #}{\n}
   MSBuild libtheora_static.sln /p:configuration=Debug /t:libtheora_static /clp:ErrorsOnly /nologo /m:%NUMBER_OF_PROCESSORS%
   MSBuild libtheora_static.sln /p:configuration=Release_SSE2 /t:libtheora_static /clp:ErrorsOnly /nologo /m:%NUMBER_OF_PROCESSORS%
   IF NOT %ERRORLEVEL%==0 GOTO :ERROR
) ELSE (
   cecho {0D}Theora already built. Skipping.{# #}{\n}
)

:: Speex
IF NOT EXIST "%DEPS%\speex". (
   cd "%DEPS%"
   :: Speex does not have a tagged release for VS2008! So, check out trunk instead.
   cecho {0D}Cloning Speex into "%DEPS%\speex".{# #}{\n}
   svn checkout http://svn.xiph.org/trunk/speex/ speex
   cd speex\win32\VS2008
   IF NOT %ERRORLEVEL%==0 GOTO :ERROR

   cecho {0D}Building Speex. Please be patient, this will take a while.{# #}{\n}
   MSBuild libspeex.sln /p:configuration=Debug /t:libspeex /clp:ErrorsOnly /nologo /m:%NUMBER_OF_PROCESSORS%
   MSBuild libspeex.sln /p:configuration=Release /t:libspeex /clp:ErrorsOnly /nologo /m:%NUMBER_OF_PROCESSORS%
   :: For some reason /t:libspeex;libspeexdsp wont build the dsp lib, so do it separately.
   :: Only build release because the target directory and name are the same for debug and release.
   MSBuild libspeexdsp\libspeexdsp.%VCPROJ_FILE_EXT% /p:configuration=Release /clp:ErrorsOnly /nologo /m:%NUMBER_OF_PROCESSORS%
   :: Copy libspeex.lib also to \lib
   copy /Y Win32\Release\libspeex.lib "%DEPS%\speex\lib"
   IF NOT %ERRORLEVEL%==0 GOTO :ERROR
) ELSE (
   cecho {0D}Speex already built. Skipping.{# #}{\n}
)

:: Google Protocol Buffer
IF NOT EXIST "%DEPS%\protobuf". (
   cd "%DEPS%"
   IF NOT EXIST protobuf-2.4.1.zip. (
      cecho {0D}Downloading Google Protobuf 2.4.1{# #}{\n}
      wget http://protobuf.googlecode.com/files/protobuf-2.4.1.zip
      IF NOT %ERRORLEVEL%==0 GOTO :ERROR
   )
   
   cecho {0D}Extracting Google Protobuf 2.4.1 sources to "%DEPS%\protobuf".{# #}{\n}
   7za x -y protobuf-2.4.1.zip
   IF NOT %ERRORLEVEL%==0 GOTO :ERROR
   ren protobuf-2.4.1 protobuf
   IF NOT EXIST "%DEPS%\protobuf". (
      cecho {0E}Failed to rename %DEPS%\protobuf-2.4.1 to %DEPS%\protobuf. Permission denied for your account?{# #}{\n}
      GOTO :ERROR
   )
) ELSE (
   cecho {0D}Google Profobuf already downloaded. Skipping.{# #}{\n}
)

:: This project builds both release and debug as libprotobuf.lib but CMake >=2.8.5
:: will know this and find them properly from vsprojects\Release|Debug as long as PROTOBUF_SRC_ROOT_FOLDER
:: is set properly. Because of this we can skip copying things to /lib /bin /include folders.
IF NOT EXIST "%DEPS%\protobuf\vsprojects\Debug\libprotobuf.lib". (
    cd "%DEPS%\protobuf\vsprojects"
    IF %GENERATOR%==%GENERATOR_VS2008% (
        :: Upgrade the VS2005 files to VS2008
        cecho {0D}Upgrading Google Protobuf project files.{# #}{\n}
        vcbuild /c /upgrade libprotobuf.vcproj $ALL
        vcbuild /c /upgrade libprotoc.vcproj Release
        vcbuild /c /upgrade protoc.vcproj Release
        IF NOT %ERRORLEVEL%==0 GOTO :ERROR
    ) ELSE (
        :: Command-line upgrading from VS2005 format to VS2010 (or newer) format fails,
        :: so must use files converted by the Visual Studio Conversion Wizard.
        copy /Y "%TOOLS%\Mods\vs2010-protobuf.sln_" protobuf.sln
        copy /Y "%TOOLS%\Mods\vs2010-libprotobuf.vcxproj_" libprotobuf.vcxproj
        copy /Y "%TOOLS%\Mods\vs2010-libprotoc.vcxproj_" libprotoc.vcxproj
        copy /Y "%TOOLS%\Mods\vs2010-protoc.vcxproj_" protoc.vcxproj
    )
    echo.
    cecho {0D}Building Google Protobuf. Please be patient, this will take a while.{# #}{\n}
    MSBuild protobuf.sln /p:configuration=Debug /t:libprotobuf;libprotoc;protoc /clp:ErrorsOnly /nologo /m:%NUMBER_OF_PROCESSORS%
    MSBuild protobuf.sln /p:configuration=Release /t:libprotobuf;libprotoc;protoc /clp:ErrorsOnly /nologo /m:%NUMBER_OF_PROCESSORS%
    IF NOT %ERRORLEVEL%==0 GOTO :ERROR
) ELSE (
   cecho {0D}Google Protobuf already built. Skipping.{# #}{\n}
)

:: Celt
IF NOT EXIST "%DEPS%\celt\.git" (
   cd "%DEPS%"
   cecho {0D}Cloning Celt 0.11.1 into "%DEPS%\celt".{# #}{\n}
   call git clone http://git.xiph.org/celt.git celt
   :: Copy config.h from head to the 0.11.1 tag.
   cd celt
   copy /Y msvc\config.h libcelt\config.h
   IF NOT %ERRORLEVEL%==0 GOTO :ERROR
   call git checkout -b v0.11.1 v0.11.1
   IF NOT %ERRORLEVEL%==0 GOTO :ERROR
   mkdir msvc
   copy /Y config.h msvc\config.h
   IF NOT %ERRORLEVEL%==0 GOTO :ERROR
) ELSE (
   cecho {0D}Celt already cloned. Skipping.{# #}{\n}
)

IF NOT EXIST "%DEPS%\celt\lib\libcelt.lib" (
   cd "%DEPS%\celt\libcelt"
   IF %GENERATOR%==%GENERATOR_VS2008% (
      :: The project does not provide VS2008 solution file
      cecho {0D}Copying VS2008 project file to "%DEPS%\celt\libcelt\libcelt.vcproj."{# #}{\n}
      copy /Y "%TOOLS%\Mods\libcelt.vcproj" "%DEPS%\celt\libcelt"
      IF NOT %ERRORLEVEL%==0 GOTO :ERROR
   )
   cecho {0D}Building Celt 0.11.1.{# #}{\n}
   MSBuild libcelt.%VCPROJ_FILE_EXT% /p:configuration=Debug /clp:ErrorsOnly /nologo /m:%NUMBER_OF_PROCESSORS%
   MSBuild libcelt.%VCPROJ_FILE_EXT% /p:configuration=Release /clp:ErrorsOnly /nologo /m:%NUMBER_OF_PROCESSORS%
   IF NOT EXIST "%DEPS%\celt\include\celt". mkdir %DEPS%\celt\include\celt
   copy /Y "*.h" "%DEPS%\celt\include\celt\"
) ELSE (
   cecho {0D}Celt already built. Skipping.{# #}{\n}
)

:: VLC
IF NOT %GENERATOR%==%GENERATOR_VS2008% (
   cecho {0D}VLC is not binary-compatible with non-VS2008 binaries, skipping.{# #}{\n}
   GOTO :SKIP_VLC
)

IF NOT EXIST "%DEPS%\vlc-2.0.1-win32.zip". (
  CD "%DEPS%"
  rmdir /S /Q "%DEPS%\vlc"
  cecho {0D}Downloading VLC 2.0.1{# #}{\n}
  wget http://sourceforge.net/projects/vlc/files/2.0.1/win32/vlc-2.0.1-win32.zip/download
  IF NOT EXIST "%DEPS%\vlc-2.0.1-win32.zip". GOTO :ERROR
) ELSE (
   cecho {0D}VLC 2.0.1 already downloaded. Skipping.{# #}{\n}
)

IF NOT EXIST "%DEPS%\vlc". (
   CD "%DEPS%"
   mkdir vlc
   cecho {0D}Extracting VLC 2.0.1 package to "%DEPS%\vlc\vlc-2.0.1"{# #}{\n}
   7za x -y -ovlc vlc-2.0.1-win32.zip
   cd vlc
   IF NOT %ERRORLEVEL%==0 GOTO :ERROR
   mkdir lib
   mkdir include
   mkdir bin\plugins\vlcplugins
   IF NOT %ERRORLEVEL%==0 GOTO :ERROR
   :: Copy from extraced location to our subfolders
   cecho {0D}Copying needed VLC 2.0.1 files to \bin \lib and \include{# #}{\n}
   copy /Y vlc-2.0.1\*.dll bin\
   xcopy /E /I /C /H /R /Y vlc-2.0.1\plugins\*.* bin\plugins\vlcplugins
   xcopy /E /I /C /H /R /Y vlc-2.0.1\sdk\include\*.* include
   copy /Y vlc-2.0.1\sdk\lib\*.lib lib\
   :: Remove extracted folder, not needed anymore
   rmdir /S /Q vlc-2.0.1
   IF NOT %ERRORLEVEL%==0 GOTO :ERROR
   :: Force deployment and clean vlc plugins cache file
   del /Q "%TUNDRA_BIN%\libvlc.dll"
   rmdir /S /Q "%TUNDRA_BIN%\plugins\vlcplugins"
   del /Q "%TUNDRA_BIN%\plugins\plugins*.dat"
   IF NOT %ERRORLEVEL%==0 GOTO :ERROR
) ELSE (
   cecho {0D}VLC 2.0.1 already extracted. Skipping.{# #}{\n}
)

IF NOT EXIST "%TUNDRA_BIN%\libvlc.dll". (
   cecho {0D}Deploying VLC 2.0.1 DLLs to Tundra bin\{# #}{\n}
   xcopy /E /I /C /H /R /Y "%DEPS%\vlc\bin\*.*" "%TUNDRA_BIN%"
   IF NOT %ERRORLEVEL%==0 GOTO :ERROR
) ELSE (
   cecho {0D}VLC 2.0.1 already deployed. Skipping.{# #}{\n}
)

:SKIP_VLC

::qxmpp
IF NOT EXIST "%DEPS%\qxmpp\". (
   cecho {0D}Cloning qxmpp into "%DEPS%\qxmpp".{# #}{\n}
   cd "%DEPS%"
   svn checkout http://qxmpp.googlecode.com/svn/trunk@r1671 qxmpp
   IF NOT EXIST "%DEPS%\qxmpp\.svn" GOTO :ERROR
   cecho {0D}Building qxmpp.{# #}{\n}
   cd qxmpp
   sed 's/# DEFINES += QXMPP_USE_SPEEX/DEFINES += QXMPP_USE_SPEEX/g' < src\src.pro > src\temp
   sed 's/# LIBS += -lspeex/LIBS += -L"..\\\..\\\speex\\\lib\\\libspeex.lib -L"..\\\.\\\speex\\\lib\\\libspeexdsp.lib"/g' < src\temp > src\src.pro
   sed 's/INCLUDEPATH += $$QXMPP_INCLUDE_DIR $$QXMPP_INTERNAL_INCLUDES/INCLUDEPATH += $$QXMPP_INCLUDE_DIR $$QXMPP_INTERNAL_INCLUDES ..\\\..\\\speex\\\include\nDEPENDPATH += ..\\\..\\\speex/g' < src\src.pro > src\temp
   mv src\temp src\src.pro
   sed 's/LIBS += $$QXMPP_LIBS/LIBS += $$QXMPP_LIBS -L"..\\\..\\\speex\\\lib\\\libspeex.lib" -L"..\\\..\\\speex\\\lib\\\libspeexdsp.lib"/g' < tests\tests.pro > tests\temp
   mv tests\temp tests\tests.pro
   qmake
   IF NOT %ERRORLEVEL%==0 GOTO :ERROR
   IF %USE_JOM%==TRUE (
      cecho {0D}- Building qxmpp with jom{# #}{\n}
      "%DEPS%\qt\jom\jom.exe" sub-src-all-ordered
   ) ELSE (
      cecho {0D}- Building qxmpp with nmake{# #}{\n}
      nmake /nologo sub-src-all-ordered
   )
   IF NOT %ERRORLEVEL%==0 GOTO :ERROR
   IF NOT EXIST "%DEPS%\qxmpp\include\qxmpp". mkdir %DEPS%\qxmpp\include\qxmpp
   copy /Y "src\*.h" "%DEPS%\qxmpp\include\qxmpp\"
) ELSE (
   cecho {0D}qxmpp already built. Skipping.{# #}{\n}
)

:: ZLIB
IF NOT EXIST "%DEPS%\zlib-1.2.8.tar.gz". (
   CD "%DEPS%"
   rmdir /S /Q "%DEPS%\zlib"
   cecho {0D}Downloading zlib 1.2.8{# #}{\n}
   wget http://zlib.net/zlib-1.2.8.tar.gz
   IF NOT EXIST "%DEPS%\zlib-1.2.8.tar.gz". GOTO :ERROR
) ELSE (
   cecho {0D}zlib 1.2.8 already downloaded. Skipping.{# #}{\n}
)

IF NOT EXIST "%DEPS%\zlib". (
   CD "%DEPS%"
   cecho {0D}Extracting zlib 1.2.8 package to "%DEPS%\zlib"{# #}{\n}
   mkdir zlib
   7za e -y zlib-1.2.8.tar.gz
   7za x -y -ozlib zlib-1.2.8.tar
   del /Q zlib-1.2.8.tar
   cecho {0D}Building zlib 1.2.8{# #}{\n}
   cd zlib
   mkdir lib
   mkdir lib\Release
   mkdir lib\Debug
   mkdir include
   cd zlib-1.2.8
   IF NOT %ERRORLEVEL%==0 GOTO :ERROR

   cd contrib\masmx86
   call bld_ml32.bat

   cd ..\..
   cd contrib\vstudio\%VC_VER%

   MSBuild zlibvc.sln /p:configuration="Release" /p:Platform="Win32" /nologo /m:%NUMBER_OF_PROCESSORS%
   MSBuild zlibvc.sln /p:configuration="Debug" /p:Platform="Win32" /nologo /m:%NUMBER_OF_PROCESSORS%

   REM IF NOT %ERRORLEVEL%==0 GOTO :ERROR

   cd ..\..\..
   copy /Y contrib\vstudio\%VC_VER%\x86\ZlibStatRelease\zlibstat.lib ..\lib\Release
   copy /Y contrib\vstudio\%VC_VER%\x86\ZlibStatDebug\zlibstat.lib ..\lib\Debug
   copy /Y *.h ..\include\
) ELSE (
   cecho {0D}zlib 1.2.8 already built. Skipping.{# #}{\n}
)

:: ZZIPLIB
IF NOT EXIST "%DEPS%\zziplib-0.13.59.tar.bz2". (
  CD "%DEPS%"
  rmdir /S /Q "%DEPS%\zziplib"
  cecho {0D}Downloading zziplib 0.13.59{# #}{\n}
  wget http://sourceforge.net/projects/zziplib/files/zziplib13/0.13.59/zziplib-0.13.59.tar.bz2/download
  IF NOT EXIST "%DEPS%\zlib-1.2.8.tar.gz". GOTO :ERROR
) ELSE (
   cecho {0D}zziplib 0.13.59 already downloaded. Skipping.{# #}{\n}
)

IF NOT EXIST "%DEPS%\zziplib". (
   CD "%DEPS%"
   cecho {0D}Extracting zziplib 0.13.59 package to "%DEPS%\zziplib"{# #}{\n}
   mkdir zziplib
   7za e -y zziplib-0.13.59.tar.bz2
   7za x -y -ozziplib zziplib-0.13.59.tar
   del /Q zziplib-0.13.59.tar
   cd zziplib
   mkdir lib
   mkdir include\zzip
   cd zziplib-0.13.59\msvc8

   :: Use a custom project file as zziblib does not ship with vs2008 project files.
   :: Additionally its include/lib paths are not proper for it to find our zlib build and it has weird lib name postfixes.
   :: It's nicer to use a tailored file rathern than copy duplicates under the zziblib source tree.
   cecho {0D}Building zziplib from premade project %TOOLS%\Mods\vs2008-zziplib.vcproj{# #}{\n}
   copy /Y "%TOOLS%\Mods\vs2008-zziplib.vcproj" zziplib.vcproj
   IF NOT %GENERATOR%==%GENERATOR_VS2008% VCUpgrade /nologo zziplib.vcproj
   MSBuild zziplib.%VCPROJ_FILE_EXT% /p:configuration=Release /nologo /m:%NUMBER_OF_PROCESSORS%
   MSBuild zziplib.%VCPROJ_FILE_EXT% /p:configuration=Debug /nologo  /m:%NUMBER_OF_PROCESSORS%
   
   :: Copy results to lib/include
   copy /Y zziplib.lib ..\..\lib
   copy /Y zziplibd.lib ..\..\lib
   copy /Y ..\zzip\*.h ..\..\include\zzip
) ELSE (
   cecho {0D}zziplib 0.13.59 already built. Skipping.{# #}{\n}
)

echo.
cecho {0A}Tundra dependencies built.{# #}{\n}
set PATH=%ORIGINAL_PATH%
cd %TOOLS%
GOTO :EOF

:ERROR
echo.
Utils\cecho {0C}An error occurred! Aborting!{# #}{\n}
set PATH=%ORIGINAL_PATH%
cd %TOOLS%
pause

endlocal<|MERGE_RESOLUTION|>--- conflicted
+++ resolved
@@ -599,11 +599,8 @@
 )
 
 :: Use Intel Thread Building Blocks for Ogre's threading if Boost is not used.
-<<<<<<< HEAD
-=======
 :: Latest 4.0 is used as 4.1 introduces WIN32 API calls that do not work on windows xp.
 :: If we are to update this can be fixed in tbb windows_api.h by using the xp workaround on all platforms.
->>>>>>> 6f234b22
 set TBB_VERSION=tbb40_20120613oss
 set TBB_HOME=%DEPS%\ogre-safe-nocrashes\Dependencies\tbb
 IF %USE_BOOST%==FALSE (
@@ -636,10 +633,7 @@
         cd "%TBB_HOME%\include\tbb\internal"
         sed s@"#error TBB is unable to run on old Windows versions;"@"//#error TBB is unable to run on old Windows versions;"@g <_tbb_windef.h >_tbb_windef.h.sed
         del _tbb_windef.h
-        rename _tbb_windef.h.sed _tbb_windef.h
-
-        REM Enable XP compatibility for TBB
-        cd "%TBB_HOME%\include\tbb\machine"     
+        rename _tbb_windef.h.sed _tbb_windef.h  
     )
 
     REM Copy TBB DLLs.
