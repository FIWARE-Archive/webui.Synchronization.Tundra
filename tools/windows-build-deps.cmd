--- conflicted
+++ resolved
@@ -207,8 +207,6 @@
     IF NOT EXIST "%DEPS%\qt\lib\QtWebKit4.dll". echo '%QT_OPENSSL_CONFIGURE%'
 )
 
-<<<<<<< HEAD
-=======
 :: Set QMAKESPEC and QTDIR in case we are going to build qt. If we don't do this
 :: a system set QMAKESPEC might take over the build in some bizarre fashion.
 :: Note 1: QTDIR is not used while build, neither should QMAKESPEC be used when -platform is given to configure.
@@ -216,18 +214,13 @@
 set QMAKESPEC=%DEPS%\qt\qt-src-4.7.4\mkspecs\win32-msvc2008
 set QTDIR=%DEPS%\qt\qt-src-4.7.4
 
->>>>>>> 0395c91d
 IF NOT EXIST "%DEPS%\qt\lib\QtWebKit4.dll". (
    IF NOT EXIST "%DEPS%\qt\qt-src-4.7.4". (
       cecho {0E}Warning: %DEPS%\qt\qt-src-4.7.4 does not exist, extracting Qt failed?.{# #}{\n}
       GOTO :ERROR
    )
    cd "%DEPS%\qt\qt-src-4.7.4"
-<<<<<<< HEAD
-   
-=======
-
->>>>>>> 0395c91d
+
    IF NOT EXIST "configure.cache". (
       cecho {0D}Configuring Qt build. Please answer 'y'!{# #}{\n}
       configure -platform win32-msvc2008 -debug-and-release -opensource -prefix "%DEPS%\qt" -shared -ltcg -no-qt3support -no-opengl -no-openvg -no-dbus -no-phonon -no-phonon-backend -nomake examples -nomake demos -qt-zlib -qt-libpng -qt-libmng -qt-libjpeg -qt-libtiff %QT_OPENSSL_CONFIGURE%
@@ -239,19 +232,11 @@
    cecho {0D}Building Qt. Please be patient, this will take a while.{# #}{\n}
    IF %USE_JOM%==TRUE (
       cecho {0D}- Building Qt with jom{# #}{\n}
-<<<<<<< HEAD
-      "%DEPS%\Qt\jom\jom.exe"
-      :: Qt build system is slightly broken: see https://bugreports.qt-project.org/browse/QTBUG-6470. Work around the issue.
-      set ERRORLEVEL=0
-      del /s /q mocinclude.tmp
-      "%DEPS%\Qt\jom\jom.exe"
-=======
       "%DEPS%\qt\jom\jom.exe"
       :: Qt build system is slightly broken: see https://bugreports.qt-project.org/browse/QTBUG-6470. Work around the issue.
       set ERRORLEVEL=0
       del /s /q mocinclude.tmp
       "%DEPS%\qt\jom\jom.exe"
->>>>>>> 0395c91d
    ) ELSE (
       cecho {0D}- Building Qt with nmake{# #}{\n}
       nmake /nologo
@@ -263,18 +248,6 @@
 
    IF NOT EXIST "%DEPS%\qt\qt-src-4.7.4\lib\QtWebKit4.dll". (
       cecho {0E}Warning: %DEPS%\qt\qt-src-4.7.4\lib\QtWebKit4.dll not present, Qt build failed?.{# #}{\n}
-<<<<<<< HEAD
-      GOTO :ERROR
-   )
-   
-   :: Don't use jom for install. It seems to hang easily, maybe beacuse it tries to use multiple cores.
-   cecho {0D}Installing Qt to %DEPS%\qt{# #}{\n}
-   nmake install
-      
-   IF NOT EXIST "%DEPS%\qt\lib\QtWebKit4.dll". (
-      cecho {0E}Warning: %DEPS%\qt\lib\QtWebKit4.dll not present, Qt install failed?.{# #}{\n}
-=======
->>>>>>> 0395c91d
       GOTO :ERROR
    )
    IF NOT %ERRORLEVEL%==0 GOTO :ERROR
@@ -299,13 +272,8 @@
    cecho {0D}Qt already built. Skipping.{# #}{\n}
 )
 
-<<<<<<< HEAD
-:: Setup now built Qt to PATH (qmake), QTDIR and QMAKESPEC.
-:: These will be utilized by other dependencies that need Qt.
-=======
 :: Setup now built Qt to PATH (for qmake.exe), QTDIR and QMAKESPEC.
 :: These will be utilized by other dependencies that need Qt in this script.
->>>>>>> 0395c91d
 set PATH=%DEPS%\qt\bin;%PATH%
 set QMAKESPEC=%DEPS%\qt\mkspecs\win32-msvc2008
 set QTDIR=%DEPS%\qt
