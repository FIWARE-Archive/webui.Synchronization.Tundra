@echo off
echo.

:: Enable the delayed environment variable expansion needed in VSConfig.cmd.
setlocal EnableDelayedExpansion

:: Make sure we're running in Visual Studio Command Prompt
IF "%VSINSTALLDIR%"=="" (
   cecho {0C}Batch file not executed from Visual Studio Command Prompt - cannot proceed!{# #}{\n}
   GOTO :ERROR
)

<<<<<<< HEAD
:: User-defined variables
set BUILD_RELEASE=FALSE
set BUILD_OPENSSL=TRUE
set USE_JOM=TRUE
set USE_BOOST=FALSE
=======
call VSConfig.cmd %1
>>>>>>> 828cddf9

:: Validate user-defined variables
IF NOT %BUILD_OPENSSL%==FALSE IF NOT %BUILD_OPENSSL%==TRUE (
   cecho {0E}BUILD_OPENSSL needs to be either TRUE or FALSE!{# #}{\n}
   GOTO :ERROR
)
IF NOT %USE_JOM%==FALSE IF NOT %USE_JOM%==TRUE (
   cecho {0E}USE_JOM needs to be either TRUE or FALSE!{# #}{\n}
   GOTO :ERROR
)
IF NOT %BUILD_RELEASE%==FALSE IF NOT %BUILD_RELEASE%==TRUE (
   cecho {0E}BUILD_RELEASE needs to be either TRUE or FALSE!{# #}{\n} 
   GOTO :ERROR
)
IF NOT %USE_BOOST%==FALSE IF NOT %USE_BOOST%==TRUE (
   cecho {0E}USE_BOOST needs to be either TRUE or FALSE!{# #}{\n}
   GOTO :ERROR
)
:: TODO remove BUILD_RELEASE and instead use BUILD_TYPE
::set BUILD_TYPE=%2
:: IF %BUILD_TYPE%=="" (
::   set BUILD_TYPE=RelWithDebInfo
::   cecho {0D}BUILD_TYPE not specified - using the default %BUILD_TYPE%{# #}{\n}
:: )
::

set BUILD_TYPE_MINSIZEREL=MinSizeRel
set BUILD_TYPE_RELEASE=Release
set BUILD_TYPE_RELWITHDEBINFO=RelWithDebInfo
set BUILD_TYPE_DEBUG=Debug
IF %BUILD_RELEASE%==TRUE (
    set BUILD_TYPE=%BUILD_TYPE_RELEASE%
) ELSE (
    set BUILD_TYPE=%BUILD_TYPE_RELWITHDEBINFO%
)

:: Set up variables depending on the used Visual Studio version
call VSConfig.cmd %1

IF %GENERATOR%=="" (
   cecho {0C}GENERATOR not specified - cannot proceed!{# #}{\n}
   GOTO :ERROR
)

:: Print user-defined variables
cecho {F0}This script fetches and builds all Tundra dependencies{# #}{\n}
echo.
cecho {0A}Script configuration:{# #}{\n}
cecho {0D}  CMake Generator    = %GENERATOR%{# #}{\n}
echo    - Passed to CMake -G option
cecho {0D}  Use Boost          = %USE_BOOST%{# #}{\n}
echo    - Configures whether dependencies kNet, Ogre, and AssImp are built using Boost.
cecho {0D}  Build Release      = %BUILD_RELEASE%{# #}{\n}
echo    - Build Release mode in addition to RelWithDebInfo when possible.
echo      Default is disabled, enable if you are planning to deploy
echo      Tundra in Release mode.
cecho {0D}  Build OpenSSL      = %BUILD_OPENSSL%{# #}{\n}
echo    - Build OpenSSL, requires Active Perl.
cecho {0D}  Build Qt with JOM  = %USE_JOM%{# #}{\n}
echo    - Use jom.exe instead of nmake.exe to build qmake projects.
echo      Default enabled as jom is significantly faster by usin all CPUs.
echo.

:: Print scripts usage information
cecho {0A}Requirements for a successful execution:{# #}{\n}
echo   1. Install SVN and make sure 'svn' is accessible from PATH.
echo    - http://tortoisesvn.net/downloads.html, install with command line tools!
echo   2. Install Hg and make sure 'hg' is accessible from PATH.
echo    - http://tortoisehg.bitbucket.org/
echo   3. Install Git and make sure 'git' is accessible from PATH.
echo    - http://code.google.com/p/tortoisegit/
echo   4. Install DirectX SDK June 2010.
echo    - http://www.microsoft.com/download/en/details.aspx?id=6812
echo   5. Install CMake and make sure 'cmake' is accessible from PATH.
echo    - http://www.cmake.org/
echo   6. Install Visual Studio 2008/2010 with SP1 (Express is ok).
echo    - http://www.microsoft.com/download/en/details.aspx?id=14597
echo   7. Install Windows SDK.
echo    - http://www.microsoft.com/download/en/details.aspx?id=8279

IF %BUILD_OPENSSL%==TRUE (
   echo   8. To build OpenSSL install Active Perl and set perl.exe to PATH.
   echo    - http://www.activestate.com/activeperl/downloads
   cecho {0E}     NOTE: Perl needs to be before git in PATH, otherwise the git{# #}{\n}
   cecho {0E}     provided perl.exe will be used and OpenSSL build will fail.{# #}{\n}
   echo   9. Execute this file from Visual Studio 2008/2010 Command Prompt.
) ELSE (
   echo   8. Execute this file from Visual Studio 2008/2010 Command Prompt.
)
echo.

cecho {0A}Assuming Tundra git trunk is found at %TUNDRA_DIR%.{# #}{\n}
cecho {0E}Warning: The path %TUNDRA_DIR% may not contain spaces! (qmake breaks on them).{# #}{\n}
cecho {0E}Warning: You will need roughly 15GB of disk space to proceed.{# #}{\n}
cecho {0E}Warning: This script is not fully unattended once you continue.{# #}{\n}
cecho {0E}         When building Qt, you must press 'y' once for the script to proceed.{# #}{\n}
echo.

echo If you are not ready with the above, press Ctrl-C to abort!
pause
echo.

:: OpenSSL
IF %BUILD_OPENSSL%==FALSE (
   cecho {0D}Building OpenSSL disabled. Skipping.{# #}{\n}
   GOTO :SKIP_OPENSSL
)

IF NOT EXIST "%DEPS%\openssl\src". (
   cd "%DEPS%"
   IF NOT EXIST openssl-0.9.8u.tar.gz. (
      cecho {0D}Downloading OpenSSL 0.9.8u.{# #}{\n}
      wget http://www.openssl.org/source/openssl-0.9.8u.tar.gz
      IF NOT %ERRORLEVEL%==0 GOTO :ERROR
   )

   mkdir openssl
   cecho {0D}Extracting OpenSSL 0.9.8u sources to "%DEPS%\openssl\src".{# #}{\n}
   7za e -y openssl-0.9.8u.tar.gz
   7za x -y -oopenssl openssl-0.9.8u.tar
   IF NOT %ERRORLEVEL%==0 GOTO :ERROR
   cd openssl
   ren openssl-0.9.8u src
   cd ..
   IF NOT EXIST "%DEPS%\openssl\src". (
      cecho {0E}Failed to rename %DEPS%\openssl\openssl-0.9.8u to %DEPS%\openssl\src. Permission denied for your account?{# #}{\n}
      GOTO :ERROR
   )
   del openssl-0.9.8u.tar
) ELSE (
   cecho {0D}OpenSSL already downloaded. Skipping.{# #}{\n}
)

IF NOT EXIST "%DEPS%\openssl\bin\ssleay32.dll". (
   cd "%DEPS%\openssl\src"
   cecho {0D}Configuring OpenSSL build.{# #}{\n}
   perl Configure VC-WIN32 --prefix=%DEPS%\openssl
   IF NOT %ERRORLEVEL%==0 GOTO :ERROR
   REM Build Makefiles  with assembly language files. ml.exe is a part of Visual Studio
   call ms\do_masm.bat
   cecho {0D}Building OpenSSL. Please be patient, this will take a while.{# #}{\n}
   nmake -f ms\ntdll.mak
   nmake -f ms\ntdll.mak install
   IF NOT %ERRORLEVEL%==0 GOTO :ERROR
   REM We (re)built OpenSSL, so delete ssleay32.dll in Tundra bin\ to force DLL deployment below.
   del /Q "%TUNDRA_BIN%\ssleay32.dll"
) ELSE (
   cecho {0D}OpenSSL already built. Skipping.{# #}{\n}
)

IF NOT EXIST "%TUNDRA_BIN%\ssleay32.dll". (
   cd "%DEPS%"
   cecho {0D}Deploying OpenSSL DLLs to Tundra bin\{# #}{\n}
   copy /Y "openssl\bin\*.dll" "%TUNDRA_BIN%"
   IF NOT %ERRORLEVEL%==0 GOTO :ERROR
)

:SKIP_OPENSSL

:: Qt
:: NOTE For VS2012 support Qt 4.8.3>= needed:
:: http://stackoverflow.com/questions/12113400/compiling-qt-4-8-x-for-visual-studio-2012
:: But 4.8.4 should support VS2012 out-of-the-box.
:: Use http://releases.qt-project.org/qt4/source/qt-everywhere-opensource-src-4.8.4.zip
set QT_VER=4.7.4
IF NOT EXIST "%DEPS%\qt". (
   cd "%DEPS%"
   IF NOT EXIST qt-everywhere-opensource-src-%QT_VER%.zip. (
      cecho {0D}Downloading Qt %QT_VER%. Please be patient, this will take a while.{# #}{\n}
      wget http://download.qt.nokia.com/qt/source/qt-everywhere-opensource-src-%QT_VER%.zip
      IF NOT %ERRORLEVEL%==0 GOTO :ERROR
   )

   cecho {0D}Extracting Qt %QT_VER% sources to "%DEPS%\qt".{# #}{\n}
   mkdir qt
   7za x -y -oqt qt-everywhere-opensource-src-%QT_VER%.zip
   IF NOT %ERRORLEVEL%==0 GOTO :ERROR
   cd qt
   ren qt-everywhere-opensource-src-%QT_VER% qt-src-%QT_VER%
   IF NOT EXIST "%DEPS%\qt" GOTO :ERROR
) ELSE (
   cecho {0D}Qt already downloaded. Skipping.{# #}{\n}
)

IF %USE_JOM%==FALSE GOTO :SKIP_JOM
IF NOT EXIST "%DEPS%\qt\jom\jom.exe". (
   cd "%DEPS%"
   IF NOT EXIST jom_1_0_11.zip. (
      cecho {0D}Downloading JOM build tool for Qt.{# #}{\n}
      wget http://releases.qt-project.org/jom/jom_1_0_11.zip
      IF NOT %ERRORLEVEL%==0 GOTO :ERROR
   )

   cecho {0D}Installing JOM build tool for to %DEPS%\qt\jom.{# #}{\n}
   mkdir %DEPS%\qt\jom
   7za x -y -oqt\jom jom_1_0_11.zip
) ELSE (
   cecho {0D}JOM already installed to %DEPS%\qt\jom. Skipping.{# #}{\n}
)

:SKIP_JOM

:: Enable OpenSSL in the Qt if OpenSSL build is enabled. For some reason if you 
:: echo QT_OPENSSL_CONFIGURE inside the IF statement it will always be empty. 
:: Hence the secondary IF to print it out when build is enabled. Only print these if Qt will be built
SET QT_OPENSSL_CONFIGURE=
IF %BUILD_OPENSSL%==TRUE (
   IF NOT EXIST "%DEPS%\qt\lib\QtWebKit4.dll". cecho {0D}Configuring OpenSSL into the Qt build with:{# #}{\n}
   SET QT_OPENSSL_CONFIGURE=-openssl -I "%DEPS%\openssl\include" -L "%DEPS%\openssl\lib"
) ELSE (
   IF NOT EXIST "%DEPS%\qt\lib\QtWebKit4.dll". cecho {0D}OpenSSL build disabled, not confguring OpenSSL to Qt.{# #}{\n}
)
IF %BUILD_OPENSSL%==TRUE (
   IF NOT EXIST "%DEPS%\qt\lib\QtWebKit4.dll". echo '%QT_OPENSSL_CONFIGURE%'
)

:: Set QMAKESPEC and QTDIR in case we are going to build qt. If we don't do this
:: a system set QMAKESPEC might take over the build in some bizarre fashion.
:: Note 1: QTDIR is not used while build, neither should QMAKESPEC be used when -platform is given to configure.
:: Note 2: We cannot do this inside the qt IF without @setlocal EnableDelayedExpansion.
set QTDIR=%DEPS%\qt\qt-src-%QT_VER%
set QMAKESPEC=%QTDIR%\mkspecs\%QT_PLATFORM%

IF NOT EXIST "%DEPS%\qt\lib\QtWebKit4.dll". (
   IF NOT EXIST "%QTDIR%". (
      cecho {0E}Warning: %QTDIR% does not exist, extracting Qt failed?.{# #}{\n}
      GOTO :ERROR
   )

   cd %QTDIR%

   IF NOT EXIST "configure.cache". (
      cecho {0D}Configuring Qt build. Please answer 'y'!{# #}{\n}
      configure -platform %QT_PLATFORM% -debug-and-release -opensource -prefix "%DEPS%\qt" -shared -ltcg -no-qt3support -no-opengl -no-openvg -no-dbus -no-phonon -no-phonon-backend -nomake examples -nomake demos -qt-zlib -qt-libpng -qt-libmng -qt-libjpeg -qt-libtiff %QT_OPENSSL_CONFIGURE%

      IF NOT %ERRORLEVEL%==0 GOTO :ERROR
   ) ELSE (
      cecho {0D}Qt already configured. Remove %QTDIR%\configure.cache to trigger a reconfigure.{# #}{\n}
   )
   
   cecho {0D}Building Qt. Please be patient, this will take a while.{# #}{\n}
   IF %USE_JOM%==TRUE (
      cecho {0D}- Building Qt with jom{# #}{\n}
      "%DEPS%\qt\jom\jom.exe"
      :: Qt build system is slightly broken: see https://bugreports.qt-project.org/browse/QTBUG-6470. Work around the issue.
      set ERRORLEVEL=0
      del /s /q mocinclude.tmp
      "%DEPS%\qt\jom\jom.exe"
   ) ELSE (
      cecho {0D}- Building Qt with nmake{# #}{\n}
      nmake /nologo
      :: Qt build system is slightly broken: see https://bugreports.qt-project.org/browse/QTBUG-6470. Work around the issue.
      set ERRORLEVEL=0
      del /s /q mocinclude.tmp
      nmake /nologo
   )

   IF NOT EXIST "%QTDIR%\lib\QtWebKit4.dll". (
      cecho {0E}Warning: %QTDIR%\lib\QtWebKit4.dll not present, Qt build failed?.{# #}{\n}
      GOTO :ERROR
   )
   IF NOT %ERRORLEVEL%==0 GOTO :ERROR

   :: Don't use jom for install. It seems to hang easily, maybe beacuse it tries to use multiple cores.
   cecho {0D}Installing Qt to %DEPS%\qt{# #}{\n}
   nmake install
   IF NOT %ERRORLEVEL%==0 GOTO :ERROR

   IF NOT EXIST "%DEPS%\qt\lib\QtWebKit4.dll". (
      cecho {0E}Warning: %DEPS%\qt\lib\QtWebKit4.dll not present, Qt install failed?.{# #}{\n}
      GOTO :ERROR
   )
   IF NOT %ERRORLEVEL%==0 GOTO :ERROR

   :: We (re)built Qt, so delete QtWebKit4.dll in Tundra bin\ to force DLL deployment below.
   IF EXIST "%TUNDRA_BIN%\QtWebKit4.dll". (
      del /Q "%TUNDRA_BIN%\QtWebKit4.dll"
   )

) ELSE (
   cecho {0D}Qt already built. Skipping.{# #}{\n}
)

:: Setup now built Qt to PATH (for qmake.exe), QTDIR and QMAKESPEC.
:: These will be utilized by other dependencies that need Qt in this script.
set PATH=%DEPS%\qt\bin;%PATH%
set QMAKESPEC=%DEPS%\qt\mkspecs\%QT_PLATFORM%
set QTDIR=%DEPS%\qt

IF NOT EXIST "%TUNDRA_BIN%\QtWebKit4.dll". (
   cecho {0D}Deploying Qt DLLs to Tundra bin\.{# #}{\n}
   copy /Y "%DEPS%\qt\bin\*.dll" "%TUNDRA_BIN%"
   IF NOT %ERRORLEVEL%==0 GOTO :ERROR
   mkdir "%TUNDRA_BIN%\qtplugins"
   xcopy /E /I /C /H /R /Y "%DEPS%\qt\plugins\*.*" "%TUNDRA_BIN%\qtplugins"
   IF NOT %ERRORLEVEL%==0 GOTO :ERROR
   :: Clean out some definately not needed Qt DLLs from bin
   :: QtCLucene does not have a public API and QtDesigner* are for QtCreator etc.
   :: Others we could (should) remove right here: QtSvg, QtSql, QtTest and QtHelp.
   del /Q "%TUNDRA_BIN%\QtCLucene*.dll"
   del /Q "%TUNDRA_BIN%\QtDesigner*.dll"
)

IF NOT EXIST "%DEPS%\bullet\". (
    cecho {0D}Cloning Bullet into "%DEPS%\bullet".{# #}{\n}
    cd "%DEPS%"
    svn checkout http://bullet.googlecode.com/svn/tags/bullet-2.78 bullet
    IF NOT EXIST "%DEPS%\bullet\.svn" GOTO :ERROR
    cd bullet
    IF NOT EXIST BULLET_PHYSICS.sln. (
        cecho {0D}Running CMake for Bullet.{# #}{\n}
        IF EXIST CMakeCache.txt. del /Q CMakeCache.txt
        cmake . -G %GENERATOR% -DBUILD_DEMOS:BOOL=OFF -DBUILD_EXTRAS:BOOL=OFF -DBUILD_MINICL_OPENCL_DEMOS:BOOL=OFF
        IF NOT %ERRORLEVEL%==0 GOTO :ERROR
    )

    cecho {0D}Building Bullet. Please be patient, this will take a while.{# #}{\n}
    MSBuild BULLET_PHYSICS.sln /p:configuration=Debug /clp:ErrorsOnly /nologo /m:%NUMBER_OF_PROCESSORS%
    if %BUILD_RELEASE%==TRUE (
        MSBuild BULLET_PHYSICS.sln /p:configuration=Release /clp:ErrorsOnly /nologo /m:%NUMBER_OF_PROCESSORS%
    ) ELSE (
        MSBuild BULLET_PHYSICS.sln /p:configuration=RelWithDebInfo /clp:ErrorsOnly /nologo /m:%NUMBER_OF_PROCESSORS%
    )
    IF NOT %ERRORLEVEL%==0 GOTO :ERROR
) ELSE (
    cecho {0D}Bullet already built. Skipping.{# #}{\n}
)

set BOOST_ROOT=%DEPS%\boost
set BOOST_INCLUDEDIR=%DEPS%\boost
set BOOST_LIBRARYDIR=%DEPS%\boost\stage\lib

IF %USE_BOOST%==FALSE (
   cecho {0D}USE_BOOST set to FALSE. Skipping Boost.{# #}{\n}
   GOTO :SKIP_BOOST
)

IF NOT EXIST "%DEPS%\boost". (
   cecho {0D}Cloning Boost into "%DEPS%\boost".{# #}{\n}
   cd "%DEPS%"
   svn checkout http://svn.boost.org/svn/boost/tags/release/Boost_1_49_0 boost
   IF NOT EXIST "%DEPS%\boost\.svn" GOTO :ERROR
   IF NOT EXIST "%DEPS%\boost\boost.css" GOTO :ERROR
   cd "%DEPS%\boost"
   cecho {0D}Building Boost build script.{# #}{\n}
   call bootstrap

::   cd "%DEPS%\boost\tools\build\v2"
::   sed s/"# using msvc ;"/"using msvc : 9.0 ;"/g <user-config.jam >user-config.new.jam
::
::   del user-config.jam
::   rename user-config.new.jam user-config.jam
   copy /Y "%TOOLS%\utils-windows\boost-user-config-%VS_VER%.jam" "%DEPS%\boost\tools\build\v2\user-config.jam"

   IF NOT %ERRORLEVEL%==0 GOTO :ERROR
   cd "%DEPS%\boost"
   cecho {0D}Building Boost. Please be patient, this will take a while.{# #}{\n}
   :: Building boost takes ages, so utilize all cores for the build process
   call .\b2 -j %NUMBER_OF_PROCESSORS% --without-mpi thread regex stage
) ELSE (
   ::TODO Even if %DEPS%\boost exists, we have no guarantee that boost is built successfully for real
   cecho {0D}Boost already built. Skipping.{# #}{\n}
)

:SKIP_BOOST
IF NOT EXIST "%DEPS%\assimp\". (
   cecho {0D}Checking out OpenAssetImport library from https://assimp.svn.sourceforge.net/svnroot/assimp/trunk into "%DEPS%\assimp".{# #}{\n}
   cd "%DEPS%"
   :: Note the fixed revision number. OpenAssetImport does not have an up-to-date tagged release, so fix to a recent revision of trunk.
   svn checkout -r 1300 https://assimp.svn.sourceforge.net/svnroot/assimp/trunk assimp

   cd assimp
   IF %USE_BOOST%==FALSE (
      :: Tweaks CMakeLists.txt to set ASSIMP_ENABLE_BOOST_WORKAROUND on.
      sed s/"ASSIMP_ENABLE_BOOST_WORKAROUND OFF"/"ASSIMP_ENABLE_BOOST_WORKAROUND ON"/g <CMakeLists.txt >CMakeLists.txt.sed
      del CMakeLists.txt
      rename CMakeLists.txt.sed CMakeLists.txt
   )

   cmake -G %GENERATOR%
   
   :: Debug build.
   MSBuild Assimp.sln /p:configuration=Debug /nologo /m:%NUMBER_OF_PROCESSORS%
   copy /Y "bin\Debug\assimpD.dll" "%TUNDRA_BIN%"
   MSBuild Assimp.sln /p:configuration=%BUILD_TYPE% /nologo /m:%NUMBER_OF_PROCESSORS%
   copy /Y "bin\%BUILD_TYPE%\assimp.dll" "%TUNDRA_BIN%"
) ELSE (
   ::TODO Even if %DEPS%\assimp exists, we have no guarantee that assimp is built successfully for real
   cecho {0D}OpenAssetImport already built. Skipping.{# #}{\n}
)

IF NOT EXIST "%DEPS%\kNet\". (
   cecho {0D}Cloning kNet from https://github.com/juj/kNet into "%DEPS%\kNet".{# #}{\n}
   cd "%DEPS%"
   call git clone https://github.com/juj/kNet
   IF NOT EXIST "%DEPS%\kNet\.git" GOTO :ERROR
) ELSE (
   cecho {0D}Updating kNet to newest version from https://github.com/juj/kNet.{# #}{\n}
   cd "%DEPS%\kNet"
   call git pull
)

cd "%DEPS%\kNet"
:: TODO/NOTE: USE_BOOST not possible to configure from command-line with kNet's
:: default (stable) branch yet, so tweak the CMakeLists.txt manually for now.
sed s/"set(USE_BOOST TRUE)"/"option(USE_BOOST \"Specifies whether Boost is used.\" TRUE)"/g <CMakeLists.txt >CMakeLists.txt.sed
del CMakeLists.txt
rename CMakeLists.txt.sed CMakeLists.txt

IF NOT EXIST kNet.sln. (
   cecho {0D}Running cmake for kNet.{# #}{\n}
   del /Q CMakeCache.txt
   cmake . -G %GENERATOR% -DBOOST_ROOT=%BOOST_ROOT% -DUSE_BOOST:BOOL=%USE_BOOST%
   IF NOT %ERRORLEVEL%==0 GOTO :ERROR
)
cecho {0D}Building kNet. Please be patient, this will take a while.{# #}{\n}
MSBuild kNet.sln /p:configuration=Debug /nologo /m:%NUMBER_OF_PROCESSORS%
MSBuild kNet.sln /p:configuration=Release /nologo /m:%NUMBER_OF_PROCESSORS%
MSBuild kNet.sln /p:configuration=RelWithDebInfo /nologo /m:%NUMBER_OF_PROCESSORS%
IF NOT %ERRORLEVEL%==0 GOTO :ERROR

IF NOT EXIST "%DEPS%\qtscriptgenerator\.git". (
   cecho {0D}Cloning QtScriptGenerator into "%DEPS%\qtscriptgenerator".{# #}{\n}
   cd "%DEPS%"
   call git clone https://git.gitorious.org/qt-labs/qtscriptgenerator
   IF NOT EXIST "%DEPS%\qtscriptgenerator\.git" GOTO :ERROR
) ELSE (
   cecho {0D}QtScriptGenerator already cloned. Skipping.{# #}{\n}
)

IF NOT EXIST "%DEPS%\qtscriptgenerator\plugins\script\qtscript_xmlpatterns.dll". (
   cd "%DEPS%\qtscriptgenerator\generator"
   cecho {0D}Running qmake for QtScriptGenerator.{# #}{\n}
   :: We need to patch pp-iterator.h in order to make it compile with newer Visual Studio versions:
   :: http://stackoverflow.com/questions/2791525/stl-operator-behavior-change-with-visual-studio-2010
   :: Also cannot use QMake as it results in linker errors, so instead generate vcproj files and build using MSBuild.
   IF NOT %GENERATOR%==%GENERATOR_VS2008% (
      copy /Y "%TOOLS%\utils-windows\QtScriptGenerator_pp-iterator.h" "%DEPS%\qtscriptgenerator\generator\parser\rpp\pp-iterator.h"
      qmake -tp vc
      cecho {0D}Building qtscript plugins. Please be patient, this will take a while.{# #}{\n}
      MSBuild generator.vcxproj /p:configuration=Debug /nologo /m:%NUMBER_OF_PROCESSORS%
      MSBuild generator.vcxproj /p:configuration=Release /nologo /m:%NUMBER_OF_PROCESSORS%
   ) ELSE (
      qmake
      IF NOT %ERRORLEVEL%==0 GOTO :ERROR
      cecho {0D}Building QtScriptGenerator.{# #}{\n}
      IF %USE_JOM%==TRUE (
         cecho {0D}- Building QtScriptGenerator with jom{# #}{\n}
         "%DEPS%\qt\jom\jom.exe"
      ) ELSE (
         cecho {0D}- Building QtScriptGenerator with nmake{# #}{\n}
         nmake /nologo
      )
   )
   IF NOT %ERRORLEVEL%==0 GOTO :ERROR
   cecho {0D}Executing QtScriptGenerator.{# #}{\n}
   call release\generator
   IF NOT %ERRORLEVEL%==0 GOTO :ERROR
   cd ..
   cd qtbindings

   sed -e "s/qtscript_phonon //" -e "s/qtscript_opengl //" -e "s/qtscript_uitools //" < qtbindings.pro > qtbindings.pro.sed
   IF NOT %ERRORLEVEL%==0 GOTO :ERROR
   del /Q qtbindings.pro
   IF NOT %ERRORLEVEL%==0 GOTO :ERROR
   ren qtbindings.pro.sed qtbindings.pro
   IF NOT %ERRORLEVEL%==0 GOTO :ERROR

   REM Fix bad script generation for webkit.
   REM TODO: Could try some sed replacement, but can't make the regex escaping rules work from command line.
   REM sed -e s/"QWebPluginFactory_Extension_values[] = "/"QWebPluginFactory_Extension_values[1] = "// -e "s/qtscript_QWebPluginFactory_Extension_keys[] = /qtscript_QWebPluginFactory_Extension_keys[1] = //" < "%DEPS%\qtscriptgenerator\generated_cpp\com_trolltech_qt_webkit\qtscript_QWebPluginFactory.cpp" > "%DEPS%\qtscript_QWebPluginFactory.cpp"
   IF NOT %ERRORLEVEL%==0 GOTO :ERROR
   del "%DEPS%\qtscriptgenerator\generated_cpp\com_trolltech_qt_webkit\qtscript_QWebPluginFactory.cpp"
   IF NOT %ERRORLEVEL%==0 GOTO :ERROR
   REM move "%DEPS%\qtscript_QWebPluginFactory.cpp" "%DEPS%\qtscriptgenerator\generated_cpp\com_trolltech_qt_webkit"
   copy /Y "%TOOLS%\utils-windows\qtscript_QWebPluginFactory.cpp" "%DEPS%\qtscriptgenerator\generated_cpp\com_trolltech_qt_webkit"
   IF NOT %ERRORLEVEL%==0 GOTO :ERROR

   cecho {0D}Running qmake for qtbindings plugins.{# #}{\n}
   qmake
   IF NOT %ERRORLEVEL%==0 GOTO :ERROR
   cecho {0D}Building qtscript plugins. Please be patient, this will take a while.{# #}{\n}
   IF %USE_JOM%==TRUE (
      cecho {0D}- Building qtscript plugins with jom{# #}{\n}
      "%DEPS%\qt\jom\jom.exe" debug
      IF NOT %ERRORLEVEL%==0 GOTO :ERROR
      "%DEPS%\qt\jom\jom.exe" release
   ) ELSE (
      cecho {0D}- Building qtscript plugins with nmake{# #}{\n}
      nmake debug /nologo
      IF NOT %ERRORLEVEL%==0 GOTO :ERROR
      nmake release /nologo
   )
   IF NOT %ERRORLEVEL%==0 GOTO :ERROR
) ELSE (
   cecho {0D}QtScriptGenerator skipped.{# #}{\n}
)

IF NOT EXIST "%TUNDRA_BIN%\qtplugins\script\qtscript_core.dll". (
   cecho {0D}Deploying QtScript plugin DLLs.{# #}{\n}
   mkdir "%TUNDRA_BIN%\qtplugins\script"
   xcopy /Q /E /I /C /H /R /Y "%DEPS%\qtscriptgenerator\plugins\script\*.dll" "%TUNDRA_BIN%\qtplugins\script"
) ELSE (
   cecho {0D}QtScript plugin DLLs already deployed. Skipping.{# #}{\n}
)

IF NOT EXIST "%DEPS%\realxtend-tundra-deps\.git". (
   cecho {0D}Cloning realxtend-tundra-deps repository into "%DEPS%\realxtend-tundra-deps".{# #}{\n}
   cd "%DEPS%"
   call git clone https://code.google.com/p/realxtend-tundra-deps
   IF NOT EXIST "%DEPS%\realxtend-tundra-deps\.git" GOTO :ERROR

   cd "%DEPS%\realxtend-tundra-deps"
   call git checkout sources
) ELSE (
   cecho {0D}Updating realxtend-tundra-deps to newest.{# #}{\n}
   cd "%DEPS%\realxtend-tundra-deps"
   call git pull origin
)

set OGRE_HOME=%DEPS%\ogre-safe-nocrashes\SDK

IF NOT EXIST "%DEPS%\ogre-safe-nocrashes\.hg". (
   cecho {0D}Cloning Ogre from https://bitbucket.org/clb/ogre-safe-nocrashes into "%DEPS%\ogre-safe-nocrashes".{# #}{\n}
   cd "%DEPS%"
   hg clone https://bitbucket.org/clb/ogre-safe-nocrashes
   IF NOT %ERRORLEVEL%==0 GOTO :ERROR
   IF NOT EXIST "%DEPS%\ogre-safe-nocrashes\.hg" GOTO :ERROR
   cd ogre-safe-nocrashes
   hg checkout v1-8
   IF NOT %ERRORLEVEL%==0 GOTO :ERROR
) ELSE (
   cecho {0D}Updating ogre-safe-nocrashes to newest version from https://bitbucket.org/clb/ogre-safe-nocrashes.{# #}{\n}
   cd "%DEPS%\ogre-safe-nocrashes"
   hg pull -u
   IF NOT %ERRORLEVEL%==0 GOTO :ERROR
)

IF NOT EXIST "%DEPS%\ogre-safe-nocrashes\RenderSystems\RenderSystem_NULL". (
   cecho {0D}Attaching RenderSystem_NULL to be built with ogre-safe-nocrashes.{# #}{\n}
   mkdir "%DEPS%\ogre-safe-nocrashes\RenderSystems\RenderSystem_NULL"
   copy /Y "%TOOLS%\utils-windows\Ogre_RenderSystems_CMakeLists.txt" "%DEPS%\ogre-safe-nocrashes\RenderSystems\CMakeLists.txt"
)

REM Instead of the copying above, would like to do the line below, but IF () terminates prematurely on the ) below!
REM   echo add_subdirectory(RenderSystem_NULL) >> "%DEPS%\ogre-safe-nocrashes\RenderSystems\CMakeLists.txt"

cecho {0D}Updating RenderSystem_NULL to the newest version in ogre-safe-nocrashes.{# #}{\n}
xcopy /Q /E /I /C /H /R /Y "%DEPS%\realxtend-tundra-deps\RenderSystem_NULL" "%DEPS%\ogre-safe-nocrashes\RenderSystems\RenderSystem_NULL"

cd "%DEPS%\ogre-safe-nocrashes"
:: TODO Use newer dependencies when updating Ogre to newer version
:: http://sourceforge.net/projects/ogre/files/ogre-dependencies-vc%%2B%%2B/1.9/OgreDependencies_MSVC_20120819.zip/download
IF NOT EXIST OgreDependencies_MSVC_20101231.zip. (
   cecho {0D}Downloading Ogre prebuilt dependencies package.{# #}{\n}
   wget "http://garr.dl.sourceforge.net/project/ogre/ogre-dependencies-vc%%2B%%2B/1.7/OgreDependencies_MSVC_20101231.zip"
   IF NOT EXIST OgreDependencies_MSVC_20101231.zip. (
      cecho {0C}Error downloading Ogre depencencies! Aborting!{# #}{\n}
      GOTO :EOF
   )

   cecho {0D}Extracting Ogre prebuilt dependencies package.{# #}{\n}
   7za x -y OgreDependencies_MSVC_20101231.zip
   IF NOT %ERRORLEVEL%==0 GOTO :ERROR

   cecho {0D}Building Ogre prebuilt dependencies package. Please be patient, this will take a while.{# #}{\n}
   MSBuild Dependencies\src\OgreDependencies.%VS_VER%.sln /p:configuration=Debug /clp:ErrorsOnly /nologo /m:%NUMBER_OF_PROCESSORS%
   MSBuild Dependencies\src\OgreDependencies.%VS_VER%.sln /p:configuration=Release /clp:ErrorsOnly /nologo /m:%NUMBER_OF_PROCESSORS%
   IF NOT %ERRORLEVEL%==0 GOTO :ERROR
)

:: Use Intel Thread Building Blocks for Ogre's threading if Boost is not used.
set TBB_VERSION=tbb41_20121003oss
set TBB_HOME=%DEPS%\ogre-safe-nocrashes\Dependencies\tbb
IF %USE_BOOST%==FALSE (
    IF NOT EXIST %TBB_VERSION%_win.zip. (
        cecho {0D}Downloading Intel Thread Building Blocks prebuilt package.{# #}{\n}
        wget "http://threadingbuildingblocks.org/sites/default/files/software_releases/windows/%TBB_VERSION%_win.zip"
    )
    IF NOT EXIST %TBB_VERSION%_win.zip. (
        cecho {0C}Error downloading Intel Thread Building Blocks! Aborting!{# #}{\n}
        GOTO :ERROR
    )
    IF NOT EXIST "%TBB_HOME%". (
        cecho {0D}Extracting Intel Thread Building Blocks package.{# #}{\n}
        7za x -y %TBB_VERSION%_win.zip -oDependencies
        IF NOT %ERRORLEVEL%==0 GOTO :ERROR
        cd Dependencies
        rename %TBB_VERSION% tbb
        cd..

        REM nedmalloc messes up the _WIN32_WINNT define which causes TBB headers not to compile on VS2008
        REM (and reportedly on VS2012 too), so fix that. See https://ogre3d.atlassian.net/browse/OGRE-119
        REM TODO Remove when possible (when moving to newer Ogre).
        cd OgreMain\src\nedmalloc
        sed s/"#define _WIN32_WINNT 0x403"//g <malloc.c.h >malloc.c.h.sed
        del malloc.c.h
        rename malloc.c.h.sed malloc.c.h

        REM TODO Apparently the above fix is not enough and VC9 build fails to TBB header due erroneously defined _WIN32_WINNT.
        REM Hack around the error thrown in _tbb_windef.h.
        cd "%TBB_HOME%\include\tbb\internal"
        sed s@"#error TBB is unable to run on old Windows versions;"@"//#error TBB is unable to run on old Windows versions;"@g <_tbb_windef.h >_tbb_windef.h.sed
        del _tbb_windef.h
        rename _tbb_windef.h.sed _tbb_windef.h

        REM Copy TBB DLLs.
        REM TODO Currently hardcoded to the 32-bit versions.
        copy /Y "%TBB_HOME%\bin\ia32\%VC_VER%\*.dll" "%TUNDRA_BIN%"

        cd "%DEPS%\ogre-safe-nocrashes"
    )
)

IF NOT EXIST OGRE.sln. (
   :: If not wanting to use Boost with Ogre, we need slightly tweaked version of Ogre's Dependencies.cmake
   :: which doesn't enforce usage of Boost if it's found regardless of the value of OGRE_USE_BOOST
   IF %USE_BOOST%==FALSE (
      copy /Y "%TOOLS%\utils-windows\OgreNoBoost_Dependencies.cmake_" "%DEPS%\ogre-safe-nocrashes\CMake\Dependencies.cmake"
   )
   cecho {0D}Running cmake for ogre-safe-nocrashes.{# #}{\n}
REM   cmake -G %GENERATOR% -DOGRE_BUILD_PLUGIN_BSP:BOOL=OFF -DOGRE_BUILD_PLUGIN_PCZ:BOOL=OFF -DOGRE_BUILD_SAMPLES:BOOL=OFF -DOGRE_CONFIG_THREADS:INT=1 -DOGRE_PROFILING:BOOL=ON
   cmake -G %GENERATOR% -DTBB_HOME=%TBB_HOME% -DOGRE_USE_BOOST:BOOL=%USE_BOOST% -DOGRE_BUILD_PLUGIN_BSP:BOOL=OFF -DOGRE_BUILD_PLUGIN_PCZ:BOOL=OFF -DOGRE_BUILD_SAMPLES:BOOL=OFF -DOGRE_CONFIG_THREADS:INT=1
   IF NOT %ERRORLEVEL%==0 GOTO :ERROR
)

cecho {0D}Building ogre-safe-nocrashes. Please be patient, this will take a while.{# #}{\n}
MSBuild OGRE.sln /p:configuration=Debug /nologo /m:%NUMBER_OF_PROCESSORS%
MSBuild OGRE.sln /p:configuration=%BUILD_TYPE% /nologo /m:%NUMBER_OF_PROCESSORS%
IF NOT %ERRORLEVEL%==0 GOTO :ERROR

cecho {0D}Deploying ogre-safe-nocrashes SDK directory.{# #}{\n}
MSBuild INSTALL.%VCPROJ_FILE_EXT% /p:configuration=Debug /nologo
MSBuild INSTALL.%VCPROJ_FILE_EXT% /p:configuration=%BUILD_TYPE% /nologo
IF NOT %ERRORLEVEL%==0 GOTO :ERROR

cecho {0D}Deploying Ogre DLLs to Tundra bin\ directory.{# #}{\n}
copy /Y "%DEPS%\ogre-safe-nocrashes\bin\debug\*.dll" "%TUNDRA_BIN%"
IF NOT %ERRORLEVEL%==0 GOTO :ERROR
copy /Y "%DEPS%\ogre-safe-nocrashes\bin\%BUILD_TYPE%\*.dll" "%TUNDRA_BIN%"
IF NOT %ERRORLEVEL%==0 GOTO :ERROR
copy /Y "%DEPS%\ogre-safe-nocrashes\Dependencies\bin\Release\cg.dll" "%TUNDRA_BIN%"
IF NOT %ERRORLEVEL%==0 GOTO :ERROR

cecho {0E}NOTE: Skipping PythonQt build for now!{# #}{\n}
REM IF NOT EXIST "%DEPS%\realxtend-tundra-deps\PythonQt\lib\PythonQt.lib". (
REM    cd "%DEPS%\realxtend-tundra-deps\PythonQt"
REM    IF NOT EXIST PythonQt.sln. (
REM       cecho {0D}Running qmake for PythonQt.{# #}{\n}
REM       qmake -tp vc -r PythonQt.pro
REM    )
REM    cecho {0D}Building PythonQt. Please be patient, this will take a while.{# #}{\n}
REM    msbuild PythonQt.sln /p:configuration=Debug /clp:ErrorsOnly /nologo
REM    msbuild PythonQt.sln /p:configuration=Release /clp:ErrorsOnly /nologo
REM    IF NOT %ERRORLEVEL%==0 GOTO :ERROR
REM ) ELSE (
REM    echo PythonQt already built. Skipping.{# #}{\n}
REM )

:: SkyX
cd "%DEPS%\realxtend-tundra-deps\skyx"
IF NOT EXIST SKYX.sln. (
   cecho {0D}Running cmake for SkyX.{# #}{\n}
   del /Q CMakeCache.txt
   cmake . -G %GENERATOR% -DUSE_BOOST:BOOL=%USE_BOOST%
   IF NOT %ERRORLEVEL%==0 GOTO :ERROR
)

cecho {0D}Building SkyX. Please be patient, this will take a while.{# #}{\n}
MSBuild SKYX.sln /p:configuration=Debug /clp:ErrorsOnly /nologo /m:%NUMBER_OF_PROCESSORS%
MSBuild SKYX.sln /p:configuration=%BUILD_TYPE% /clp:ErrorsOnly /nologo /m:%NUMBER_OF_PROCESSORS%
IF NOT %ERRORLEVEL%==0 GOTO :ERROR

cecho {0D}Deploying SkyX DLLs to Tundra bin\.{# #}{\n}
copy /Y "%DEPS%\realxtend-tundra-deps\skyx\bin\debug\*.dll" "%TUNDRA_BIN%"
IF NOT %ERRORLEVEL%==0 GOTO :ERROR
copy /Y "%DEPS%\realxtend-tundra-deps\skyx\bin\%BUILD_TYPE%\*.dll" "%TUNDRA_BIN%"
IF NOT %ERRORLEVEL%==0 GOTO :ERROR

:: Hydrax
cd "%DEPS%\realxtend-tundra-deps\hydrax"
IF NOT EXIST Hydrax.sln. (
  cecho {0D}Running cmake for Hydrax.{# #}{\n}
  del /Q CMakeCache.txt
  cmake . -G %GENERATOR%
  IF NOT %ERRORLEVEL%==0 GOTO :ERROR
)

cecho {0D}Building Hydrax. Please be patient, this will take a while.{# #}{\n}
MSBuild Hydrax.sln /p:configuration=Debug /nologo /clp:ErrorsOnly /m:%NUMBER_OF_PROCESSORS%
MSBuild Hydrax.sln /p:configuration=%BUILD_TYPE% /nologo /clp:ErrorsOnly /m:%NUMBER_OF_PROCESSORS%
IF NOT %ERRORLEVEL%==0 GOTO :ERROR

cecho {0D}Deploying Hydrax DLLs to Tundra bin\.{# #}{\n}
copy /Y "%DEPS%\realxtend-tundra-deps\hydrax\bin\Debug\Hydraxd.dll" "%TUNDRA_BIN%"
copy /Y "%DEPS%\realxtend-tundra-deps\hydrax\bin\%BUILD_TYPE%\Hydrax.dll" "%TUNDRA_BIN%"
IF NOT %ERRORLEVEL%==0 GOTO :ERROR

:: QtPropertyBrowser
IF NOT EXIST "%DEPS%\qt-solutions". (
   cecho {0D}Cloning QtPropertyBrowser into "%DEPS%\qt-solutions".{# #}{\n}
   cd "%DEPS%"
   call git clone https://git.gitorious.org/qt-solutions/qt-solutions.git
   IF NOT EXIST "%DEPS%\qt-solutions\.git" GOTO :ERROR
   cd qt-solutions\qtpropertybrowser

   REM Don't build examples.
   sed -e "s/SUBDIRS+=examples//" < qtpropertybrowser.pro > qtpropertybrowser.pro.sed
   del qtpropertybrowser.pro
   ren qtpropertybrowser.pro.sed qtpropertybrowser.pro

   call configure -library
   qmake
   IF NOT %ERRORLEVEL%==0 GOTO :ERROR
   IF %USE_JOM%==TRUE (
      cecho {0D}- Building QtPropertyBrowser with jom{# #}{\n}
      "%DEPS%\qt\jom\jom.exe"
   ) ELSE (
      cecho {0D}- Building QtPropertyBrowser with nmake{# #}{\n}
      nmake /nologo
   )
   IF NOT %ERRORLEVEL%==0 GOTO :ERROR
   :: Force deployment
   del /Q "%TUNDRA_BIN%\QtSolutions_PropertyBrowser-head*.dll"
) ELSE (
   cecho {0D}QtPropertyBrowser already built. Skipping.{# #}{\n}
)

IF NOT EXIST "%TUNDRA_BIN%\QtSolutions_PropertyBrowser-head.dll". (
   cecho {0D}Deploying QtPropertyBrowser DLLs.{# #}{\n}
   copy /Y "%DEPS%\qt-solutions\qtpropertybrowser\lib\QtSolutions_PropertyBrowser-head*.dll" "%TUNDRA_BIN%"
) ELSE (
   cecho {0D}QtPropertyBrowser DLLs already deployed. Skipping.{# #}{\n}
)

:: OpenAL
IF NOT EXIST "%DEPS%\OpenAL\libs\Win32\OpenAL32.lib". (
   cecho {0D}OpenAL does not exist. Unzipping a prebuilt package.{# #}{\n}
   copy "%TOOLS%\utils-windows\OpenAL.zip" "%DEPS%\"
   IF NOT %ERRORLEVEL%==0 GOTO :ERROR
   cd "%DEPS%\"
   7za x OpenAL.zip
   IF NOT %ERRORLEVEL%==0 GOTO :ERROR
   del /Q OpenAL.zip
) ELSE (
   cecho {0D}OpenAL already prepared. Skipping.{# #}{\n}
)

:: Ogg
IF NOT EXIST "%DEPS%\ogg". (
   cecho {0D}Cloning Ogg into "%DEPS%\ogg".{# #}{\n}
   svn checkout http://svn.xiph.org/tags/ogg/libogg-1.3.0/ "%DEPS%\ogg"
   :: TODO ideally we would do cd "%DEPS%\ogg\win32\%VS_VER%" here, but ogg has no VS2012 directory currently
   IF %GENERATOR%==%GENERATOR_VS2008% (
      cd "%DEPS%\ogg\win32\VS2008"
   ) ELSE (
      cd "%DEPS%\ogg\win32\VS2010"
   )

   cecho {0D}Building Ogg. Please be patient, this will take a while.{# #}{\n}
   MSBuild libogg_static.sln /p:configuration=Debug /clp:ErrorsOnly /nologo /m:%NUMBER_OF_PROCESSORS%
   MSBuild libogg_static.sln /p:configuration=Release /clp:ErrorsOnly /nologo /m:%NUMBER_OF_PROCESSORS%
   IF NOT %ERRORLEVEL%==0 GOTO :ERROR
) ELSE (
   cecho {0D}Ogg already built. Skipping.{# #}{\n}
)

:: Vorbis
IF NOT EXIST "%DEPS%\vorbis". (
   cecho {0D}Cloning Vorbis into "%DEPS%\vorbis".{# #}{\n}
   svn checkout http://svn.xiph.org/tags/vorbis/libvorbis-1.3.3/ "%DEPS%\vorbis"
   :: TODO ideally we would do cd "%DEPS%\ogg\win32\%VS_VER%" here, but ogg has no VS2012 directory currently
   IF %GENERATOR%==%GENERATOR_VS2008% (
      cd "%DEPS%\vorbis\win32\VS2008"
   ) ELSE (
      cd "%DEPS%\vorbis\win32\VS2010"
   )
   echo %CD%

   cecho {0D}Building Vorbis. Please be patient, this will take a while.{# #}{\n}
   MSBuild vorbis_static.sln /p:configuration=Debug /clp:ErrorsOnly /nologo /m:%NUMBER_OF_PROCESSORS%
   MSBuild vorbis_static.sln /p:configuration=Release /clp:ErrorsOnly /nologo /m:%NUMBER_OF_PROCESSORS%
   IF NOT %ERRORLEVEL%==0 GOTO :ERROR
) ELSE (
   cecho {0D}Vorbis already built. Skipping.{# #}{\n}
)

:: Theora
IF NOT EXIST "%DEPS%\theora". (
   cecho {0D}Cloning Theora into "%DEPS%\theora".{# #}{\n}
   svn checkout http://svn.xiph.org/tags/theora/libtheora-1.1.1/ "%DEPS%\theora"
   cd "%DEPS%\theora\win32\VS2008"

   cecho {0D}Building Theora. Please be patient, this will take a while.{# #}{\n}
   MSBuild libtheora_static.sln /p:configuration=Debug /t:libtheora_static /clp:ErrorsOnly /nologo /m:%NUMBER_OF_PROCESSORS%
   MSBuild libtheora_static.sln /p:configuration=Release_SSE2 /t:libtheora_static /clp:ErrorsOnly /nologo /m:%NUMBER_OF_PROCESSORS%
   IF NOT %ERRORLEVEL%==0 GOTO :ERROR
) ELSE (
   cecho {0D}Theora already built. Skipping.{# #}{\n}
)

:: Speex
IF NOT EXIST "%DEPS%\speex". (
   cd "%DEPS%"
   :: Speex does not have a tagged release for VS2008! So, check out trunk instead.
   cecho {0D}Cloning Speex into "%DEPS%\speex".{# #}{\n}
   svn checkout http://svn.xiph.org/trunk/speex/ speex
   cd speex\win32\VS2008
   IF NOT %ERRORLEVEL%==0 GOTO :ERROR

   cecho {0D}Building Speex. Please be patient, this will take a while.{# #}{\n}
   MSBuild libspeex.sln /p:configuration=Debug /t:libspeex /clp:ErrorsOnly /nologo /m:%NUMBER_OF_PROCESSORS%
   MSBuild libspeex.sln /p:configuration=Release /t:libspeex /clp:ErrorsOnly /nologo /m:%NUMBER_OF_PROCESSORS%
   :: For some reason /t:libspeex;libspeexdsp wont build the dsp lib, so do it separately.
   :: Only build release because the target directory and name are the same for debug and release.
   MSBuild libspeexdsp\libspeexdsp.%VCPROJ_FILE_EXT% /p:configuration=Release /clp:ErrorsOnly /nologo /m:%NUMBER_OF_PROCESSORS%
   :: Copy libspeex.lib also to \lib
   copy /Y Win32\Release\libspeex.lib "%DEPS%\speex\lib"
   IF NOT %ERRORLEVEL%==0 GOTO :ERROR
) ELSE (
   cecho {0D}Speex already built. Skipping.{# #}{\n}
)

:: Google Protocol Buffer
IF NOT EXIST "%DEPS%\protobuf". (
   cd "%DEPS%"
   IF NOT EXIST protobuf-2.4.1.zip. (
      cecho {0D}Downloading Google Protobuf 2.4.1{# #}{\n}
      wget http://protobuf.googlecode.com/files/protobuf-2.4.1.zip
      IF NOT %ERRORLEVEL%==0 GOTO :ERROR
   )
   
   cecho {0D}Extracting Google Protobuf 2.4.1 sources to "%DEPS%\protobuf".{# #}{\n}
   7za x -y protobuf-2.4.1.zip
   IF NOT %ERRORLEVEL%==0 GOTO :ERROR
   ren protobuf-2.4.1 protobuf
   IF NOT EXIST "%DEPS%\protobuf". (
      cecho {0E}Failed to rename %DEPS%\protobuf-2.4.1 to %DEPS%\protobuf. Permission denied for your account?{# #}{\n}
      GOTO :ERROR
   )
) ELSE (
   cecho {0D}Google Profobuf already downloaded. Skipping.{# #}{\n}
)

:: This project builds both release and debug as libprotobuf.lib but CMake >=2.8.5
:: will know this and find them properly from vsprojects\Release|Debug as long as PROTOBUF_SRC_ROOT_FOLDER
:: is set properly. Because of this we can skip copying things to /lib /bin /include folders.
IF NOT EXIST "%DEPS%\protobuf\vsprojects\Debug\libprotobuf.lib". (
    cd "%DEPS%\protobuf\vsprojects"
    IF %GENERATOR%==%GENERATOR_VS2008% (
        :: Upgrade the VS2005 files to VS2008
        cecho {0D}Upgrading Google Protobuf project files.{# #}{\n}
        VCUpgrade libprotobuf.vcproj /nologo
        VCUpgrade libprotoc.vcproj /nologo
        VCUpgrade protoc.vcproj /nologo
        IF NOT %ERRORLEVEL%==0 GOTO :ERROR
    ) ELSE (
        :: Command-line upgrading from VS2005 format to VS2010 (or newer) format fails,
        :: so must use files converted by the Visual Studio Conversion Wizard.
        copy /Y "%TOOLS%\utils-windows\vs2010-protobuf.sln_" protobuf.sln
        copy /Y "%TOOLS%\utils-windows\vs2010-libprotobuf.vcxproj_" libprotobuf.vcxproj
        copy /Y "%TOOLS%\utils-windows\vs2010-libprotoc.vcxproj_" libprotoc.vcxproj
        copy /Y "%TOOLS%\utils-windows\vs2010-protoc.vcxproj_" protoc.vcxproj
    )
    echo.
    cecho {0D}Building Google Protobuf. Please be patient, this will take a while.{# #}{\n}
    MSBuild protobuf.sln /p:configuration=Debug /t:libprotobuf;libprotoc;protoc /clp:ErrorsOnly /nologo /m:%NUMBER_OF_PROCESSORS%
    MSBuild protobuf.sln /p:configuration=Release /t:libprotobuf;libprotoc;protoc /clp:ErrorsOnly /nologo /m:%NUMBER_OF_PROCESSORS%
    IF NOT %ERRORLEVEL%==0 GOTO :ERROR
) ELSE (
   cecho {0D}Google Protobuf already built. Skipping.{# #}{\n}
)

:: Celt
IF NOT EXIST "%DEPS%\celt\.git" (
   cd "%DEPS%"
   cecho {0D}Cloning Celt 0.11.1 into "%DEPS%\celt".{# #}{\n}
   call git clone http://git.xiph.org/celt.git celt
   :: Copy config.h from head to the 0.11.1 tag.
   cd celt
   copy /Y msvc\config.h libcelt\config.h
   IF NOT %ERRORLEVEL%==0 GOTO :ERROR
   call git checkout -b v0.11.1 v0.11.1
   IF NOT %ERRORLEVEL%==0 GOTO :ERROR
   mkdir msvc
   copy /Y config.h msvc\config.h
   IF NOT %ERRORLEVEL%==0 GOTO :ERROR
) ELSE (
   cecho {0D}Celt already cloned. Skipping.{# #}{\n}
)

IF NOT EXIST "%DEPS%\celt\lib\libcelt.lib" (
   cd "%DEPS%\celt\libcelt"
   IF %GENERATOR%==%GENERATOR_VS2008% (
      :: The project does not provide VS2008 solution file
      cecho {0D}Copying VS2008 project file to "%DEPS%\celt\libcelt\libcelt.vcproj."{# #}{\n}
      copy /Y "%TOOLS%\utils-windows\libcelt.vcproj" "%DEPS%\celt\libcelt"
      IF NOT %ERRORLEVEL%==0 GOTO :ERROR
   )
   cecho {0D}Building Celt 0.11.1.{# #}{\n}
   MSBuild libcelt.%VCPROJ_FILE_EXT% /p:configuration=Debug /clp:ErrorsOnly /nologo /m:%NUMBER_OF_PROCESSORS%
   MSBuild libcelt.%VCPROJ_FILE_EXT% /p:configuration=Release /clp:ErrorsOnly /nologo /m:%NUMBER_OF_PROCESSORS%
   IF NOT EXIST "%DEPS%\celt\include\celt". mkdir %DEPS%\celt\include\celt
   copy /Y "*.h" "%DEPS%\celt\include\celt\"
) ELSE (
   cecho {0D}Celt already built. Skipping.{# #}{\n}
)

:: VLC
IF NOT %GENERATOR%==%GENERATOR_VS2008% (
   cecho {0D}VLC is not binary-compatible with non-VS2008 binaries, skipping.{# #}{\n}
   GOTO :SKIP_VLC
)

IF NOT EXIST "%DEPS%\vlc-2.0.1-win32.zip". (
  CD "%DEPS%"
  rmdir /S /Q "%DEPS%\vlc"
  cecho {0D}Downloading VLC 2.0.1{# #}{\n}
  wget http://sourceforge.net/projects/vlc/files/2.0.1/win32/vlc-2.0.1-win32.zip/download
  IF NOT EXIST "%DEPS%\vlc-2.0.1-win32.zip". GOTO :ERROR
) ELSE (
   cecho {0D}VLC 2.0.1 already downloaded. Skipping.{# #}{\n}
)

IF NOT EXIST "%DEPS%\vlc". (
   CD "%DEPS%"
   mkdir vlc
   cecho {0D}Extracting VLC 2.0.1 package to "%DEPS%\vlc\vlc-2.0.1"{# #}{\n}
   7za x -y -ovlc vlc-2.0.1-win32.zip
   cd vlc
   IF NOT %ERRORLEVEL%==0 GOTO :ERROR
   mkdir lib
   mkdir include
   mkdir bin\plugins\vlcplugins
   IF NOT %ERRORLEVEL%==0 GOTO :ERROR
   :: Copy from extraced location to our subfolders
   cecho {0D}Copying needed VLC 2.0.1 files to \bin \lib and \include{# #}{\n}
   copy /Y vlc-2.0.1\*.dll bin\
   xcopy /E /I /C /H /R /Y vlc-2.0.1\plugins\*.* bin\plugins\vlcplugins
   xcopy /E /I /C /H /R /Y vlc-2.0.1\sdk\include\*.* include
   copy /Y vlc-2.0.1\sdk\lib\*.lib lib\
   :: Remove extracted folder, not needed anymore
   rmdir /S /Q vlc-2.0.1
   IF NOT %ERRORLEVEL%==0 GOTO :ERROR
   :: Force deployment and clean vlc plugins cache file
   del /Q "%TUNDRA_BIN%\libvlc.dll"
   rmdir /S /Q "%TUNDRA_BIN%\plugins\vlcplugins"
   del /Q "%TUNDRA_BIN%\plugins\plugins*.dat"
   IF NOT %ERRORLEVEL%==0 GOTO :ERROR
) ELSE (
   cecho {0D}VLC 2.0.1 already extracted. Skipping.{# #}{\n}
)

IF NOT EXIST "%TUNDRA_BIN%\libvlc.dll". (
   cecho {0D}Deploying VLC 2.0.1 DLLs to Tundra bin\{# #}{\n}
   xcopy /E /I /C /H /R /Y "%DEPS%\vlc\bin\*.*" "%TUNDRA_BIN%"
   IF NOT %ERRORLEVEL%==0 GOTO :ERROR
) ELSE (
   cecho {0D}VLC 2.0.1 already deployed. Skipping.{# #}{\n}
)

:SKIP_VLC

::qxmpp
IF NOT EXIST "%DEPS%\qxmpp\". (
   cecho {0D}Cloning qxmpp into "%DEPS%\qxmpp".{# #}{\n}
   cd "%DEPS%"
   svn checkout http://qxmpp.googlecode.com/svn/trunk@r1671 qxmpp
   IF NOT EXIST "%DEPS%\qxmpp\.svn" GOTO :ERROR
   cecho {0D}Building qxmpp.{# #}{\n}
   cd qxmpp
   sed 's/# DEFINES += QXMPP_USE_SPEEX/DEFINES += QXMPP_USE_SPEEX/g' < src\src.pro > src\temp
   sed 's/# LIBS += -lspeex/LIBS += -L"..\\\..\\\speex\\\lib\\\libspeex.lib -L"..\\\.\\\speex\\\lib\\\libspeexdsp.lib"/g' < src\temp > src\src.pro
   sed 's/INCLUDEPATH += $$QXMPP_INCLUDE_DIR $$QXMPP_INTERNAL_INCLUDES/INCLUDEPATH += $$QXMPP_INCLUDE_DIR $$QXMPP_INTERNAL_INCLUDES ..\\\..\\\speex\\\include\nDEPENDPATH += ..\\\..\\\speex/g' < src\src.pro > src\temp
   mv src\temp src\src.pro
   sed 's/LIBS += $$QXMPP_LIBS/LIBS += $$QXMPP_LIBS -L"..\\\..\\\speex\\\lib\\\libspeex.lib" -L"..\\\..\\\speex\\\lib\\\libspeexdsp.lib"/g' < tests\tests.pro > tests\temp
   mv tests\temp tests\tests.pro
   qmake
   IF NOT %ERRORLEVEL%==0 GOTO :ERROR
   IF %USE_JOM%==TRUE (
      cecho {0D}- Building qxmpp with jom{# #}{\n}
      "%DEPS%\qt\jom\jom.exe" sub-src-all-ordered
   ) ELSE (
      cecho {0D}- Building qxmpp with nmake{# #}{\n}
      nmake /nologo sub-src-all-ordered
   )
   IF NOT %ERRORLEVEL%==0 GOTO :ERROR
   IF NOT EXIST "%DEPS%\qxmpp\include\qxmpp". mkdir %DEPS%\qxmpp\include\qxmpp
   copy /Y "src\*.h" "%DEPS%\qxmpp\include\qxmpp\"
) ELSE (
   cecho {0D}qxmpp already built. Skipping.{# #}{\n}
)

:: ZLIB
IF NOT EXIST "%DEPS%\zlib-1.2.7.tar.gz". (
   CD "%DEPS%"
   rmdir /S /Q "%DEPS%\zlib"
   cecho {0D}Downloading zlib 1.2.7{# #}{\n}
   wget http://zlib.net/zlib-1.2.7.tar.gz
   IF NOT EXIST "%DEPS%\zlib-1.2.7.tar.gz". GOTO :ERROR
) ELSE (
   cecho {0D}zlib 1.2.7 already downloaded. Skipping.{# #}{\n}
)

IF NOT EXIST "%DEPS%\zlib". (
   CD "%DEPS%"
   cecho {0D}Extracting zlib 1.2.7 package to "%DEPS%\zlib"{# #}{\n}
   mkdir zlib
   7za e -y zlib-1.2.7.tar.gz
   7za x -y -ozlib zlib-1.2.7.tar
   del /Q zlib-1.2.7.tar
   cecho {0D}Building zlib 1.2.7{# #}{\n}
   cd zlib
   mkdir lib
   mkdir include
   cd zlib-1.2.7
   IF NOT %ERRORLEVEL%==0 GOTO :ERROR
   cd contrib\masmx86
   call bld_ml32.bat
   cd ..\..
   nmake -f win32/Makefile.msc LOC="-DASMV -DASMINF" OBJA="inffas32.obj match686.obj"
   IF NOT %ERRORLEVEL%==0 GOTO :ERROR
   copy /Y zlib.lib ..\lib\
   copy /Y *.h ..\include\
) ELSE (
   cecho {0D}zlib 1.2.7 already built. Skipping.{# #}{\n}
)

:: ZZIPLIB
IF NOT EXIST "%DEPS%\zziplib-0.13.59.tar.bz2". (
  CD "%DEPS%"
  rmdir /S /Q "%DEPS%\zziplib"
  cecho {0D}Downloading zziplib 0.13.59{# #}{\n}
  wget http://sourceforge.net/projects/zziplib/files/zziplib13/0.13.59/zziplib-0.13.59.tar.bz2/download
  IF NOT EXIST "%DEPS%\zlib-1.2.7.tar.gz". GOTO :ERROR
) ELSE (
   cecho {0D}zziplib 0.13.59 already downloaded. Skipping.{# #}{\n}
)

IF NOT EXIST "%DEPS%\zziplib". (
   CD "%DEPS%"
   cecho {0D}Extracting zziplib 0.13.59 package to "%DEPS%\zziplib"{# #}{\n}
   mkdir zziplib
   7za e -y zziplib-0.13.59.tar.bz2
   7za x -y -ozziplib zziplib-0.13.59.tar
   del /Q zziplib-0.13.59.tar
   cd zziplib
   mkdir lib
   mkdir include\zzip
   cd zziplib-0.13.59\msvc8

   :: Use a custom project file as zziblib does not ship with vs2008 project files.
   :: Additionally its include/lib paths are not proper for it to find our zlib build and it has weird lib name postfixes.
   :: It's nicer to use a tailored file rathern than copy duplicates under the zziblib source tree.
   cecho {0D}Building zziplib from premade project %TOOLS%\utils-windows\vs2008-zziplib.vcproj{# #}{\n}
   copy /Y "%TOOLS%\utils-windows\vs2008-zziplib.vcproj" zziplib.vcproj
   IF NOT %GENERATOR%==%GENERATOR_VS2008% VCUpgrade /nologo zziplib.vcproj
   MSBuild zziplib.%VCPROJ_FILE_EXT% /p:configuration=Release /nologo /m:%NUMBER_OF_PROCESSORS%
   MSBuild zziplib.%VCPROJ_FILE_EXT% /p:configuration=Debug /nologo  /m:%NUMBER_OF_PROCESSORS%
   
   :: Copy results to lib/include
   copy /Y zziplib.lib ..\..\lib
   copy /Y zziplibd.lib ..\..\lib
   copy /Y ..\zzip\*.h ..\..\include\zzip
) ELSE (
   cecho {0D}zlib 1.2.7 already built. Skipping.{# #}{\n}
)

echo.
cecho {0A}Tundra dependencies built.{# #}{\n}
set PATH=%ORIGINAL_PATH%
cd %TOOLS%
GOTO :EOF

:ERROR
echo.
cecho {0C}An error occurred! Aborting!{# #}{\n}
set PATH=%ORIGINAL_PATH%
cd %TOOLS%
pause

endlocal<|MERGE_RESOLUTION|>--- conflicted
+++ resolved
@@ -10,15 +10,7 @@
    GOTO :ERROR
 )
 
-<<<<<<< HEAD
-:: User-defined variables
-set BUILD_RELEASE=FALSE
-set BUILD_OPENSSL=TRUE
-set USE_JOM=TRUE
-set USE_BOOST=FALSE
-=======
 call VSConfig.cmd %1
->>>>>>> 828cddf9
 
 :: Validate user-defined variables
 IF NOT %BUILD_OPENSSL%==FALSE IF NOT %BUILD_OPENSSL%==TRUE (
