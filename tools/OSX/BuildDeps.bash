#!/bin/bash
set -e

fnDisplayHelpAndExit()
{
    echo " "
    echo " USAGE: $0 [--help --client-path <PATH> --qt-path <PATH> --ogre-path <PATH> --use-boost --release-with-debug-info"
    echo "            --xcode --no-run-cmake --no-run-make --number-of-processes <NUMBER>]"
    echo "    or: $0 [-h -c <PATH> -q <PATH> -o <PATH> -ub -rwdi -x -nc -nm -np <NUMBER>]"
    echo " "
    echo " -h | --help                          Displays this message"
    echo " "
    echo " -c <PATH> | --client-path <PATH>     Specifies the path that points to the client path. If this is not specified, "
    echo "                                      it will be set as the same level as the 'deps' path with 'tundra2' as working"
    echo "                                      directory"
    echo " "
    echo " -q <PATH> | --qt-path <PATH>         Specifies the path where Qt is located. If this is not specified, it will be "
    echo "                                      set to the default sandboxed Qt installation directory which is              "
    echo "                                      /usr/local/Trolltech/Qt-4.7.1                                                "
    echo "                                      NOTE: This option will overwrite the value in environment variable QTDIR     "
    echo " "
    echo " -o <PATH> | --ogre-path <PATH>       Specifies the path where a custom Ogre root directory is located. If this is "
    echo "                                      not specified, the default-installed Ogre framework will be used.            "
    echo " "
    echo " -ub | --use-boost                    Build Tundra (and its dependencies where applicable) with boost." 
    echo "                                      If this is not specified, Tundra will be built without boost"
    echo " "
    echo " -rwdi | --release-with-debug-info    Enables debugging information to be included in compile-time"
    echo " "
    echo " -x | --xcode                         Make Xcode project instead of Makefiles                                      "
    echo " "
    echo " -nc | --no-run-cmake                 Do not run 'cmake .' after the dependencies are built. (The default is that  "
    echo "                                      'cmake .' is executed to generate Makefiles after all dependencies have been "
    echo "                                      built)."
    echo " "
    echo " -nm | --no-run-make                  Do not run 'make' after the dependencies are built, or if --xcode is defined,"
    echo "                                      do not run 'xcodebuild' command (The default is that 'make' is executed to "
    echo "                                      start the compile process)."
    echo " "
    echo " -np | --number-of-processes <NUMBER> The number of processes to be run simultaneously, recommended for multi-core "
    echo "                                      or processors with hyper-threading technology for a faster compile process."
    echo "                                      The default value is set according to the reports by the operating system."
    echo " "
    echo " NOTE: The properties that are in middle brackets are optional if otherwise not specified."
    echo " "
    exit 1
}

echoInfo()
{
    COLOR="\033[32;1m"
    ENDCOLOR="\033[0m"
    echo -e $COLOR INFO: $@ $ENDCOLOR
}

echoWarn()
{
    COLOR="\033[33;1m"
    ENDCOLOR="\033[0m"
    echo -e $COLOR WARNING: $@ $ENDCOLOR
}

echoError()
{
    COLOR="\033[31;1m"
    ENDCOLOR="\033[0m"
    echo -e $COLOR ERROR: $@ $ENDCOLOR
}

echo " "
echo "=============================== realXtend Tundra 2 dependency building script ==============================="
echo "= Script to build most dependencies. For now, the following dependencies are required to run this script:   ="
echo "=                                                                                                           ="
echo "= Xcode     for Mac OS X 10.6.x:           available on Apple Developer website                             ="
echo "=           for Mac OS X 10.7.x and newer: available on App Store. Command-line developer tools which       ="
echo "=                                          are part of Xcode must be installed too                          =" 
echo "= CMake     http://www.cmake.org/cmake/resources/software.html                                              ="
echo "= Git       http://git-scm.com/download/mac                                                                 ="
echo "= Mercurial http://mercurial.selenic.com/downloads                                                          ="
echo "= XQuartz   for Mac OS X 10.6.x-10.7.x:    NOT required                                                     ="
echo "=           for Mac OS X 10.8.x and newer: http://xquartz.macosforge.org/landing/                           ="
echo "============================================================================================================="

# Some helper variables
NO_ARGS="0"
REQUIRED_ARGS=0
REQUIRED_ARGS_COUNT=0
ERRORS_OCCURED="0"

# Default values
RELWITHDEBINFO="0"
RUN_CMAKE="1"
RUN_MAKE="1"
MAKE_XCODE="0"
USE_BOOST="OFF"
NO_BOOST="ON" # The variable used in Tundra is called TUNDRA_NO_BOOST, which is opposite of USE_BOOST. We will use this also to specify c++11 usage, since not using boost and using c++11 on Mac are mutually exclusive
NPROCS=`sysctl -n hw.ncpu`
viewer=

if [ $# -eq "$NO_ARGS" ]; then
    echoError "No options selected"
    echo " "
    fnDisplayHelpAndExit
fi

echoInfo "Chosen options: $@"
echo " "
while [ "$1" != "" ]; do
    case $1 in
        -h | --help )                       fnDisplayHelpAndExit
                                            ;;

        -rwdi | --release-with-debug-info ) RELWITHDEBINFO="1"
                                            ;;

        -c | --client-path )                shift
                                            if [ ! -d "$1" ]; then
                                                echoError "Bad directory for --client-path: $1"
                                                ERRORS_OCCURED="1"
                                                shift
                                                continue
                                            fi
                                            viewer=$1
                                            ;;

        -q | --qt-path )                    shift
                                            if [ ! -d "$1" ]; then
                                                echoError "Bad directory for --qt-path: $1"
                                                ERRORS_OCCURED="1"
                                                shift
                                                continue
                                            fi
                                            export QTDIR=$1
                                            ;;

        -o | --ogre-path )                  shift
                                            if [ ! -d "$1" ]; then
                                                echoError "Bad directory for --ogre-path: $1"
                                                ERRORS_OCCURED="1"
                                                shift
                                                continue
                                            fi
                                            export OGRE_HOME=$1
                                            ;;

         -x | --xcode )                     MAKE_XCODE="1"
                                            ;;

        -nc | --no-run-cmake )              RUN_CMAKE="0"
                                            ;;

        -nm | --no-run-make )               RUN_MAKE="0"
                                            ;;

        -ub | --use-boost )                 USE_BOOST="ON"
                                            NO_BOOST="OFF"
                                            ;;

        -np | --number-of-processes )       shift
                                            check=`echo $1 | awk '$0 ~/[^0-9]/ { print "NaN" }'`
                                            if [ "$check" == "NaN" ]; then
                                                echoError "Invalid value for --number-of-processes \"$1\""
                                                ERRORS_OCCURED="1"
                                                shift
                                                continue
                                            fi

                                            if [ $1 -gt $NPROCS ]; then
                                                echoWarn "The number of processes that you specified ($1) is larger than the number of cores reported by the operating system ($NPROCS). This may cause slow performance during the compile process"
                                            fi

                                            NPROCS=$1
                                            ;;

        * )                                 echoError "Invalid option: $1"
                                            ERRORS_OCCURED="1"
                                            shift
                                            continue
    esac
    shift
done

if [ "$ERRORS_OCCURED" == "1" ]; then
    fnDisplayHelpAndExit
fi

if [ $REQUIRED_ARGS_COUNT -ne $REQUIRED_ARGS ]; then
    echoError "One on more required options were omitted. Please try again."
    fnDisplayHelpAndExit
fi

# If the path to the Tundra root directory was not specified, assume the script
# is being run from (gittrunk)/tools, so viewer=(gittrunk).
if [ ! -d "$viewer" ]; then
    cwd=$(pwd)          # Temporarily save this path to the build script.
    viewer=$(pwd)/../.. # Assume the build script lies at gittrunk/tools/OSX.
    cd $viewer
    viewer=$(pwd)
    cd $cwd        # Go back to not alter cwd.
fi

DEPS=$viewer/deps
prefix=$DEPS/osx-64
build=$DEPS/build
tarballs=$DEPS/tarballs
tags=$DEPS/tags
frameworkpath=$DEPS/Frameworks
patches=$viewer/tools/OSX/Mods

if [ ! -f "$QTDIR/bin/qmake" ]; then
    echoWarn "QTDIR does not point to a valid qt installation. Defaulting to $prefix/qt. You can specify a path with --qt-path parameter."
    export QTDIR=$prefix/qt
fi

mkdir -p $tarballs $build $prefix $tags $frameworkpath

if [ "$RELWITHDEBINFO" == "1" ]; then
    export CFLAGS="-gdwarf-2 -O2"
    export CXXFLAGS="-gdwarf-2 -O2"
    export CMAKE_C_FLAGS="-gdwarf-2 -O2"
    export CMAKE_CXX_FLAGS="-gdwarf-2 -O2"
else
    export CFLAGS="-O3"
    export CXXFLAGS="-O3"
    export CMAKE_C_FLAGS="-O3"
    export CMAKE_CXX_FLAGS="-O3"
fi

export PATH=$QTDIR/bin:$PATH
export PKG_CONFIG_PATH=$prefix/lib/pkgconfig
#export LDFLAGS="-L$prefix/lib -Wl,-rpath -Wl,$prefix/lib"
#export LIBRARY_PATH=$prefix/lib
#export C_INCLUDE_PATH=$prefix/include
#export CPLUS_INCLUDE_PATH=$prefix/include

# Stupid workaround in case of Mountain Lion, where sed yields "invalid byte sequence" error
OSX_VERSION=`sw_vers -productVersion`
if [[ $OSX_VERSION == 10.8.* ]]; then
    LC_CTYPE_BAK=$LC_CTYPE
    LC_CTYPE_OVERRIDE='export LC_CTYPE="C"'
    LC_CTYPE_RESTORE="export LC_CTYPE=$LC_CTYPE_BAK"
fi

cd $build
what=qt
qtversion=4.8.4
pkgbase=qt-everywhere-opensource-src-$qtversion
dlurl=http://releases.qt-project.org/qt4/source/$pkgbase.tar.gz
zip=$tarballs/$pkgbase.tar.gz

if [ ! -d $prefix/$what ]; then
    if [ ! -f $zip ]; then
        echoInfo "Fetching qt, this could take a while..."
        curl -L -o $zip $dlurl
    fi

    if [ ! -d $build/$pkgbase ]; then
        tar xzf $zip
    fi

    cd $pkgbase
    echoInfo "Building $what, version number $qtversion"
    ./configure -arch x86_64 -cocoa -debug-and-release -opensource -prefix $prefix/$what -no-qt3support -no-opengl -no-openvg -no-dbus -no-phonon -no-phonon-backend -no-multimedia -no-audio-backend -no-declarative -no-xmlpatterns -nomake examples -nomake demos -qt-zlib  -qt-libpng -qt-libmng -qt-libjpeg -qt-libtiff
    make -j$NPROCS
    make install
else
    echoInfo "$what is done"
fi

cd $build

if [ $USE_BOOST == "ON" ]; then
    what=boost    
    urlbase=http://downloads.sourceforge.net/project/boost/boost/1.46.1
    pkgbase=boost_1_46_1
    dlurl=$urlbase/$pkgbase.tar.gz    
    if test -f $tags/$what-done; then
        echoInfo "$what is done"
    else
        rm -rf $pkgbase
        zip=$tarballs/$pkgbase.tar.gz
        test -f $zip || echoInfo "Fetching $what, this may take a while... " && curl -L -o $zip $dlurl
        tar xzf $zip

        cd $pkgbase
        echoInfo "Building $what"
        ./bootstrap.sh --prefix=$prefix/$what
        ./bjam toolset=darwin link=static threading=multi --with-thread --with-regex install
        touch $tags/$what-done
    fi
else
    echoInfo "'--use-boost' or '-ub' was not specified. Skipping boost."
fi

cd $build
what=bullet
urlbase=http://bullet.googlecode.com/files
unzipped=bullet-2.81-rev2613
pkgbase=bullet-2.81-rev2613
dlurl=$urlbase/$pkgbase.tgz
if test -f $tags/$what-done; then
    echoInfo "$what is done"
else
    rm -rf $unzipped
    zip=$tarballs/$pkgbase.tgz
    test -f $zip || echoInfo "Fetching $what, this may take a while... " && curl -L -o $zip $dlurl
    tar xzf $zip

    cd $unzipped
    echoInfo "Building $what:"
    cmake . -DCMAKE_INSTALL_PREFIX=$prefix/$what -DCMAKE_DEBUG_POSTFIX= -DCMAKE_MINSIZEREL_POSTFIX= -DCMAKE_RELWITHDEBINFO_POSTFIX=
    make VERBOSE=1 -j$NPROCS
    make install
    touch $tags/$what-done
fi

cd $build
what=ogg
urlbase=http://downloads.xiph.org/releases/ogg
pkgbase=libogg-1.3.0
dlurl=$urlbase/$pkgbase.tar.gz
if test -f $tags/$what-done; then
    echoInfo "$what is done"
else
    rm -rf $pkgbase
    zip=$tarballs/$pkgbase.tar.gz
    test -f $zip || echoInfo "Fetching $what, this may take a while... " && curl -L -o $zip $dlurl
    tar xzf $zip

    cd $pkgbase

    # Fix a bug in libogg with Xcode 4.5.2 and GCC 4.2.1 that causes the overly aggressive -O4 compilation flag
    # that is used to fail build with a "configure: error: No 16 bit type found on this platform!"
    # config.log will show an error "ld: lto: could not merge in /var/folders/sc/grqjwkcn75qf1z0fjz5b9mnm0000gn/T//ccYcUZbs.o because Unknown instruction for architecture x86_64"
    echoInfo "Workaround an ogg configure bug: replacing -O4 with -O2"
    sed -e "s/-O4/-O2/" < configure > configure_replaced
    mv configure_replaced configure
    chmod +x configure

    echoInfo "Building $what:"
    if [ $NO_BOOST == "ON" ]; then
        ./configure --prefix=$prefix/$what CC="/usr/bin/clang -stdlib=libc++" CXX="/usr/bin/clang -stdlib=libc++"
    else
        ./configure --prefix=$prefix/$what
    fi

    make VERBOSE=1 -j$NPROCS
    make install
    touch $tags/$what-done
fi

cd $build
what=vorbis
urlbase=http://downloads.xiph.org/releases/vorbis
pkgbase=libvorbis-1.3.2
dlurl=$urlbase/$pkgbase.tar.gz
if test -f $tags/$what-done; then
    echoInfo "$what is done"
else
    rm -rf $pkgbase
    zip=$tarballs/$pkgbase.tar.gz
    test -f $zip || echoInfo "Fetching $what, this may take a while... " && curl -L -o $zip $dlurl
    tar xzf $zip

    cd $pkgbase
    echoInfo "Building $what:"
    if [ $NO_BOOST == "ON" ]; then
        ./configure --prefix=$prefix/$what --with-ogg=$prefix/ogg --build=x86_64 CC="/usr/bin/clang -stdlib=libc++" CXX="/usr/bin/clang -stdlib=libc++"
    else
        ./configure --prefix=$prefix/$what --with-ogg=$prefix/ogg --build=x86_64
    fi

    make VERBOSE=1 -j$NPROCS
    make install
    touch $tags/$what-done
fi

cd $build
what=theora
urlbase=http://downloads.xiph.org/releases/theora
pkgbase=libtheora-1.1.1
dlurl=$urlbase/$pkgbase.tar.bz2
if test -f $tags/$what-done; then
    echoInfo "$what is done"
else
    rm -rf $pkgbase
    zip=$tarballs/$pkgbase.tar.bz2
    tarball=$tarballs/$pkgbase.tar
    test -f $tarball || echoInfo "Fetching $what, this may take a while... " && curl -L -o $zip $dlurl && bzip2 -d $zip
    tar xzf $tarballs/$pkgbase.tar

    echoInfo "Building $what:"
    cd $pkgbase

    if [ $NO_BOOST == "ON" ]; then
        ./configure --prefix=$prefix/$what --with-ogg=$prefix/ogg --with-vorbis=$prefix/vorbis CC="/usr/bin/clang -stdlib=libc++" CXX="/usr/bin/clang -stdlib=libc++"
    else
        ./configure --prefix=$prefix/$what --with-ogg=$prefix/ogg --with-vorbis=$prefix/vorbis
    fi
    make VERBOSE=1 -j$NPROCS
    make install
    touch $tags/$what-done
fi

cd $build
what=qtpropertybrowser
if test -f $tags/$what-done; then
    echoInfo "$what is done"
else
    rm -rf qt-solutions
    echoInfo "Fetching $what, this may take a while... " && git clone git://gitorious.org/qt-solutions/qt-solutions.git
    cd qt-solutions/$what
    echo "CONFIG += release" >> qtpropertybrowser.pro
    echo "CONFIG -= debug" >> qtpropertybrowser.pro

    echoInfo "Building $what"
    ./configure -library
    qmake
    make VERBOSE=1 -j$NPROCS

    mkdir -p $prefix/$what/{lib,include}
    cp ./lib/* $prefix/$what/lib
    cp ./src/*.h $prefix/$what/include
    cp ./src/Qt* $prefix/$what/include
    touch $tags/$what-done
fi

cd $build
what=protobuf
urlbase=http://protobuf.googlecode.com/files
pkgbase=protobuf-2.4.1
dlurl=$urlbase/$pkgbase.tar.gz
if test -f $tags/$what-done; then
    echoInfo "$what is done"
else
    rm -rf $pkgbase
    zip=$tarballs/$pkgbase.tar.gz
    test -f $zip || echoInfo "Fetching $what, this may take a while... " && curl -L -o $zip $dlurl
    tar xzf $zip

    cd $pkgbase
    echoInfo "Building $what:"
    if [ $NO_BOOST == "ON" ]; then
        patch src/google/protobuf/message.cc < $viewer/tools/OSX/Mods/protobuf-message.cc.patch
        ./configure --prefix=$prefix/$what CC="/usr/bin/clang++ -stdlib=libc++" CXX="/usr/bin/clang++ -stdlib=libc++"
    else
        ./configure --prefix=$prefix/$what
    fi

    make VERBOSE=1 -j$NPROCS
    make install
    touch $tags/$what-done
fi

cd $build
what=celt
urlbase=http://downloads.xiph.org/releases/celt
pkgbase=celt-0.11.1
dlurl=$urlbase/$pkgbase.tar.gz
if test -f $tags/$what-done; then
    echoInfo "$what is done"
else
    rm -rf $pkgbase
    zip=$tarballs/$pkgbase.tar.gz
    test -f $zip || echoInfo "Fetching $what, this may take a while... " && curl -L -o $zip $dlurl
    tar xzf $zip

    cd $pkgbase
    echoInfo "Building $what:"
    if [ $NO_BOOST == "ON" ]; then
        ./configure --prefix=$prefix/$what CC="/usr/bin/clang -stdlib=libc++" CXX="/usr/bin/clang -stdlib=libc++"
    else
        ./configure --prefix=$prefix/$what
    fi
    make VERBOSE=1 -j$NPROCS
    make install
    touch $tags/$what-done
fi

cd $build
what=speex
urlbase=http://downloads.xiph.org/releases/speex
pkgbase=speex-1.2rc1
dlurl=$urlbase/$pkgbase.tar.gz
if test -f $tags/$what-done; then
    echoInfo "$what is done"
else
    rm -rf $pkgbase
    zip=$tarballs/$pkgbase.tar.gz
    test -f $zip || echoInfo "Fetching $what, this may take a while... " && curl -L -o $zip $dlurl
    tar xzf $zip

    cd $pkgbase
    echoInfo "Building $what:"
    if [ $NO_BOOST == "ON" ]; then
        ./configure --prefix=$prefix/$what --enable-shared=NO CC="/usr/bin/clang -stdlib=libc++" CXX="/usr/bin/clang -stdlib=libc++"
    else
        ./configure --prefix=$prefix/$what --enable-shared=NO
    fi

    make VERBOSE=1 -j$NPROCS
    make install
    touch $tags/$what-done
fi

what=qxmpp
urlbase=http://qxmpp.googlecode.com/svn/trunk@r1671
if test -f $tags/$what-done; then
    echoInfo "$what is done"
else
    cd $build
    rm -rf $what
    echoInfo "Fetching $what, this may take a while... "
    svn checkout $urlbase $what
    cd $what
    echo "DEFINES += QXMPP_USE_SPEEX" >> src/src.pro
    echo "INCLUDEPATH += $prefix/speex/include" >> src/src.pro
    echo "LIBS += -L$prefix/speex/lib -lspeex" >> src/src.pro
    echo "CONFIG += debug_and_release" >> src/src.pro

    echoInfo "Building $what:"
    qmake
    make sub-src-all-ordered -j$NPROCS
    mkdir -p $prefix/$what/include/qxmpp $prefix/$what/lib
    cp src/*.h $prefix/$what/include/qxmpp
    cp lib/lib$what*.a $prefix/$what/lib
    touch $tags/$what-done
fi

what=qtscriptgenerator
if test -f $tags/$what-done; then 
   echoInfo "$what is done"
else
    cd $build
    rm -rf $what
    echoInfo "Fetching $what, this may take a while... "
    git clone git://gitorious.org/qt-labs/$what.git
    cd $what

    echoInfo "Building generator:"
    cd generator
    qmake
    make all -j$NPROCS
    ./generator --include-paths=$QTDIR/include/
    cd ..

    echoInfo "Building Qt bindings:"
    cd qtbindings
    sed -e "s/qtscript_phonon //" -e "s/qtscript_xmlpatterns //" -e "s/qtscript_opengl //" -e "s/qtscript_uitools //" < qtbindings.pro > x
    mv x qtbindings.pro  
    qmake
    make all -j$NPROCS
    cd ..
    cd ..
    mkdir -p $viewer/bin/qtplugins
    cp -Rf $build/$what/plugins/script $viewer/bin/qtplugins
    touch $tags/$what-done
fi

what=kNet
if test -f $tags/$what-done; then
   echoInfo "$what is done"
else
    cd $build
    rm -rf kNet
    echoInfo "Cloning $what repository, this may take a while... "
    git clone https://github.com/juj/kNet
    cd kNet

    if [ $NO_BOOST == "ON" ]; then
<<<<<<< HEAD
        git apply --ignore-space-change --ignore-whitespace $patches/kNet.patch
=======
        git apply $patches/kNet.patch --ignore-space-change --ignore-whitespace
>>>>>>> 196f869b
    else
        $LC_CTYPE_OVERRIDE
        sed -e "s/USE_TINYXML TRUE/USE_TINYXML FALSE/" -e "s/kNet STATIC/kNet SHARED/" -e "s/USE_BOOST TRUE/USE_BOOST FALSE/" < CMakeLists.txt > x
        $LC_CTYPE_RESTORE
        mv x CMakeLists.txt
    fi

    echoInfo "Building $what:"
    cmake . -DCMAKE_BUILD_TYPE=Debug
    make VERBOSE=1

    mkdir -p $prefix/$what/{lib,include}
    cp lib/libkNet.dylib $prefix/$what/lib/
    rsync -r include/* $prefix/$what/include/
    touch $tags/$what-done
fi

what=NVIDIA_Cg
baseurl=http://developer.download.nvidia.com/cg/Cg_3.1
dmgname=Cg-3.1_April2012.dmg
if test -d $frameworkpath/Cg.framework; then
    echoInfo "$what is done"
else
    dmg=$tarballs/$dmgname
    tarballname=$what.tgz
    rm -f $dmg
    rm -f $tarballs/$tarballname
    rm -rf $build/$what

    echoInfo "Fetching $what, this may take a while... "
    curl -L -o $dmg $baseurl/$dmgname
    hdiutil attach $dmg

    mountpoint=/Volumes/Cg-3.1.0013
    tarball="$mountpoint/Cg-3.1.0013.app/Contents/Resources/Installer\ Items/$tarballname"

    eval cp $tarball $tarballs
    cd $build
    hdiutil detach $mountpoint
    mkdir $what
    cd $what
    tar --gzip --extract --verbose -f $tarballs/$tarballname

    cd $build
    chmod -R +w $what
    echoInfo "Installing $what into $frameworkpath:"
    mv $what/Library/Frameworks/Cg.framework $frameworkpath
fi

what=ogre-safe-nocrashes
baseurl=https://bitbucket.org/clb
if [ $NO_BOOST == "ON" ]; then
    # Use prebuilt dependencies against c++11, system zlip, and later zziplib which will be built later in this script
    ogredepszip=OgreDependenciesCPP11.zip
    ogredepsurl=https://dl.dropboxusercontent.com/u/9644277/
else
    ogredepszip=OgreDependencies_OSX_20120525.zip
    ogredepsurl=http://downloads.sourceforge.net/project/ogre/ogre-dependencies-mac/1.8/
fi

if test -d $prefix/$what/lib/Ogre.framework; then
    echoInfo "$what is done"
    if [ ! -d "$OGRE_HOME" ]; then      # If OGRE_HOME points to invalid location, force it to deps/build/ogre-safe-nocrashes
        export OGRE_HOME=$build/$what # If Ogre is built, then Hydrax and SkyX might be not and OGRE_HOME is needed still
        echoInfo "Setting up OGRE_HOME='$OGRE_HOME'"
    fi
else
    cd $build
    rm -rf $what

    echoInfo "Cloning $what repository, this may take a while..."
    hg clone $baseurl/$what
    cd $what
    hg checkout v1-8

    # Patches Ogre with the same diff as the commits https://bitbucket.org/sinbad/ogre/commits/80717a535bd72cc5a0e7fcf0c154c9fa7afeea2c and
    # https://bitbucket.org/sinbad/ogre/commits/96d3083c89ea8b5acd0590a4d59a6e31e7a9fba6 which are in v1-9 branch.
    # Todo: remove this patch when ogre-safe-nocrashes is updated to Ogre 1.9
    patch -p0 -i $patches/Ogre.patch

    curl -L -o $ogredepszip $ogredepsurl$ogredepszip
    tar xzf $ogredepszip
    export OGRE_HOME=$build/$what
    echoInfo "Building $what:"
    cmake -G Xcode -DCMAKE_FRAMEWORK_PATH=$frameworkpath -DOGRE_USE_BOOST:BOOL=$USE_BOOST -DOGRE_BUILD_PLUGIN_BSP:BOOL=OFF -DOGRE_BUILD_PLUGIN_PCZ:BOOL=OFF -DOGRE_BUILD_SAMPLES:BOOL=OFF -DOGRE_CONFIG_THREADS:INT=0 -DOGRE_CONFIG_THREAD_PROVIDER=none -DOGRE_CONFIG_ENABLE_LIBCPP_SUPPORT:BOOL=$NO_BOOST
    xcodebuild -configuration RelWithDebInfo

    mkdir -p $prefix/$what/{lib,include}
    cp -R $OGRE_HOME/lib/relwithdebinfo/* $prefix/$what/lib
    cp $prefix/$what/lib/*.dylib $viewer/bin

    # Replace the install name with more suitable one to avoid link problems
    if [ -f $viewer/bin/RenderSystem_GL.dylib ]; then
        install_name_tool -id $viewer/bin/RenderSystem_GL.dylib $viewer/bin/RenderSystem_GL.dylib
    fi

    export PKG_CONFIG_PATH=$build/$what/pkgconfig
fi

# Explicitly specify where the tundra deps boost resides, to allow cmake FindBoost pick it up.
if [ "$USE_BOOST" == "ON" ]; then
    export BOOST_ROOT=$prefix/boost/include
    export BOOST_INCLUDEDIR=$prefix/boost/include/boost
    export BOOST_LIBRARYDIR=$prefix/boost/lib
fi

what=assimp
baseurl=https://assimp.svn.sourceforge.net/svnroot/assimp/trunk
if test -f $tags/$what-done; then
    echoInfo "$what is done"
else
    cd $build
    rm -rf $what
    echoInfo "Cloning $what repository, this may take a while..."
    svn checkout -r 1300 https://assimp.svn.sourceforge.net/svnroot/assimp/trunk $what
    cd $what

    if [ "$USE_BOOST" == "ON" ]; then
        $LC_CTYPE_OVERRIDE
        # Apple's ld does not allow this version number, so override that
        sed -e 's/(ASSIMP_SV_REVISION 1264)/(ASSIMP_SV_REVISION 1)/' < CMakeLists.txt > temp
        # Force add boost include path (the same as Ogre's dependencies include path)
        sed -e 's/INCLUDE_DIRECTORIES( include )/INCLUDE_DIRECTORIES( include )\
        set (BOOST_INCLUDEDIR "${ENV_OGRE_HOME}\/Dependencies\/include")/' < temp > temp1
        $LC_CTYPE_RESTORE
    else
        # Patch assimp
        patch -p0 -i $patches/assimp.patch
    fi

    mv temp1 CMakeLists.txt
    cmake . -DCMAKE_INSTALL_PREFIX=$prefix/$what
    make -j$NPROCS
    make install
    touch $tags/$what-done
fi

# HydraX, SkyX and PythonQT are build from the realxtend own dependencies.
# At least for the time being, until changes to those components flow into
# upstream..

cd $build
depdir=realxtend-tundra-deps
if [ ! -e $depdir ]
then
    echoInfo "Cloning source of HydraX/SkyX/PythonQT/NullRenderer..."
    git init $depdir
    cd $depdir
    git fetch https://code.google.com/p/realxtend-tundra-deps/ sources:refs/remotes/origin/sources
    git remote add origin https://code.google.com/p/realxtend-tundra-deps/
    git checkout sources
else
    cd $depdir
    git fetch https://code.google.com/p/realxtend-tundra-deps/ sources:refs/remotes/origin/sources
    if [ -z "`git merge sources origin/sources|grep "Already"`" ]; then
        echoInfo "Changes in GIT detected, rebuilding HydraX and SkyX"
        rm -f $tags/hydrax-done $tags/skyx-done $tags/pythonqt-done
    else
        echoInfo "No changes in realxtend deps git."
    fi
fi

echoInfo "Building SkyX and Hydrax with OGRE_HOME='$OGRE_HOME'"

what=hydrax
# HydraX build:
if test -f $tags/$what-done; then
    echoInfo "Hydrax is done"
else
    echoInfo "Building Hydrax:"
    cd $build/$depdir/hydrax

    cmake . -DCMAKE_INSTALL_PREFIX=$prefix/$what -DUSE_BOOST:BOOL=$USE_BOOST
    make -j$NPROCS
    make install

    touch $tags/$what-done
fi

# SkyX build:
what=skyx
if test -f $tags/$what-done; then
    echoInfo "SkyX is done"
else
    echoInfo "Building SkyX:"
    cd $build/$depdir/skyx
    if test -f CMakeCache.txt; then
        rm CMakeCache.txt
    fi
    cmake . -DSKYX_DEPENDENCIES_DIR=$OGRE_HOME/Dependencies -DUSE_BOOST:BOOL=$USE_BOOST -DCMAKE_FRAMEWORK_PATH=$frameworkpath -DCMAKE_INSTALL_PREFIX=$prefix/$what
    make -j$NPROCS
    make install

    # Replace the install name with more suitable one to avoid link problems
    # TODO: Fix this in realxtend-tundra-deps:sources repo!
    if [ -f $prefix/$what/lib/libSkyX.0.dylib ]; then
        install_name_tool -id $prefix/$what/lib/libSkyX.0.dylib $prefix/$what/lib/libSkyX.0.dylib
    fi
    touch $tags/$what-done
fi

what=vlc
VLCVERSION=1.1.12
baseurl=http://download.videolan.org/pub/videolan/vlc/$VLCVERSION/macosx
dmgname=vlc-$VLCVERSION-intel64.dmg
if test -f $tags/$what-done; then
    echoInfo "$what is done"
else
    dmg=$tarballs/$dmgname
    tarballname=$what.tgz
    rm -f $dmg
    rm -rf $prefix/$what

    echoInfo "Fetching $what, this may take a while... "
    curl -L -o $dmg $baseurl/$dmgname
    hdiutil attach $dmg

    mountpoint=/Volumes/vlc-$VLCVERSION
    cd $mountpoint/VLC.app/Contents/MacOS
    echoInfo "Installing $what into $prefix/$what:"

    mkdir -p $prefix/$what
    cp -R * $prefix/$what
    rm $prefix/$what/VLC

    touch $tags/$what-done
    hdiutil detach $mountpoint
fi

cd $build

if [ $NO_BOOST == "ON" ]; then
    ZZIPLIBPREFIX=$OGRE_HOME/Dependencies
else
    ZZIPLIBPREFIX=$prefix/$what
fi

what=zziplib
pkgbase=zziplib-0.13.59
dlurl=http://sourceforge.net/projects/zziplib/files/zziplib13/0.13.59/$pkgbase.tar.bz2/download
if test -f $tags/$what-done; then
    echoInfo "$what is done"
else
    rm -rf $pkgbase
    zip=$tarballs/$pkgbase.tar.bz2
    test -f $zip || echoInfo "Fetching $what, this may take a while... " && curl -L -o $zip $dlurl
    tar xzf $zip

    cd $pkgbase
    echoInfo "Building $what:"

    ./configure --prefix=$ZZIPLIBPREFIX --enable-shared=NO --enable-static=YES
    make VERBOSE=1 -j$NPROCS
    make install
    touch $tags/$what-done
fi

export ZZIPLIB_ROOT=$ZZIPLIBPREFIX

# All deps are now fetched and built. Do the actual Tundra build.

# Detect Mac OS X SDKs:
XCODE_VERSION=`xcodebuild -version | grep Xcode | sed -e 's/[^0-9]*//'`
#XCODE_VERSION_MINOR=`$XCODE_VERSION | sed -e 's/[0-9]\.*//'`
#XCODE_VERSION_MAJOR=`$XCODE_VERSION | sed -e 's/\.[0-9]*//'`
XCODE_LION_SDK=macosx10.7  # note: Since XCode 4.2, the SDK is in /Applications/Xcode.app/Contents/Developer/Platforms/MacOSX.platform/Developer/SDKs/MacOSX10.7.sdk
XCODE_SNOW_LEOPARD_SDK=macosx10.6
OSX_SDK_ROOT=$XCODE_LION_SDK

if [[ $OSX_VERSION == 10.7.* ]] || [[ $OSX_VERSION == 10.8.* ]]; then
    OSX_SDK_ROOT=$XCODE_LION_SDK
elif [[ $OSX_VERSION == 10.6.* ]]; then
    OSX_SDK_ROOT=$XCODE_SNOW_LEOPARD_SDK
else
    echoError "Failed to set Mac OS X SDK root. Are you using an unsupported Mac version? (the version detected by this script was $OSX_VERSION )"
    exit 0
fi

echoInfo "Using Mac OS X $OSX_VERSION, Xcode version $XCODE_VERSION, SDK system root: $OSX_SDK_ROOT"

XCODE_SUFFIX=
if [ "$MAKE_XCODE" == "1" ]; then
    XCODE_SUFFIX="-G Xcode"
fi

cd $viewer
if [ "$RUN_CMAKE" == "1" ]; then
    TUNDRA_DEP_PATH=$prefix cmake . $XCODE_SUFFIX -DCMAKE_OSX_ARCHITECTURES=x86_64 -DCMAKE_BUILD_TYPE=RelWithDebInfo -DCMAKE_OSX_SYSROOT=$OSX_SDK_ROOT -DTUNDRA_NO_BOOST:BOOL=$NO_BOOST -DTUNDRA_CPP11_ENABLED:BOOL=$NO_BOOST
fi

if [ "$RUN_MAKE" == "1" ]; then
    if [ "$MAKE_XCODE" == "1" ]; then
        xcodebuild -configuration RelWithDebInfo VALID_ARCHS=x86_64 ONLY_ACTIVE_ARCH=YES
    else
        make -j$NPROCS VERBOSE=1
    fi
fi<|MERGE_RESOLUTION|>--- conflicted
+++ resolved
@@ -568,11 +568,7 @@
     cd kNet
 
     if [ $NO_BOOST == "ON" ]; then
-<<<<<<< HEAD
         git apply --ignore-space-change --ignore-whitespace $patches/kNet.patch
-=======
-        git apply $patches/kNet.patch --ignore-space-change --ignore-whitespace
->>>>>>> 196f869b
     else
         $LC_CTYPE_OVERRIDE
         sed -e "s/USE_TINYXML TRUE/USE_TINYXML FALSE/" -e "s/kNet STATIC/kNet SHARED/" -e "s/USE_BOOST TRUE/USE_BOOST FALSE/" < CMakeLists.txt > x
