--- conflicted
+++ resolved
@@ -308,14 +308,6 @@
 if test -f $tags/$what-done; then
     echo $what is done
 else
-<<<<<<< HEAD
-    pkgbase=${what}-2.5_1-opensource
-    rm -rf $pkgbase
-    zip=../tarballs/$pkgbase.tar.gz
-    test -f $zip || wget -O $zip http://ftp.heanet.ie/mirrors/ftp.trolltech.com/pub/qt/solutions/lgpl/$pkgbase.tar.gz
-    tar zxf $zip
-    cd $pkgbase
-=======
     if test -f $build/qt-solutions; then
         echo Updating QtPropertyBrowser in "$build/qt-solutions".
         cd $build/qt-solutions
@@ -326,7 +318,6 @@
         git clone https://git.gitorious.org/qt-solutions/qt-solutions.git
     fi
     cd $build/qt-solutions/qtpropertybrowser
->>>>>>> 752de998
     echo yes | ./configure -library
     qmake
     make -j$nprocs
