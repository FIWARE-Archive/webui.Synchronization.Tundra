// For conditions of distribution and use, see copyright notice in license.txt

#ifndef incl_Console_UiConsoleManager_h
#define incl_Console_UiConsoleManager_h

#include <QObject>
#include <QPropertyAnimation>

#include "CoreTypes.h"

<<<<<<< HEAD
class Framework;

namespace Ui
{
    class ConsoleWidget;
}
=======
namespace Foundation { class Framework; }
namespace Ui { class ConsoleWidget; }
>>>>>>> 0787d15c

class QRectF;
class QGraphicsView;
class UiProxyWidget;
class CommandManager;

// @todo Rename to ConsoleWindow, remove ConsoleWidget.ui and implemented the widget fully in C++ code. Make ConsoleAPI work as "UiConsoleManager".
class UiConsoleManager: public QObject
{
    Q_OBJECT

public:
<<<<<<< HEAD
    UiConsoleManager(Framework *framework, QGraphicsView *ui_view);
    virtual ~UiConsoleManager();

public slots:
    /// Toggle console show/hide
    void ToggleConsole();

    /// Queues the print requests
    void QueuePrintRequest(const QString &text);

    /// Prints to console
    void PrintToConsole(const QString &text);

    /// Handle input to the console(called after return pushed)
    void HandleInput();

    void KeyPressed(KeyEvent *key_event);
=======
    UiConsoleManager(CommandManager* mgr, Foundation::Framework *fw);
    virtual ~UiConsoleManager();

public slots:
    /// Prints to text to the console UI.
    /** @param text Text to be shown. */
    void PrintToConsole(const QString &text);

    /// Toggles visibility of the console UI.
    void ToggleConsole();
>>>>>>> 0787d15c

signals:
    /// This emit is Qt::QueuedConnection type to avoid issues when printing from threads
    void PrintOrderReceived(const QString &text);

    /// TODO: comment
    void CommandIssued(const QString &string);

private slots:
<<<<<<< HEAD
=======
    /// Handles input to the console (called after return is pressed).
    void HandleInput();

>>>>>>> 0787d15c
    /// Resize the console to fit scene
    void AdjustToSceneRect(const QRectF &);

private:
<<<<<<< HEAD
    /// is console visible or hidden?
    bool visible_;

    /// if we have already hooked to all scenes for resize events
    bool hooked_to_scenes_;

    /// Method for coloring/styling the string for the console
    void StyleString(QString &str);

    /// Console opacity
    qreal opacity_;

    /// Framework pointer
    Framework* framework_;

    /// View to the scene
    QGraphicsView *ui_view_;

    /// UI
    Ui::ConsoleWidget* console_ui_;

    /// Widget in UI
    QWidget * console_widget_;

    // Proxy for our UI
    UiProxyWidget *proxy_widget_;

    /// Animation used for sliding effect
    QPropertyAnimation animation_;
=======
    /// QObject override.
    /** Used to filter console line edit keypresses in order to browse command history. */
    bool eventFilter(QObject *obj, QEvent *e);

    void StyleString(QString &str);
    /// Decorates string for the console
    void DecorateString(QString &str);
    bool visible; ///< Is the console UI visible.
    Foundation::Framework* framework; ///< Framework pointer
    CommandManager *commandManager; ///< Command manager.
    QGraphicsView *graphicsView; ///< View to the scene
    Ui::ConsoleWidget* consoleUi; ///< UI
    QWidget * consoleWidget; ///< Widget in UI
    UiProxyWidget *proxyWidget; ///< Proxy for our UI
    QPropertyAnimation slideAnimation; ///< Animation used for sliding effect
    QList<QString> commandHistory; ///< Command history stack.
    int commandHistoryIndex; ///< Current command history index.
    QString commandStub; ///< Current command stub used for autocompletion/suggestion
    QStringList prevSuggestions; ///< Already shown suggestions.
>>>>>>> 0787d15c
};

#endif<|MERGE_RESOLUTION|>--- conflicted
+++ resolved
@@ -6,19 +6,10 @@
 #include <QObject>
 #include <QPropertyAnimation>
 
+#include "ui_ConsoleWidget.h"
 #include "CoreTypes.h"
 
-<<<<<<< HEAD
 class Framework;
-
-namespace Ui
-{
-    class ConsoleWidget;
-}
-=======
-namespace Foundation { class Framework; }
-namespace Ui { class ConsoleWidget; }
->>>>>>> 0787d15c
 
 class QRectF;
 class QGraphicsView;
@@ -31,26 +22,7 @@
     Q_OBJECT
 
 public:
-<<<<<<< HEAD
-    UiConsoleManager(Framework *framework, QGraphicsView *ui_view);
-    virtual ~UiConsoleManager();
-
-public slots:
-    /// Toggle console show/hide
-    void ToggleConsole();
-
-    /// Queues the print requests
-    void QueuePrintRequest(const QString &text);
-
-    /// Prints to console
-    void PrintToConsole(const QString &text);
-
-    /// Handle input to the console(called after return pushed)
-    void HandleInput();
-
-    void KeyPressed(KeyEvent *key_event);
-=======
-    UiConsoleManager(CommandManager* mgr, Foundation::Framework *fw);
+    UiConsoleManager(CommandManager* mgr, Framework *fw);
     virtual ~UiConsoleManager();
 
 public slots:
@@ -60,7 +32,6 @@
 
     /// Toggles visibility of the console UI.
     void ToggleConsole();
->>>>>>> 0787d15c
 
 signals:
     /// This emit is Qt::QueuedConnection type to avoid issues when printing from threads
@@ -70,47 +41,13 @@
     void CommandIssued(const QString &string);
 
 private slots:
-<<<<<<< HEAD
-=======
     /// Handles input to the console (called after return is pressed).
     void HandleInput();
 
->>>>>>> 0787d15c
     /// Resize the console to fit scene
     void AdjustToSceneRect(const QRectF &);
 
 private:
-<<<<<<< HEAD
-    /// is console visible or hidden?
-    bool visible_;
-
-    /// if we have already hooked to all scenes for resize events
-    bool hooked_to_scenes_;
-
-    /// Method for coloring/styling the string for the console
-    void StyleString(QString &str);
-
-    /// Console opacity
-    qreal opacity_;
-
-    /// Framework pointer
-    Framework* framework_;
-
-    /// View to the scene
-    QGraphicsView *ui_view_;
-
-    /// UI
-    Ui::ConsoleWidget* console_ui_;
-
-    /// Widget in UI
-    QWidget * console_widget_;
-
-    // Proxy for our UI
-    UiProxyWidget *proxy_widget_;
-
-    /// Animation used for sliding effect
-    QPropertyAnimation animation_;
-=======
     /// QObject override.
     /** Used to filter console line edit keypresses in order to browse command history. */
     bool eventFilter(QObject *obj, QEvent *e);
@@ -119,10 +56,10 @@
     /// Decorates string for the console
     void DecorateString(QString &str);
     bool visible; ///< Is the console UI visible.
-    Foundation::Framework* framework; ///< Framework pointer
+    Framework* framework; ///< Framework pointer
     CommandManager *commandManager; ///< Command manager.
     QGraphicsView *graphicsView; ///< View to the scene
-    Ui::ConsoleWidget* consoleUi; ///< UI
+    Ui_ConsoleWidget* consoleUi; ///< UI
     QWidget * consoleWidget; ///< Widget in UI
     UiProxyWidget *proxyWidget; ///< Proxy for our UI
     QPropertyAnimation slideAnimation; ///< Animation used for sliding effect
@@ -130,7 +67,6 @@
     int commandHistoryIndex; ///< Current command history index.
     QString commandStub; ///< Current command stub used for autocompletion/suggestion
     QStringList prevSuggestions; ///< Already shown suggestions.
->>>>>>> 0787d15c
 };
 
 #endif