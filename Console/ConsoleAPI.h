/**
 *  For conditions of distribution and use, see copyright notice in license.txt
 *
 *  @file   ConsoleAPI.h
 *  @brief  Console core API.
 */

#ifndef incl_Console_ConsoleAPI
#define incl_Console_ConsoleAPI

#include "CoreTypes.h"
#include "InputFwd.h"
#include "ConsoleApiExports.h"

#include <QObject>
#include <QMap>

<<<<<<< HEAD
class Framework;
=======
// START FROM CONSOLEMANAGER
#include <Poco/Channel.h>
#include <Poco/Message.h>

#include "CommandManager.h"
#include "LogListenerInterface.h"

class CommandManager;
class ConsoleChannel;
class LogListener;

typedef boost::shared_ptr<LogListener> LogListenerPtr;
typedef boost::shared_ptr<ConsoleChannel> PocoLogChannelPtr;
// END FROM CONSOLEMANAGER

namespace Foundation
{
    class Framework;
}
>>>>>>> 0787d15c

class ConsoleManager;
class UiConsoleManager;
struct ConsoleCommandStruct;

/// Convenience class for scripting languages
/** Cannot be created directly, created by ConsoleAPI.
*/
class ConsoleCommand: public QObject
{
    Q_OBJECT

    friend class ConsoleAPI;

public:
    /// Returns name of the command.
    QString Name() const { return name_; }

signals:
    /// Emitted when this command is invoked.
    /** @param params Provided parameters, if applicable.
    */
    void Invoked(const QStringList &params);

private:
    Q_DISABLE_COPY(ConsoleCommand);

    /// Constructs new command.
    /** @param name Name of the command, works also as an identifier.
    */
    ConsoleCommand(const QString &name) : name_(name) {}

    /// Name of the command.
    QString name_;

private slots:
    /// Emitted when the console command is executed on the console.
    /** @param params Parameter list, if provided.
    */
    void Invoke(const QStringList &params);
};

/// Console core API.
/** Allows printing text to console, executing console commands programmatically
    and registering new console commands. This object can be created by Framework only.
*/
class ConsoleAPI : public QObject
{
    Q_OBJECT

    friend class Framework;

public:
    /// Destructor.
    ~ConsoleAPI();

<<<<<<< HEAD
    // Note: these are public temporarily due to ongoing console refactoring.
    ConsoleManager *consoleManager;
    UiConsoleManager *uiConsoleManager;

    ///\todo Temporary function. Remove.
=======
    ///\todo Temporary function due to ongoing refactoring. Remove.
>>>>>>> 0787d15c
    void Uninitialize();

public slots:
    /// Registers new console command and connects its execution signal to receiver object and member slot.
    /** @param name Name of the command.
        @param desc Description of the command.
        @param receiver Receiver object.
        @param member Member slot.
    */
    void RegisterCommand(const QString &name, const QString &desc, const QObject *receiver, const char *member);

    /// This is an overloaded function.
    /** Use this from scripting languages.
        @param name Name of the command.
        @param desc Description of the command.
        @return Pointer to the command. Connect the Invoked() signal to your script slot/func.
        @note Never store the returned pointer.
    */
    ConsoleCommand *RegisterCommand(const QString &name, const QString &desc);

    /// This is an overloaded function.
    /** @note Uses the old ConsoleCommandStruct. This function will be removed at some point and should not be used anymore.
        @param command Console command.
    */
    void RegisterCommand(const ConsoleCommandStruct &command);

    /// Executes console command.
    /** @param command Console command, syntax: "command(param1, param2, param3, ...)".
    */
    void ExecuteCommand(const QString &command);

    /// Prints message to console.
    /** @param message Message to print.
    */
    void Print(const QString &message);

private:
    Q_DISABLE_COPY(ConsoleAPI);

    /// Constructs the console API.
    /** @param fw Framework.
    */
<<<<<<< HEAD
    explicit ConsoleAPI(Framework *fw);

    Framework *framework_; ///< Framework.
    QMap<QString, ConsoleCommand *> commands_; ///< List of registered console commands.
    InputContextPtr inputContext;
=======
    explicit ConsoleAPI(Foundation::Framework *fw);

    Foundation::Framework *framework_; ///< Framework.
    QMap<QString, ConsoleCommand *> commands_; ///< List of registered console commands.
    InputContextPtr inputContext;
    UiConsoleManager *uiConsoleManager;

// START FROM CONSOLEMANAGER
public:
    void Update(f64 frametime);
    void Print_(const std::string &text);
private:
    void UnsubscribeLogListener();
    CommandManager *commandManager; ///< Command manager.
    PocoLogChannelPtr consoleChannel; ///< Custom logger to get logmessages from Poco
    LogListenerPtr logListener; ///< Listener to get logs from renderer 
    std::vector<std::string> earlyMessages; ///< This is a buffer for messages generated before actual console UI
// END FROM CONSOLEMANAGER
>>>>>>> 0787d15c

private slots:
    /// Checks if we have executed console command object stored. If we have, we invoke it.
    /** @param name Name of the command.
        @param params List of parameters, if provided.
    */
    void InvokeCommand(const QString &name, const QStringList &params) const;

    void HandleKeyEvent(KeyEvent *e);
    void ToggleConsole();
<<<<<<< HEAD
=======
};

// START FROM CONSOLEMANAGER
/// loglistener is used to listen log messages from renderer
class LogListener : public Foundation::LogListenerInterface
{
    LogListener();

public:
    explicit LogListener(ConsoleAPI *c) : Foundation::LogListenerInterface(), console(c) {}
    virtual ~LogListener() {}

    virtual void LogMessage(const std::string &message){ console->Print(message.c_str()); }
    ConsoleAPI *console;
>>>>>>> 0787d15c
};

/// Class to get messages from poco logger
class ConsoleChannel: public Poco::Channel
{
public:
    explicit ConsoleChannel(ConsoleAPI *c) : console(c) { }
    void log(const Poco::Message & msg){ console->Print(msg.getText().c_str()); }
private:
    ConsoleAPI* console;
};
// END FROM CONSOLEMANAGER
#endif<|MERGE_RESOLUTION|>--- conflicted
+++ resolved
@@ -15,30 +15,10 @@
 #include <QObject>
 #include <QMap>
 
-<<<<<<< HEAD
 class Framework;
-=======
-// START FROM CONSOLEMANAGER
-#include <Poco/Channel.h>
-#include <Poco/Message.h>
 
-#include "CommandManager.h"
-#include "LogListenerInterface.h"
-
+class LogListener;
 class CommandManager;
-class ConsoleChannel;
-class LogListener;
-
-typedef boost::shared_ptr<LogListener> LogListenerPtr;
-typedef boost::shared_ptr<ConsoleChannel> PocoLogChannelPtr;
-// END FROM CONSOLEMANAGER
-
-namespace Foundation
-{
-    class Framework;
-}
->>>>>>> 0787d15c
-
 class ConsoleManager;
 class UiConsoleManager;
 struct ConsoleCommandStruct;
@@ -94,15 +74,7 @@
     /// Destructor.
     ~ConsoleAPI();
 
-<<<<<<< HEAD
-    // Note: these are public temporarily due to ongoing console refactoring.
-    ConsoleManager *consoleManager;
-    UiConsoleManager *uiConsoleManager;
-
-    ///\todo Temporary function. Remove.
-=======
     ///\todo Temporary function due to ongoing refactoring. Remove.
->>>>>>> 0787d15c
     void Uninitialize();
 
 public slots:
@@ -145,16 +117,9 @@
     /// Constructs the console API.
     /** @param fw Framework.
     */
-<<<<<<< HEAD
     explicit ConsoleAPI(Framework *fw);
 
     Framework *framework_; ///< Framework.
-    QMap<QString, ConsoleCommand *> commands_; ///< List of registered console commands.
-    InputContextPtr inputContext;
-=======
-    explicit ConsoleAPI(Foundation::Framework *fw);
-
-    Foundation::Framework *framework_; ///< Framework.
     QMap<QString, ConsoleCommand *> commands_; ///< List of registered console commands.
     InputContextPtr inputContext;
     UiConsoleManager *uiConsoleManager;
@@ -166,11 +131,9 @@
 private:
     void UnsubscribeLogListener();
     CommandManager *commandManager; ///< Command manager.
-    PocoLogChannelPtr consoleChannel; ///< Custom logger to get logmessages from Poco
-    LogListenerPtr logListener; ///< Listener to get logs from renderer 
+    boost::shared_ptr<LogListener> logListener; ///< Listener to get logs from renderer 
     std::vector<std::string> earlyMessages; ///< This is a buffer for messages generated before actual console UI
 // END FROM CONSOLEMANAGER
->>>>>>> 0787d15c
 
 private slots:
     /// Checks if we have executed console command object stored. If we have, we invoke it.
@@ -181,33 +144,21 @@
 
     void HandleKeyEvent(KeyEvent *e);
     void ToggleConsole();
-<<<<<<< HEAD
-=======
 };
 
 // START FROM CONSOLEMANAGER
 /// loglistener is used to listen log messages from renderer
-class LogListener : public Foundation::LogListenerInterface
+class LogListener
 {
     LogListener();
 
 public:
-    explicit LogListener(ConsoleAPI *c) : Foundation::LogListenerInterface(), console(c) {}
+    explicit LogListener(ConsoleAPI *c): console(c) {}
     virtual ~LogListener() {}
 
     virtual void LogMessage(const std::string &message){ console->Print(message.c_str()); }
     ConsoleAPI *console;
->>>>>>> 0787d15c
 };
 
-/// Class to get messages from poco logger
-class ConsoleChannel: public Poco::Channel
-{
-public:
-    explicit ConsoleChannel(ConsoleAPI *c) : console(c) { }
-    void log(const Poco::Message & msg){ console->Print(msg.getText().c_str()); }
-private:
-    ConsoleAPI* console;
-};
 // END FROM CONSOLEMANAGER
 #endif