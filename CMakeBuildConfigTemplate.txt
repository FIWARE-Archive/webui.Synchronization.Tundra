--- conflicted
+++ resolved
@@ -44,11 +44,7 @@
 # The define also enables LoginScreenModule which is an experimental module 
 # for abstracting the login screen / main menu from the main application:
 # currently this functionality resides in RexLogicModule and UiModule.
-<<<<<<< HEAD
 SET(UISERVICE_TEST 1)
-=======
-SET(UISERVICE_TEST 0)
->>>>>>> 75cb65f7
 
 # The following are the core modules that are required for the project to build. None of these can be omitted.
 add_subdirectory(Core)
@@ -57,7 +53,6 @@
 add_subdirectory(RexCommon)
 add_subdirectory(SceneManager)
 add_subdirectory(OgreRenderingModule)
-<<<<<<< HEAD
 add_subdirectory(Viewer)
 add_subdirectory(Server)
 
@@ -66,12 +61,6 @@
 
 add_subdirectory(KristalliProtocolModule)
 add_subdirectory(TundraLogicModule)
-=======
-add_subdirectory(Application)
-
-add_subdirectory(Input)
-add_subdirectory(Ui)
->>>>>>> 75cb65f7
 
 # The AddEntityComponent macros must appear before any of the add_subdirectory() directives for modules that use the ECs, or otherwise
 # they will not be able to conditionally compile the EC.
@@ -113,10 +102,7 @@
 add_subdirectory(RpcUtilities)
 add_subdirectory(ProtocolUtilities)     # Depends on Taiga subsystem.
 add_subdirectory(EnvironmentModule)     # Depends on OgreRenderingModule and Taiga subsystem. 
-<<<<<<< HEAD
 add_subdirectory(PhysicsModule)         # Depends on OgreRenderingModule.
-=======
->>>>>>> 75cb65f7
 
 # The following are not core modules, but you cannot do anything practical without
 # having them, so they are effectively required.
@@ -129,23 +115,7 @@
     add_subdirectory(LoginScreenModule)
 else()
     add_subdirectory(UiModule)          # Depends on OgreRenderingModule.
-<<<<<<< HEAD
 endif()
-    
-# The following are optional.
-add_subdirectory (OpenALAudioModule)     # Enables audio playback.
-add_subdirectory (ECEditorModule)        # Tool for editing Naali scene data.
-#add_subdirectory (InventoryModule)       # OpenSim and Taiga WebDAV inventory.
-#add_subdirectory (OgreAssetEditorModule) # Enables Ogre-specific asset editors.
-add_subdirectory (DebugStatsModule)      # Enables a developer window for debugging.
-add_subdirectory (PythonScriptModule)    # Allows Python-created modules and scene script instances.
-add_subdirectory (JavascriptModule)      # Allows QtScript-created scene script instances.
-add_subdirectory (CommunicationsModule)  # Enables communication capabilities.
-add_subdirectory (InWorldChatModule)     # Implements in-world text communication.
-#add_subdirectory (CAVEStereoModule)      # Implements CAVE and Stereoscopy functionality
-add_subdirectory (SceneStructureModule)      # Allows accessing, editing, importing and exporting of scene structure data
-=======
-endif ()
     
 # The following are optional.
 add_subdirectory(OpenALAudioModule)     # Enables audio playback.
@@ -159,7 +129,7 @@
 add_subdirectory(TelepathyIMModule)     # Telepathy Messaging support. Depends on OgreRenderingModule.
 add_subdirectory(InWorldChatModule)     # Implements in-world text communication.
 add_subdirectory (CAVEStereoModule)	 # Implements CAVE and Stereoscopy functionality
->>>>>>> 75cb65f7
+add_subdirectory (SceneStructureModule)      # Allows accessing, editing, importing and exporting of scene structure data
 
 AddEntityComponent(EntityComponents/EC_ChatBubble EC_ChatBubble)   # declared by InWorldChatModule
 AddEntityComponent(EntityComponents/EC_Billboard EC_Billboard)     # declared by InWorldChatModule
@@ -167,7 +137,6 @@
 #add_subdirectory(LegacyAvatarModule)
 
 if (MSVC)
-<<<<<<< HEAD
 #   add_subdirectory(MumbleVoipModule)   # VOIP communication using the Mumble library. Depends on OgreRenderingModule.
 endif()
 
@@ -176,12 +145,4 @@
     add_subdirectory(TelepathyIMModule)     # Telepathy Messaging support. Depends on OgreRenderingModule.
     add_subdirectory(WorldBuildingModule)   # Implements the world building mode. Requires UiModule (UISERVICE_TEST not defined). Depends on OgreRenderingModule and InventoryModule.
     add_subdirectory(WorldMapModule)        # Implements OpenSim grid world map. Depends on OgreRenderingModule and UiModule.
-endif()
-=======
-   add_subdirectory(MumbleVoipModule)   # VOIP communication using the Mumble library. Depends on OgreRenderingModule.
-endif()
-
-add_subdirectory(WorldBuildingModule)   # Implements the world building mode. Requires UiModule (UISERVICE_TEST not defined). Depends on OgreRenderingModule and InventoryModule. 
-add_subdirectory(PhononPlayerModule)    # Implements Qt Phonon -based video playback capabilities.
-add_subdirectory(WorldMapModule)        # Implements OpenSim grid world map. Depends on OgreRenderingModule and UiModule.
->>>>>>> 75cb65f7
+endif()