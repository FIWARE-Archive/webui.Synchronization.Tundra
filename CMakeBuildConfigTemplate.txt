# The CMakeBuildConfigTemplate.txt defines the default build settings
# that are used when you build a clean checkout.

# CMakeBuildConfigTemplate.txt is only a template file! Changes to that file
# do not have any effect on the actual CMake execution.

# For the actual configuration, the file CMakeBuildConfigTemplate.txt gets 
# copied to CMakeBuildConfig.txt, in which you can customize your own settings.

# The CMakeBuildConfig.txt is not part of the repository, and do not add it there!
# The idea is that everyone can customize the set of modules to build using that 
# file, without having to fear about an accidental commit of these changes.

# Configure the use of Caelum. http://www.ogre3d.org/tikiwiki/Caelum
if (MSVC)
  SET(CAELUM 1)
  configure_caelum ()
endif()

# Configure the use of Hydrax. By default Hydrax is disabled. http://www.ogre3d.org/tikiwiki/Hydrax
if (MSVC)
  SET(HYDRAX 0)
#  configure_hydrax ()
endif()

# If WINDOWS_APP == 0, the console (output log) window is created and shown when Naali starts on Windows.
# If WINDOWS_APP == 1, this window is not shown. This flag only affects when building on Windows.
SET(WINDOWS_APP 0)

# Set login scene type: 1 = dynamic switchable ether + normal login, 0 = static classical login
SET(DYNAMIC_LOGIN_SCENE 1)

# If the following flag is defined, Naali will be compiled with the built-in execution time profiler enabled.
add_definitions(-DPROFILING)

# Enable js profiling?
# add_definitions -(DENABLE_JS_PROFILING)

# If the following flag is defined, memory leak checking is enabled in all modules when building on MSVC.
if (MSVC)
    add_definitions(-DMEMORY_LEAK_CHECK)
endif()

# UiServiceModule is an experimental light-weight UI module 
# which can be used as a substitute for UiModule.
# If you want to test UiServiceModule, uncomment the following line.
# The define also enables LoginScreenModule which is an experimental module 
# for abstracting the login screen / main menu from the main application:
# currently this functionality resides in RexLogicModule and UiModule.
SET(UISERVICE_TEST 0)

# Enables Open Asset Import Library, which can be used to import various
# mesh formats.
SET(OPENASSETIMPORT 0)

# Enables Ogre asset editor module
SET(OGREASSETEDITOR 1)

# The following are the core modules that are required for the project to build. None of these can be omitted.
add_subdirectory(Core)
add_subdirectory(Foundation)
add_subdirectory(Interfaces)
add_subdirectory(RexCommon)
add_subdirectory(SceneManager)
add_subdirectory(OgreRenderingModule)
add_subdirectory(Viewer)
add_subdirectory(Server)

add_subdirectory(Input)
add_subdirectory(Ui)
add_subdirectory(Asset)
add_subdirectory(Audio)

add_subdirectory(KristalliProtocolModule)
add_subdirectory(TundraLogicModule)

# The AddEntityComponent macros must appear before any of the add_subdirectory() directives for modules that use the ECs, or otherwise
# they will not be able to conditionally compile the EC.

# The following ECs are required for Naali to build.
AddEntityComponent(EntityComponents/EC_OpenSimPrim EC_OpenSimPrim)         # Required by ProtocolUtilities and RexLogicModule. Declared by RexLogicModule.
AddEntityComponent(EntityComponents/EC_OpenSimPresence EC_OpenSimPresence) # Declared by RexLogicModule.
AddEntityComponent(EntityComponents/EC_NetworkPosition EC_NetworkPosition) # Required. Declared by AvatarModule.

# The following EC's are declared by RexLogicModule and are optional. You may comment these lines out to disable any ECs you do not want to include.
AddEntityComponent(EntityComponents/EC_Highlight EC_Highlight)
AddEntityComponent(EntityComponents/EC_InputMapper EC_InputMapper)
AddEntityComponent(EntityComponents/EC_Movable EC_Movable)
AddEntityComponent(EntityComponents/EC_Sound EC_Sound)
AddEntityComponent(EntityComponents/EC_ParticleSystem EC_ParticleSystem)
AddEntityComponent(EntityComponents/EC_3DCanvas EC_3DCanvas)
AddEntityComponent(EntityComponents/EC_3DCanvasSource EC_3DCanvasSource)
AddEntityComponent(EntityComponents/EC_HoveringText EC_HoveringText)
AddEntityComponent(EntityComponents/EC_Clone EC_Clone)
AddEntityComponent(EntityComponents/EC_Light EC_Light)
AddEntityComponent(EntityComponents/EC_Touchable EC_Touchable)
AddEntityComponent(EntityComponents/EC_Ruler EC_Ruler)
AddEntityComponent(EntityComponents/EC_SoundRuler EC_SoundRuler)
AddEntityComponent(EntityComponents/EC_SoundListener EC_SoundListener)
AddEntityComponent(EntityComponents/EC_PlanarMirror EC_PlanarMirror)
AddEntityComponent(EntityComponents/EC_Gizmo EC_Gizmo)
AddEntityComponent(EntityComponents/EC_VideoSource EC_VideoSource)
AddEntityComponent(EntityComponents/EC_Selected EC_Selected)

# The following EC's are declared by AvatarModule. Optional.
AddEntityComponent(EntityComponents/EC_HoveringWidget EC_HoveringWidget)

# The following two are declared by both PythonScriptModule and JavascriptModule. They are optional.
AddEntityComponent(EntityComponents/EC_DynamicComponent EC_DynamicComponent)      # Required by ECEditorModule.
AddEntityComponent(EntityComponents/EC_Script EC_Script)

# The following modules are required.
add_subdirectory(RexLogicModule)        # Depends on OgreRenderingModule, EnvironmentModule, AvatarModule and Taiga subsystem.
add_subdirectory(SupportModules)        
add_subdirectory(AvatarModule)          # Depends on OgreRenderingModule.
add_subdirectory(AssetModule)           # Depends on Taiga subsystem.
add_subdirectory(HttpUtilities)
add_subdirectory(RpcUtilities)
add_subdirectory(ProtocolUtilities)     # Depends on Taiga subsystem.
add_subdirectory(EnvironmentModule)     # Depends on OgreRenderingModule and Taiga subsystem. 
add_subdirectory(PhysicsModule)         # Depends on OgreRenderingModule.

# The following are not core modules, but you cannot do anything practical without
# having them, so they are effectively required.
add_subdirectory(ProtocolModuleOpenSim) # Required with OpenSim.
add_subdirectory(ProtocolModuleTaiga)   # Required with OpenSim.

if (UISERVICE_TEST)
    add_subdirectory(UiServiceModule)
    add_subdirectory(LoginScreenModule)
else()
    add_subdirectory(UiModule)          # Depends on OgreRenderingModule.
	add_subdirectory(EtherModule)
endif()
    
# The following are optional.
add_subdirectory(ECEditorModule)        # Tool for editing Naali scene data. Requires EC_DynamicComponent. Depends on OgreRenderingModule.

#not ported for new asset api, doesn't compile here (only in branches before new asset api)
#add_subdirectory(InventoryModule)       # OpenSim and Taiga WebDAV inventory.
if (OGREASSETEDITOR)
    add_subdirectory(OgreAssetEditorModule) # Enables Ogre-specific asset editors. Depends on OgreRenderingModule.
endif()
#add_subdirectory(DebugStatsModule)      # Enables a developer window for debugging. Depends on OgreRenderingModule, EnvironmentModule and Taiga subsystem.
add_subdirectory(PythonScriptModule)    # Allows Python-created modules and scene script instances. Depends on OgreRenderingModule, RexLogicModule, AvatarModule and Taiga subsystem.
add_subdirectory(JavascriptModule)      # Allows QtScript-created scene script instances.
add_subdirectory(CommunicationsModule)  # Enables communication capabilities.
#add_subdirectory(InWorldChatModule)     # Implements in-world text communication.
#add_subdirectory(CAVEStereoModule)     # Implements CAVE and Stereoscopy functionality
add_subdirectory(SceneStructureModule)      # Allows accessing, editing, importing and exporting of scene structure data
if (OPENASSETIMPORT)
    add_subdirectory(OpenAssetImport)        # Allows import of various mesh file formats
endif()
<<<<<<< HEAD
#add_subdirectory(TelepathyIMModule)     # Telepathy Messaging support. Depends on OgreRenderingModule.
add_subdirectory(CAVEStereoModule)	 # Implements CAVE and Stereoscopy functionality
=======
>>>>>>> 03f73576

AddEntityComponent(EntityComponents/EC_ChatBubble EC_ChatBubble)   # declared by InWorldChatModule
AddEntityComponent(EntityComponents/EC_Billboard EC_Billboard)     # declared by InWorldChatModule

#add_subdirectory(LegacyAvatarModule)

if (MSVC)
#   add_subdirectory(MumbleVoipModule)   # VOIP communication using the Mumble library. Depends on OgreRenderingModule.
   add_subdirectory (TtsModule)
#   add_subdirectory (NotificationTTS)
endif()

#add_subdirectory(PhononPlayerModule)    # Implements Qt Phonon -based video playback capabilities.
if (NOT UISERVICE_TEST)
<<<<<<< HEAD
    #depends on Inventory which doesn't currently build with the new asset api
    #add_subdirectory(WorldBuildingModule)   # Implements the world building mode. Requires UiModule (UISERVICE_TEST not defined). Depends on OgreRenderingModule and InventoryModule.
    #add_subdirectory(LibraryModule)         # Implements drag & drop url meshes, materials and textures from webview to scene. Part of WorldBuildingModule
    #add_subdirectory(WorldMapModule)        # Implements OpenSim grid world map. Depends on OgreRenderingModule and UiModule.
endif()
=======
    add_subdirectory(TelepathyIMModule)     # Telepathy Messaging support. Depends on OgreRenderingModule.
    add_subdirectory(WorldBuildingModule)   # Implements the world building mode. Requires UiModule (UISERVICE_TEST not defined). Depends on OgreRenderingModule and InventoryModule.
    add_subdirectory(WorldMapModule)        # Implements OpenSim grid world map. Depends on OgreRenderingModule and UiModule.
endif()

# Only useful for msi installer builds
#add_subdirectory(UpdateModule);
>>>>>>> 03f73576
<|MERGE_RESOLUTION|>--- conflicted
+++ resolved
@@ -151,11 +151,8 @@
 if (OPENASSETIMPORT)
     add_subdirectory(OpenAssetImport)        # Allows import of various mesh file formats
 endif()
-<<<<<<< HEAD
 #add_subdirectory(TelepathyIMModule)     # Telepathy Messaging support. Depends on OgreRenderingModule.
 add_subdirectory(CAVEStereoModule)	 # Implements CAVE and Stereoscopy functionality
-=======
->>>>>>> 03f73576
 
 AddEntityComponent(EntityComponents/EC_ChatBubble EC_ChatBubble)   # declared by InWorldChatModule
 AddEntityComponent(EntityComponents/EC_Billboard EC_Billboard)     # declared by InWorldChatModule
@@ -170,18 +167,11 @@
 
 #add_subdirectory(PhononPlayerModule)    # Implements Qt Phonon -based video playback capabilities.
 if (NOT UISERVICE_TEST)
-<<<<<<< HEAD
     #depends on Inventory which doesn't currently build with the new asset api
     #add_subdirectory(WorldBuildingModule)   # Implements the world building mode. Requires UiModule (UISERVICE_TEST not defined). Depends on OgreRenderingModule and InventoryModule.
     #add_subdirectory(LibraryModule)         # Implements drag & drop url meshes, materials and textures from webview to scene. Part of WorldBuildingModule
     #add_subdirectory(WorldMapModule)        # Implements OpenSim grid world map. Depends on OgreRenderingModule and UiModule.
 endif()
-=======
-    add_subdirectory(TelepathyIMModule)     # Telepathy Messaging support. Depends on OgreRenderingModule.
-    add_subdirectory(WorldBuildingModule)   # Implements the world building mode. Requires UiModule (UISERVICE_TEST not defined). Depends on OgreRenderingModule and InventoryModule.
-    add_subdirectory(WorldMapModule)        # Implements OpenSim grid world map. Depends on OgreRenderingModule and UiModule.
-endif()
 
 # Only useful for msi installer builds
-#add_subdirectory(UpdateModule);
->>>>>>> 03f73576
+#add_subdirectory(UpdateModule);