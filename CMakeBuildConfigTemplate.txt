--- conflicted
+++ resolved
@@ -117,17 +117,6 @@
 endif()
     
 # The following are optional.
-<<<<<<< HEAD
-add_subdirectory(OpenALAudioModule)     # Enables audio playback.
-add_subdirectory(ECEditorModule)        # Tool for editing Naali scene data. Requires EC_DynamicComponent. Depends on OgreRenderingModule.
-add_subdirectory(InventoryModule)       # OpenSim and Taiga WebDAV inventory.
-add_subdirectory(OgreAssetEditorModule) # Enables Ogre-specific asset editors. Depends on OgreRenderingModule.
-add_subdirectory(DebugStatsModule)      # Enables a developer window for debugging. Depends on OgreRenderingModule, EnvironmentModule and Taiga subsystem.
-add_subdirectory(PythonScriptModule)    # Allows Python-created modules and scene script instances. Depends on OgreRenderingModule, RexLogicModule, AvatarModule and Taiga subsystem.
-add_subdirectory(JavascriptModule)      # Allows QtScript-created scene script instances.
-add_subdirectory(CommunicationsModule)  # Enables communication capabilities.
-add_subdirectory(InWorldChatModule)     # Implements in-world text communication.
-=======
 add_subdirectory (OpenALAudioModule)     # Enables audio playback.
 add_subdirectory (ECEditorModule)        # Tool for editing Naali scene data.
 add_subdirectory (InventoryModule)       # OpenSim and Taiga WebDAV inventory.
@@ -136,10 +125,8 @@
 add_subdirectory (PythonScriptModule)    # Allows Python-created modules and scene script instances.
 add_subdirectory (JavascriptModule)      # Allows QtScript-created scene script instances.
 add_subdirectory (CommunicationsModule)  # Enables communication capabilities.
-add_subdirectory (TelepathyIMModule)     # Telepathy Messaging support.
 add_subdirectory (InWorldChatModule)     # Implements in-world text communication.
-add_subdirectory (CAVEStereoModule)	 # Implements CAVE and Stereoscopy functionality
->>>>>>> 8d1d04ca
+add_subdirectory (CAVEStereoModule)	     # Implements CAVE and Stereoscopy functionality
 
 AddEntityComponent(EntityComponents/EC_ChatBubble EC_ChatBubble)   # declared by InWorldChatModule 
 AddEntityComponent(EntityComponents/EC_Billboard EC_Billboard)     # declared by InWorldChatModule
