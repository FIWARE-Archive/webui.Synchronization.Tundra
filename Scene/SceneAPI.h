// For conditions of distribution and use, see copyright notice in license.txt

#ifndef incl_Scene_SceneAPI_h
#define incl_Scene_SceneAPI_h

#include "SceneFwd.h"
#include "SceneInteract.h"

#include <QObject>
#include <QString>

typedef std::map<QString, Scene::ScenePtr> SceneMap;
namespace Foundation { class Framework; }

/**
<table class="header"><tr><td>
<h2>SceneAPI</h2>

Manages the scenes for the viewer and server. With this API you can create, remove, get and query scenes.
You can also get and set the default scene. You can also receive Qt signals about scene events from this API.

Owned by Foundation::Framework.

<b>Qt signals emitted by SceneAPI object:</b>
<ul>
<li>SceneAdded(const QString&); - Emitted when a scene is added.
<div>Parameters: Added scenes name.</div>
<li>SceneRemoved(const QString&); - Emitted when a scene is removed.
<div>Parameters: Removed scenes name.</div>
<li>DefaultWorldSceneChanged(Scene::SceneManager*); - Emitted when a new default world scene is set.
<div>Parameters: The new default Scene::SceneManager ptr.</div>
</ul>

</td></tr></table>
*/

/** 
    \todo Change typedef Scene::ScenePtr from boost::shared_ptr<Scene::SceneManager> to 
    QPointer/QSharedPointer/QWeakPointer<Scene::SceneManager> to get rid of *Raw() functions for scripts.
*/

class SceneAPI : public QObject
{
    Q_OBJECT

    friend class Foundation::Framework;

public:
    /// Destructor.
    ~SceneAPI();

signals:
    /// Emitted after new scene has been added to framework.
    /// \param name new scene name.
    void SceneAdded(const QString &name);

    /// Emitted after scene has been removed from the framework.
    /// \param name removed scene name.
    void SceneRemoved(const QString &name);

    /// Emitted when default world scene changes.
    /// \param scene new default world scene object.
    ///\todo Delete this function and the concept of 'default scene' or 'current scene'. There should be neither. -jj.
    void DefaultWorldSceneChanged(Scene::SceneManager *scene);

public slots:
<<<<<<< HEAD
    /// Get Scene Interact weak pointer.
=======
    //! Get Scene Interact weak pointer.
>>>>>>> 89fe40cb
    ///\todo Remove this - move to its own plugin - should not have hardcoded application logic running on each scene. -jj.
    SceneInteractWeakPtr GetSceneInteract() const;

    /// Returns true if specified scene exists, false otherwise
    bool HasScene(const QString &name) const;

<<<<<<< HEAD
    /// Sets the default world scene, for convinient retrieval with GetDefaultWorldScene().
    ///\todo Delete this function and the concept of 'default scene' or 'current scene'. There should be neither. -jj.
    void SetDefaultScene(const QString &name);

    /// Sets the default world scene, for convinient retrieval with GetDefaultWorldScene().
=======
    //! Sets the default world scene, for convinient retrieval with GetDefaultWorldScene().
    ///\todo Delete this function and the concept of 'default scene' or 'current scene'. There should be neither. -jj.
    void SetDefaultScene(const QString &name);

    //! Sets the default world scene, for convinient retrieval with GetDefaultWorldScene().
>>>>>>> 89fe40cb
    ///\todo Delete this function and the concept of 'default scene' or 'current scene'. There should be neither. -jj.
    void SetDefaultScene(const Scene::ScenePtr &scene);
    
    /// Returns the default scene shared ptr.
    /// \todo remove this function when we move to QPointer/QSharedPointer/QWeakPointer<Scene::SceneManager> rename GetDefaultSceneRaw() to GetDefaultScene().
    ///\todo Delete this function and the concept of 'default scene' or 'current scene'. There should be neither. -jj.
    const Scene::ScenePtr &GetDefaultScene() const;

<<<<<<< HEAD
    /// Returns the default scene ptr.
=======
    //! Returns the default scene ptr.
>>>>>>> 89fe40cb
    ///\todo Delete this function and the concept of 'default scene' or 'current scene'. There should be neither. -jj.
    Scene::SceneManager* GetDefaultSceneRaw() const;

    /// Returns a pointer to a scene
    /** Manage the pointer carefully, as scenes may not get deleted properly if
        references to the pointer are left alive.

        \note Returns a shared pointer, but it is preferable to use a weak pointer, Scene::SceneWeakPtr,
              to avoid dangling references that prevent scenes from being properly destroyed.

        \param name Name of the scene to return
        \return The scene, or empty pointer if the scene with the specified name could not be found 
    */
    /// \todo remove this function when we move to QPointer/QSharedPointer/QWeakPointer<Scene::SceneManager> rename GetSceneRaw() to GetScene().
    Scene::ScenePtr GetScene(const QString &name) const;

<<<<<<< HEAD
    /// Creates new empty scene.
    /** \param name name of the new scene
=======
    //! Creates new empty scene.
    /*! \param name name of the new scene
>>>>>>> 89fe40cb
        \param viewenabled Whether the scene is view enabled
        \return The new scene, or empty pointer if scene with the specified name already exists.
    */
    Scene::ScenePtr CreateScene(const QString &name, bool viewenabled);

    /// Removes a scene with the specified name.
    /** The scene may not get deleted since there may be dangling references to it.
        If the scene does get deleted, removes all entities which are not shared with
        another existing scene.

        Does nothing if scene with the specified name doesn't exist.

        \param name name of the scene to delete
    */
    void RemoveScene(const QString &name);

    /// Returns the scene map for self reflection / introspection.
    const SceneMap &GetSceneMap() const;

private:
    /// Constructor. Framework takes ownership of this object.
    /// \param framework Foundation::Framework ptr.
    explicit SceneAPI(Foundation::Framework *framework);

    /// Frees all known scene and the scene interact object.
    /// \note This function is called by our fried class Foundation::Framework in its UnloadModules() function.
    void Reset();
    
    /// Initialize the scene interact object. Needs framework->Input() to be valid.
    /// \note This function is called by our fried class Foundation::Framework when InputAPI is ready.
    void Initialise();

    /// PostInitialize the scene interact object as RenderServiceInterface is now available.
    /// \note This function is called by our fried class Foundation::Framework when modules have loaded and RenderServiceInterface is ready.
    void PostInitialize();

    /// Framework ptr.
    Foundation::Framework *framework_;

    /// Map of scenes.
    SceneMap scenes_;

    /// Current 'default' scene.
    /// \todo Delete this.
    Scene::ScenePtr defaultScene_;

<<<<<<< HEAD
    /// Scene interact shared ptr.
    ///\todo Remove this - move to its own plugin - should not have hardcoded application logic running on each scene. -jj.
    QSharedPointer<SceneInteract> sceneInteract;
=======
    //! Scene interact shared ptr.
    ///\todo Remove this - move to its own plugin - should not have hardcoded application logic running on each scene. -jj.
    QSharedPointer<SceneInteract> sceneInteract_;

    //! Scene events category name.
    std::string sceneCategoryName_;

>>>>>>> 89fe40cb
};

#endif<|MERGE_RESOLUTION|>--- conflicted
+++ resolved
@@ -64,30 +64,20 @@
     void DefaultWorldSceneChanged(Scene::SceneManager *scene);
 
 public slots:
-<<<<<<< HEAD
     /// Get Scene Interact weak pointer.
-=======
-    //! Get Scene Interact weak pointer.
->>>>>>> 89fe40cb
     ///\todo Remove this - move to its own plugin - should not have hardcoded application logic running on each scene. -jj.
     SceneInteractWeakPtr GetSceneInteract() const;
 
     /// Returns true if specified scene exists, false otherwise
     bool HasScene(const QString &name) const;
 
-<<<<<<< HEAD
     /// Sets the default world scene, for convinient retrieval with GetDefaultWorldScene().
+    ///\todo Delete this function and the concept of 'default scene' or 'current scene'. There should be neither. -jj.
     ///\todo Delete this function and the concept of 'default scene' or 'current scene'. There should be neither. -jj.
     void SetDefaultScene(const QString &name);
 
     /// Sets the default world scene, for convinient retrieval with GetDefaultWorldScene().
-=======
-    //! Sets the default world scene, for convinient retrieval with GetDefaultWorldScene().
     ///\todo Delete this function and the concept of 'default scene' or 'current scene'. There should be neither. -jj.
-    void SetDefaultScene(const QString &name);
-
-    //! Sets the default world scene, for convinient retrieval with GetDefaultWorldScene().
->>>>>>> 89fe40cb
     ///\todo Delete this function and the concept of 'default scene' or 'current scene'. There should be neither. -jj.
     void SetDefaultScene(const Scene::ScenePtr &scene);
     
@@ -96,11 +86,8 @@
     ///\todo Delete this function and the concept of 'default scene' or 'current scene'. There should be neither. -jj.
     const Scene::ScenePtr &GetDefaultScene() const;
 
-<<<<<<< HEAD
     /// Returns the default scene ptr.
-=======
-    //! Returns the default scene ptr.
->>>>>>> 89fe40cb
+    ///\todo Delete this function and the concept of 'default scene' or 'current scene'. There should be neither. -jj.
     ///\todo Delete this function and the concept of 'default scene' or 'current scene'. There should be neither. -jj.
     Scene::SceneManager* GetDefaultSceneRaw() const;
 
@@ -117,13 +104,8 @@
     /// \todo remove this function when we move to QPointer/QSharedPointer/QWeakPointer<Scene::SceneManager> rename GetSceneRaw() to GetScene().
     Scene::ScenePtr GetScene(const QString &name) const;
 
-<<<<<<< HEAD
     /// Creates new empty scene.
     /** \param name name of the new scene
-=======
-    //! Creates new empty scene.
-    /*! \param name name of the new scene
->>>>>>> 89fe40cb
         \param viewenabled Whether the scene is view enabled
         \return The new scene, or empty pointer if scene with the specified name already exists.
     */
@@ -170,19 +152,9 @@
     /// \todo Delete this.
     Scene::ScenePtr defaultScene_;
 
-<<<<<<< HEAD
     /// Scene interact shared ptr.
     ///\todo Remove this - move to its own plugin - should not have hardcoded application logic running on each scene. -jj.
     QSharedPointer<SceneInteract> sceneInteract;
-=======
-    //! Scene interact shared ptr.
-    ///\todo Remove this - move to its own plugin - should not have hardcoded application logic running on each scene. -jj.
-    QSharedPointer<SceneInteract> sceneInteract_;
-
-    //! Scene events category name.
-    std::string sceneCategoryName_;
-
->>>>>>> 89fe40cb
 };
 
 #endif