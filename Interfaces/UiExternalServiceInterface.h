//$ HEADER_NEW_FILE $ 
/*!
 *  For conditions of distribution and use, see copyright notice in license.txt
 *
 *  @file   UiExternalServiceInterface.h
 *  @brief  Interface for Naali's user interface ulitizing Qt's External Widgets like QDockWidgets, QMenus, etc
 *    
 */

#ifndef incl_Interfaces_UiExternalServiceInterface_h
#define incl_Interfaces_UiExternalServiceInterface_h

#include "ServiceInterface.h"

#include <QObject>
#include <QWidget>
#include <QDockWidget>


namespace Foundation
{

    /*! Interface for Naali's user interface ulitizing Qt's External Widgets like QDockWidgets, QMenus, etc
     *  
     */
    class MODULE_API UiExternalServiceInterface : public QObject, public Foundation::ServiceInterface
    {
		 Q_OBJECT

    public:
        //! Default constructor.
        UiExternalServiceInterface() {}

        //! Destructor.
        virtual ~UiExternalServiceInterface() {}

    public slots:
        /*! \brief	Adds widget to the main Window in a QDockWidget.
         *  \param  widget Widget.
		 *	\param	title Title of the Widget
         *  \param  flags Window flags. Qt::Dialog is used as default		
         *         
         *  \return widget of the added widget (is a QDockWidget).
         */
        virtual QWidget* AddExternalPanel(QWidget *widget, QString title, Qt::WindowFlags flags = Qt::Dialog) = 0;


        /*! TODO!
		 *	\brief	Remove the QDockWidget that contains the widget passed from the main Window.
         *  \param	widget widget.
         *  \return	true if everything is ok (widget deleted)
         *
         *  \note Removes the QDockWidget and the widget.
         */      
        virtual bool RemoveExternalPanel(QWidget *widget) = 0; 
 
		/*! 
		 *	\brief	Create a new Action, insert it in the Menu "Panels", and connect the action with the Widget to show/hide.
         *  \param  widget Widget.
         *  \param  name Name of the Action (usually the same as the widget)
		 *	\param	menu name of the Menu to put the action inside it
		 *	\param	icon Icon of the action
         *         
         *  \return true if everything is ok (action addded and connected)
         */
		virtual bool AddExternalMenuPanel(QWidget *widget, const QString &name, const QString &menu, const QString &icon = 0) = 0;

		/*! \brief	Insert the given action in the Menu of the main window
         *  \param  action Action
         *  \param  name Name of the Action
		 *	\param	menu name of the Menu to put the action inside it
		 *	\param	icon Icon of the action
         *         
         *  \return true if everything is ok (action addded)
         */
		virtual bool AddExternalMenuAction(QAction *action, const QString &name, const QString &menu, const QString &icon = 0) = 0;

		/*! TODO!!
		 *	\brief	Remove the Action that is connected to the given widget
         *  \param	widget widget.
         *  \return	true if everything is ok (Action deleted)
         *
         *  \note Doesn't Removes the QDockWidget and the widget.
         */     
        virtual bool RemoveExternalMenuPanel(QWidget *widget) = 0; 

        /*! Shows the widget's DockWidget in the main window.
         *  \param widget Widget.
         */
        virtual void ShowWidget(QWidget *widget)= 0;

        /*! Hides the widget's DockWidget in the main window.
         *  \param widget Widget.
         */
<<<<<<< HEAD
        virtual void HideWidget(QWidget *widget) = 0;       

		/*! Returns the QDockWidget where the widget with the name widget is in the QMainWindow. Used (at least) to use WorldBuildingModule with this module.
         *  \param widget Name of the widget.
         */
		virtual QDockWidget* GetExternalMenuPanel(QString *widget) = 0;
=======
        virtual void HideWidget(QWidget *widget) = 0;    

		/*! Switch on/off the edit mode
		 *  \param b Enable/disable the edit mode
		 */
		virtual void SetEnableEditMode(bool b) = 0;

		/*! Return if the Edit Mode is enabled
		 *  \return true if Edit Mode is enabled
		 */
		virtual bool IsEditModeEnable() = 0;

		/*! Add the panel to the Edit Mode configuration
		 *  \param widget Widget
		 */
		virtual void AddPanelToEditMode(QWidget* widget) = 0;
>>>>>>> 38c7d102
    };
}

#endif<|MERGE_RESOLUTION|>--- conflicted
+++ resolved
@@ -92,14 +92,6 @@
         /*! Hides the widget's DockWidget in the main window.
          *  \param widget Widget.
          */
-<<<<<<< HEAD
-        virtual void HideWidget(QWidget *widget) = 0;       
-
-		/*! Returns the QDockWidget where the widget with the name widget is in the QMainWindow. Used (at least) to use WorldBuildingModule with this module.
-         *  \param widget Name of the widget.
-         */
-		virtual QDockWidget* GetExternalMenuPanel(QString *widget) = 0;
-=======
         virtual void HideWidget(QWidget *widget) = 0;    
 
 		/*! Switch on/off the edit mode
@@ -116,7 +108,11 @@
 		 *  \param widget Widget
 		 */
 		virtual void AddPanelToEditMode(QWidget* widget) = 0;
->>>>>>> 38c7d102
+
+		/*! Returns the QDockWidget where the widget with the name widget is in the QMainWindow. Used (at least) to use WorldBuildingModule with this module.
+         *  \param widget Name of the widget.
+         */
+		virtual QDockWidget* GetExternalMenuPanel(QString *widget) = 0;
     };
 }
 
