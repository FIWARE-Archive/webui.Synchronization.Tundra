/**
 *  For conditions of distribution and use, see copyright notice in license.txt
 *
 *  @file   IComponent.h
 *  @brief  Base class for all components. Inherit from this class when creating new components.
 */

#ifndef incl_Interfaces_IComponent_h
#define incl_Interfaces_IComponent_h

#include "ForwardDefines.h"
#include "AttributeChangeType.h"
#include "IAttribute.h"
#include "IEventData.h"
#include "CoreTypes.h"

#include <QObject>

#include <set>

class QDomDocument;
class QDomElement;

/// IComponent is the base class for all user-created components. Inherit your own components from this class.
/** Each Component has a compile-time specified Typename that identifies the class-name of the Component.
    This differentiates different derived implementations of the IComponent class. Each implemented Component
    must have a unique Typename.

    Additionally, each Component has a Name string, which identifies different instances of the same Component,
    if more than one is added to an Entity.

    A Component consists of a list of Attributes, which are automatically replicatable instances of scene data.
    See IAttribute for more details.

    Every Component has a state variable 'UpdateMode' that specifies a default setting for managing which objects
    get notified whenever an Attribute change event occurs. This is used to create "Local Only"-objects as well
    as when doing batch updates of Attributes (for performance or correctness). */
class IComponent: public QObject
{
    friend class ::IAttribute;

    Q_OBJECT
    Q_PROPERTY(QString Name READ Name WRITE SetName)
    Q_PROPERTY(QString TypeName READ TypeName)
    Q_PROPERTY(bool NetworkSyncEnabled READ GetNetworkSyncEnabled WRITE SetNetworkSyncEnabled)
    Q_PROPERTY(AttributeChange::Type UpdateMode READ GetUpdateMode WRITE SetUpdateMode)
    
public:
    /// Constuctor.
    explicit IComponent(Foundation::Framework* framework);

    /// Copy-constructor.
    IComponent(const IComponent& rhs);

    /// Destructor.
    virtual ~IComponent();

    /// Returns the typename of this component. The typename is the "class" type of the component,
    /// e.g. "EC_Mesh" or "EC_DynamicComponent". The typename of a component cannot be an empty string.
    /// The typename of a component never changes at runtime.
    virtual const QString &TypeName() const = 0;

<<<<<<< HEAD
    //! Returns type name hash of the component
    uint TypeNameHash() const;

    //! Returns name of the component.
    const QString Name() const { return name_; }
=======
    /// Returns the name of this component. The name of a component is a custom user-specified name for
    /// this component instance, and identifies separate instances of the same component in an object. 
    /// The (TypeName, Name) pairs of all components in an Entity must be unique. The Name string can be empty.
    const QString &Name() const { return name_; }
>>>>>>> a317c598

    /// Sets the name of the component. This call will silently fail if there already exists a component with the
    /// same (Typename, Name) pair in this entity. When this function changes the name of the component,
    /// the signal OnComponentNameChanged is emitted.
    /// @param name The new name for this component. This may be an empty string.
    void SetName(const QString& name);

    /// Stores a pointer of the Entity that owns this component into this component. This function is called at
    /// component initialization time to attach this component to its owning Entity.
    /// Although public, it is not intended to be called by users of IComponent.
    void SetParentEntity(Scene::Entity* entity);

public slots:
    /// Returns a pointer to the Naali framework instance.
    Foundation::Framework *GetFramework() const { return framework_; }

    /// Enables or disables network synchronization of changes that occur in the attributes of this component.
    /// By default, this flag is set for all created components.
    /// When network synchronization is disabled, changes to the attributes of this component affect
    /// only locally and will not be pushed to network.
    void SetNetworkSyncEnabled(bool enabled);

    /// Returns true if network synchronization of the attributes of this component is enabled.
    bool GetNetworkSyncEnabled() const { return network_sync_; }

    /// Sets the default mode for attribute change operations
    void SetUpdateMode(AttributeChange::Type defaultmode);
    
    /// Gets the default mode for attribute change operations
    AttributeChange::Type GetUpdateMode() const { return updatemode_; }

    /// Returns true is this component supports XML serialization. \todo In the future, ALL Naali components
    /// must support serialization, so this function will be removed. Initially, this boolean was created
    /// to avoid all Naali components from storing themselves to RexPrimData, which couldn't be handled on
    /// the network layer. To create 'local-only' components, use the above SetNetworkSyncEnabled flag instead. -jj.
    virtual bool IsSerializable() const { return false; }

    /// Returns the number of Attributes in this component.
    int GetNumberOfAttributes() const { return attributes_.size(); }

    /// Informs this component that the value of a member Attribute of this component has changed.
    /// You may call this function manually to force Attribute change signal to
    /// occur, but it is not necessary if you use the Attribute::Set function, since
    /// it notifies this function automatically.
    /// @param attribute The attribute that was changed. The attribute passed here
    ///            must be an Attribute member of this component.
    /// @param change Informs to the component the type of change that occurred.
    ///
    /// This function calls Scene::EmitAttributeChanged and triggers the 
    /// OnAttributeChanged signal of this component.
    /// 
    /// This function is called by IAttribute::Changed whenever the value in that
    /// attribute is changed.
    void AttributeChanged(IAttribute* attribute, AttributeChange::Type change);

    /// Informs this component that the value of a member Attribute of this component has changed.
    /// You may call this function manually to force Attribute change signal to
    /// occur, but it is not necessary if you use the Attribute::Set function, since
    /// it notifies this function automatically.
    /// @param attributeName Name of the attribute that changed. Note: this is a no-op
    ///        if the named attribute is not found.
    /// @param change Informs to the component the type of change that occurred.
    ///
    /// This function calls Scene::EmitAttributeChanged and triggers the 
    /// OnAttributeChanged signal of this component.
    void AttributeChanged(const QString& attributeName, AttributeChange::Type change);

    /// Informs that every attribute in this Component has changed with the change
    /// you specify. If change is Replicate, or it is Default and the UpdateMode is Replicate,
    /// every attribute will be synced to the network.
    ///
    /// \todo Triggers also the deprecated OnChanged() signal. That will be removed in the future.
    /// Do not rely on it.
    void ComponentChanged(AttributeChange::Type change);

    /// Returns the Entity this Component is part of.
    /// \note Calling this function will return null if it is called in the ctor of this Component. This is
    ///       because the parent entity has not yet been set with a call to SetParentEntity at that point.
    Scene::Entity* GetParentEntity() const;

public:
    /// Returns the list of all Attributes in this component for reflection purposes.
    const AttributeVector& GetAttributes() const { return attributes_; }

    /// Finds and returns an attribute of type 'Attribute<T>' and given name.
    /// @param T The Attribute type to look for.
    /// @param name The name of the attribute.
    /// @return If there exists an attribute of type 'Attribute<T>' which has the given name, a pointer to
    ///         that attribute is returned, otherwise returns null.
    template<typename T> Attribute<T> *GetAttribute(const std::string &name) const
    {
        for(size_t i = 0; i < attributes_.size(); ++i)
            if (attributes_[i]->GetNameString() == name)
                return dynamic_cast<Attribute<T> *>(&attributes_[i]);
        return 0;
    }

    /// Serializes this component and all its Attributes to the given XML document.
    /// @param doc The XML document to serialize this component to.
    /// @param base_element Points to the <entity> element of the document doc. This element is the
    ///            Entity that owns this component. This component will be serialized as a child tree
    ///            of this element.
    virtual void SerializeTo(QDomDocument& doc, QDomElement& base_element) const;

    /// Deserializes this component from the given XML document.
    /// @param element Points to the <component> element that is the root of the serialized form of this Component.
    /// @param change Specifies the source of this change. This field controls whether the deserialization
    ///              was initiated locally and must be replicated to network, or if the change was received from
    ///              the network and only local application of the data suffices.
    virtual void DeserializeFrom(QDomElement& element, AttributeChange::Type change);

    //! Serialize attributes to binary
    /*! Note: does not include syncmode, typename or name. These are left for higher-level logic, and
        it depends on the situation if they are needed or not
     */
    virtual void SerializeToBinary(kNet::DataSerializer& dest) const;

    //! Deserialize attributes from binary
    /*! Note: does not include syncmode, typename or name. These are left for higher-level logic, and
        it depends on the situation if they are needed or not
     */
    virtual void DeserializeFromBinary(kNet::DataDeserializer& source, AttributeChange::Type change);

    //! Serialize attributes to deltaencoded binary
    /*! Before an attribute, there is 1 bit that tells whether the attribute changed or not.
        Requires a previous full state (from SerializeToBinary) to compare with
        \return true if at least 1 attribute changed, false if no data produced
     */
    virtual bool SerializeToDeltaBinary(kNet::DataSerializer& dest, kNet::DataDeserializer& previousData) const;
    
    //! Deserialize attributes from deltaencoded binary
    /* \return true if at least 1 attribute changed
     */
    virtual bool DeserializeFromDeltaBinary(kNet::DataDeserializer& source, AttributeChange::Type change);

    /** Handles an event. Override in your own module if you want to receive events. Do not call.
        @param category_id Category id of the event
        @param event_id Id of the event
        @param data Event data, or 0 if no data passed.
        @return True if the event was handled and is not to be propagated further.
        For more information, see @ref EventSystem.
    /// \note This member is deprecated and will be removed in the future. */
    virtual bool HandleEvent(event_category_id_t category_id, event_id_t event_id, IEventData* data) { return false; }

    /// Returns an Attribute of this component with the given Name. This function iterates through the 
    /// attribute vector and tries to find a member attribute with the given name.
    /// @param The name of the attribute to look for.
    /// @return A pointer to the attribute, or null if no attribute with the given name exists.
    IAttribute* GetAttribute(QString name) const;
    // NOTE: was made a slot, but interfered with a slot with the same name in EC_DynamicComponent, and this version
    // doesn't work right for py&js 'cause doesn't return a QVariant .. so not a slot now as a temporary measure.

signals:
    /// This signal is emitted when any Attribute of this component has changed.
    /// Users may freely register to this signal to get notifications of the changes to this Component.
    /// \todo This member is deprecated and will be removed. You can achieve the exact same thing by 
    /// connecting to OnAttributeChanged and just ignoring the parameters of that signal.
    void OnChanged();

    /// This signal is emitted when an Attribute of this Component has changed. 
    void OnAttributeChanged(IAttribute* attribute, AttributeChange::Type change);

    ///\todo In the future, provide a method of listening to a change of specific Attribute, instead of having to
    /// always connect to the above function and if(...)'ing if it was the change we were interested in.

    /// This signal is emitted when the name of this Component has changed. Use this signal to keep track of
    /// a Component with specified custom name.
    void OnComponentNameChanged(QString new_name, QString old_name);

    /// This signal is emitted when this Component is attached to its owning Entity.
    void ParentEntitySet();

    /// This signal is emitted when this Component is detached from its parent, i.e. the new parent is set to null.
    void ParentEntityDetached();

protected:
    /// Helper function for starting component serialization.
    /// This function creates an XML element <component> with the name of this component, adds it to the document, and returns it.
    QDomElement BeginSerialization(QDomDocument& doc, QDomElement& base_element) const;

    /// Helper function for adding an attribute to the component xml serialization.
    void WriteAttribute(QDomDocument& doc, QDomElement& comp_element, const QString& name, const QString& value) const;

    /// Helper function for adding an attribute and it's type to the component xml serialization.
    void WriteAttribute(QDomDocument& doc, QDomElement& comp_element, const QString& name, const QString& value, const QString &type) const;

    /// Helper function for starting deserialization. 
    /// Checks that xml element contains the right kind of EC, and if it is right, sets the component name.
    /// Otherwise returns false and does nothing.
    bool BeginDeserialization(QDomElement& comp_element);

    /// Helper function for getting an attribute from serialized component.
    QString ReadAttribute(QDomElement& comp_element, const QString &name) const;

    /// Helper function for getting a attribute type from serialized component.
    QString ReadAttributeType(QDomElement& comp_element, const QString &name) const;

    /// Points to the Entity this Component is part of, or null if this Component is not attached to any Entity.
    Scene::Entity* parent_entity_;

    /// The name of this component. By default the name of a component is an empty string.
    QString name_;

    /// Attribute list for introspection/reflection.
    AttributeVector attributes_;

    /// Network sync enable flag
    bool network_sync_;
    
    /// Default update mode for attribute changes
    AttributeChange::Type updatemode_;

    /// Framework pointer. Needed to be able to perform important uninitialization etc. even when not in an entity.
    Foundation::Framework* framework_;

private:
    /// Called by IAttribute on initialization of each attribute
    void AddAttribute(IAttribute* attr) { attributes_.push_back(attr); }
};

#endif<|MERGE_RESOLUTION|>--- conflicted
+++ resolved
@@ -60,18 +60,13 @@
     /// The typename of a component never changes at runtime.
     virtual const QString &TypeName() const = 0;
 
-<<<<<<< HEAD
     //! Returns type name hash of the component
     uint TypeNameHash() const;
 
-    //! Returns name of the component.
-    const QString Name() const { return name_; }
-=======
     /// Returns the name of this component. The name of a component is a custom user-specified name for
     /// this component instance, and identifies separate instances of the same component in an object. 
     /// The (TypeName, Name) pairs of all components in an Entity must be unique. The Name string can be empty.
     const QString &Name() const { return name_; }
->>>>>>> a317c598
 
     /// Sets the name of the component. This call will silently fail if there already exists a component with the
     /// same (Typename, Name) pair in this entity. When this function changes the name of the component,
@@ -205,7 +200,7 @@
     //! Deserialize attributes from deltaencoded binary
     /* \return true if at least 1 attribute changed
      */
-    virtual bool DeserializeFromDeltaBinary(kNet::DataDeserializer& source, AttributeChange::Type change);
+    virtual bool DeserializeFromDeltaBinary(kNet::DataDeserializer& source, AttributeChange::Type change, std::vector<bool>& changed_attributes);
 
     /** Handles an event. Override in your own module if you want to receive events. Do not call.
         @param category_id Category id of the event
