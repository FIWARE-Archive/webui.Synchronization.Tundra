--- conflicted
+++ resolved
@@ -14,15 +14,13 @@
 
 #include <map>
 
-<<<<<<< HEAD
+#include <QVariant>
+
 namespace kNet
 {
 class DataSerializer;
 class DataDeserializer;
 }
-=======
-#include <QVariant>
->>>>>>> dedb6ce2
 
 class IComponent;
 class QScriptValue;
