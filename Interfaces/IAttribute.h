--- conflicted
+++ resolved
@@ -105,13 +105,8 @@
 
     //! Returns attributes name as string.
     std::string GetNameString() const { return std::string(name_); }
-<<<<<<< HEAD
 
     //! Write attribute to string for XML serialization
-=======
-    
-    //! Convert attribute to string for XML serialization
->>>>>>> a317c598
     virtual std::string ToString() const = 0;
 
     //! Read attribute from string for XML deserialization
