--- conflicted
+++ resolved
@@ -162,13 +162,6 @@
 add_subdirectory (RexCommon)
 add_subdirectory (SceneManager)
 add_subdirectory (OgreRenderingModule)
-<<<<<<< HEAD
-add_subdirectory (UiServiceModule)
-add_subdirectory (QtInputModule)
-add_subdirectory (OpenALAudioModule)
-add_subdirectory (SupportModules)
-=======
-add_subdirectory (Application)
 
 # The AddEntityComponent macros must appear before any of the add_subdirectory() directives for modules that use the ECs, or otherwise
 # they will not be able to conditionally compile the EC.
@@ -205,32 +198,34 @@
 add_subdirectory (SupportModules)
 add_subdirectory (AvatarModule)
 add_subdirectory (AssetModule)
->>>>>>> 4e09b972
 add_subdirectory (HttpUtilities)
-
-# Tundra logic module & executables
+add_subdirectory (RpcUtilities)
+add_subdirectory (ProtocolUtilities)
+add_subdirectory (EnvironmentModule)
+if (NOT UISERVICE_TEST)
+    add_subdirectory (UiModule)
+endif ()
+
+# Tundra protocol, logic & executables
 add_subdirectory (KristalliProtocolModule)
 add_subdirectory (TundraLogicModule)
 add_subdirectory (Viewer)
 add_subdirectory (Server)
 
-# Legacy reX related modules
-add_subdirectory (RexLogicModule)
-add_subdirectory (AssetModule)
-add_subdirectory (RpcUtilities)
-add_subdirectory (ProtocolUtilities)
-add_subdirectory (EnvironmentModule)
-#add_subdirectory (UiModule)
+# The following are not really core modules,
+# but you can't do anything practical without
+# having them so, they're effectively required.
+add_subdirectory (QtInputModule)
 add_subdirectory (TextureDecoderModule)
 add_subdirectory (ProtocolModuleOpenSim)
 add_subdirectory (ProtocolModuleTaiga)
-add_subdirectory (LoginScreenModule)
-
-# The following are not really core modules,
-# but you can't do anything practical without
-# having them so, they're effectively required.
-
-# The following are optional, but contain
+
+if (UISERVICE_TEST)
+    add_subdirectory (UiServiceModule)
+    add_subdirectory (LoginScreenModule)
+endif ()
+
+# The following are optional, but contain 
 # commonly used functionality.
 add_subdirectory (InventoryModule)
 add_subdirectory (OgreAssetEditorModule)
@@ -250,7 +245,7 @@
 endif ()
 
 # Read the set of optional modules from another file
-# that is kept outside the source control.
+# that is kept outside the source control. 
 # To configure the set of optional modules to add to the build,
 # edit CMakeOptionalModules.txt and rerun cmake.
 include (CMakeOptionalModules.txt)
