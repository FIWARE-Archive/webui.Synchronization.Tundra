--- conflicted
+++ resolved
@@ -11,8 +11,7 @@
 # If TUNDRA_NO_BOOST is set to TRUE, kNet must also be built without Boost dependecy. In order to make the
 # Tundra build fully free of Boost, you must also build Ogre and AssImp, which depend on Boost by default,
 # with Boost disabled. See the dependencies scripts for instructions how to control this.
-<<<<<<< HEAD
-option(TUNDRA_NO_BOOST "Specifies whether Tundra is build without Boost." TRUE)
+option(TUNDRA_NO_BOOST "Specifies whether Tundra is build without Boost." FALSE)
 option(TUNDRA_CPP11_ENABLED "Enables C++11 features on Tundra" FALSE)
 
 if (APPLE)
@@ -48,9 +47,6 @@
 elseif (MSVC AND TUNDRA_CPP11_ENABLED) # todo: Implement
     message(AUTHOR_WARNING "C++11 features were requested, but not yet configured for this compiler!")
 endif()
-=======
-option(TUNDRA_NO_BOOST "Specifies whether Tundra is build without Boost." FALSE)
->>>>>>> 75449fd7
 
 macro(PrintUsedEnvVariables)
     # Print out the resolved variables. Note that this does not print the env variables
