--- conflicted
+++ resolved
@@ -106,15 +106,9 @@
 
 # Turn on warnings
 if (MSVC)
-<<<<<<< HEAD
-    add_definitions(/W2)
-else()
-    add_definitions(-Wall -Wextra -Wno-unknown-pragmas -Wno-unused -Wno-reorder -Wno-switch)
-=======
     add_definitions (/W2)
 else ()
     add_definitions (-Wall -Wextra -Wno-unknown-pragmas -Wno-unused -Wno-reorder -Wno-switch -Wno-write-strings)
->>>>>>> 81c14628
 endif()
 
 # Set CMake custom module path & include them
