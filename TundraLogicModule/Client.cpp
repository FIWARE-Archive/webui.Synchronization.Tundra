// For conditions of distribution and use, see copyright notice in license.txt

#include "StableHeaders.h"
#include "DebugOperatorNew.h"

#include "Client.h"
#include "TundraLogicModule.h"
<<<<<<< HEAD
=======
#include "EventManager.h"
#include "TundraEvents.h"
>>>>>>> 7b4973d6
#include "ModuleManager.h"
#include "KristalliProtocolModule.h"
#include "CoreStringUtils.h"
#include "SyncManager.h"
#include "TundraMessages.h"
#include "PhysicsModule.h"

#include "SceneAPI.h"
#include "SceneManager.h"

#include "MsgLogin.h"
#include "MsgLoginReply.h"
#include "MsgClientJoined.h"
#include "MsgClientLeft.h"

#include "MemoryLeakCheck.h"

#include <QDomElement>

using namespace kNet;

namespace TundraLogic
{

Client::Client(TundraLogicModule* owner) :
    owner_(owner),
    framework_(owner->GetFramework()),
    loginstate_(NotConnected),
    reconnect_(false),
    client_id_(0)
{
<<<<<<< HEAD
=======
    tundraEventCategory_ = framework_->GetEventManager()->QueryEventCategory("Tundra");
    kristalliEventCategory_ = framework_->GetEventManager()->QueryEventCategory("Kristalli");

    KristalliProtocol::KristalliProtocolModule *kristalli = framework_->GetModule<KristalliProtocol::KristalliProtocolModule>();
    connect(kristalli, SIGNAL(NetworkMessageReceived(kNet::MessageConnection *, kNet::message_id_t, const char *, size_t)), 
        this, SLOT(HandleKristalliMessage(kNet::MessageConnection*, kNet::message_id_t, const char*, size_t)));

    connect(kristalli, SIGNAL(ConnectionAttemptFailed()), this, SLOT(OnConnectionAttemptFailed()));
>>>>>>> 7b4973d6
}

Client::~Client()
{
}

void Client::Update(f64 frametime)
{
    // If we aren't a server, check pending login
    if (!owner_->IsServer())
        CheckLogin();
}

void Client::Login(const QUrl& loginUrl)
{
    // We support tundra, http and https scheme login urls
    QString urlScheme = loginUrl.scheme().toLower();
    if (urlScheme.isEmpty())
        return;
    if (urlScheme != "tundra" && 
        urlScheme != "http" && 
        urlScheme != "https")
        return;

    // Parse values from url
    QString username = loginUrl.queryItemValue("username").trimmed();
    QString password = loginUrl.queryItemValue("password");
    QString avatarurl = loginUrl.queryItemValue("avatarurl").trimmed();
    QString protocol = loginUrl.queryItemValue("protocol").trimmed().toLower();
    QString address = loginUrl.host();
    int port = loginUrl.port();

    // Validation: Username and address is the minimal set that with we can login with
    if (username.isEmpty() || address.isEmpty())
        return;
    if (username.count(" ") > 0)
        username = username.replace(" ", "-");
    if (port < 0)
        port = 2345;

    // Set custom login parameters and login
    if (!avatarurl.isEmpty())
        SetLoginProperty("avatarurl", avatarurl);

    Login(address, port, username, password, protocol);
}

void Client::Login(const QString& address, unsigned short port, const QString& username, const QString& password, const QString &protocol)
{
    // Make sure to logout, our scene manager gets confused when you login again
    // when already connected to another or same server.
    if (IsConnected())
        Logout();

    SetLoginProperty("address", address);
    SetLoginProperty("port", QString::number(port));
    SetLoginProperty("username", username);
    SetLoginProperty("password", password);
    SetLoginProperty("protocol", protocol);
    
    kNet::SocketTransportLayer transportLayer = kNet::InvalidTransportLayer;
    if (protocol.toLower() == "tcp")
        transportLayer = kNet::SocketOverTCP;
    else if (protocol.toLower() == "udp")
        transportLayer = kNet::SocketOverUDP;
    Login(address, port, transportLayer);
}

void Client::Login(const QString& address, unsigned short port, kNet::SocketTransportLayer protocol)
{
    if (owner_->IsServer())
    {
        ::LogError("Already running a server, cannot login to a world as a client");
        return;
    }

    reconnect_ = false;
    if (protocol == kNet::InvalidTransportLayer)
    {
        ::LogInfo("Client::Login: No protocol specified, using the default value.");
        protocol = owner_->GetKristalliModule()->defaultTransport;
    }

    KristalliProtocol::KristalliProtocolModule *kristalli = framework_->GetModule<KristalliProtocol::KristalliProtocolModule>();
    connect(kristalli, SIGNAL(NetworkMessageReceived(kNet::MessageConnection *, kNet::message_id_t, const char *, size_t)), 
        this, SLOT(HandleKristalliMessage(kNet::MessageConnection*, kNet::message_id_t, const char*, size_t)), Qt::UniqueConnection);

    connect(kristalli, SIGNAL(ConnectionAttemptFailed()), this, SLOT(OnConnectionAttemptFailed()), Qt::UniqueConnection);

    owner_->GetKristalliModule()->Connect(address.toStdString().c_str(), port, protocol);
    loginstate_ = ConnectionPending;
    client_id_ = 0;
}

void Client::Logout(bool fail)
{
    if (loginstate_ != NotConnected)
    {
        if (GetConnection())
        {
            owner_->GetKristalliModule()->Disconnect();
            ::LogInfo("Disconnected");
        }
        
        loginstate_ = NotConnected;
        client_id_ = 0;
        
        framework_->Scene()->RemoveScene("TundraClient");
        
        emit Disconnected();
    }
    
    if (fail)
    {
<<<<<<< HEAD
=======
        framework_->GetEventManager()->SendEvent(tundraEventCategory_, Events::EVENT_TUNDRA_LOGIN_FAILED, 0);
>>>>>>> 7b4973d6
        emit LoginFailed();
    }
    else // An user deliberately disconnected from the world, and not due to a connection error.
    {
        // Clear all the login properties we used for this session, so that the next login session will start from an
        // empty set of login properties (just-in-case).
        properties.clear();
    }

    KristalliProtocol::KristalliProtocolModule *kristalli = framework_->GetModule<KristalliProtocol::KristalliProtocolModule>();
    disconnect(kristalli, SIGNAL(NetworkMessageReceived(kNet::MessageConnection *, kNet::message_id_t, const char *, size_t)), 
        this, SLOT(HandleKristalliMessage(kNet::MessageConnection*, kNet::message_id_t, const char*, size_t)));

    disconnect(kristalli, SIGNAL(ConnectionAttemptFailed()), this, SLOT(OnConnectionAttemptFailed()));
}

bool Client::IsConnected() const
{
    return loginstate_ == LoggedIn;
}

void Client::SetLoginProperty(QString key, QString value)
{
    key = key.trimmed();
    value = value.trimmed();
    if (value.isEmpty())
        properties.erase(key);
    properties[key] = value;
}

QString Client::GetLoginProperty(QString key)
{
    key = key.trimmed();
    if (properties.count(key) > 0)
        return properties[key];
    else
        return "";
}

QString Client::LoginPropertiesAsXml() const
{
    QDomDocument xml;
    QDomElement rootElem = xml.createElement("login");
    for(std::map<QString, QString>::const_iterator iter = properties.begin(); iter != properties.end(); ++iter)
    {
        QDomElement elem = xml.createElement(iter->first.toStdString().c_str());
        elem.setAttribute("value", iter->second.toStdString().c_str());
        rootElem.appendChild(elem);
    }
    xml.appendChild(rootElem);
    return xml.toString();
}

void Client::CheckLogin()
{
    kNet::MessageConnection* connection = GetConnection();
    
    switch (loginstate_)
    {
    case ConnectionPending:
        if ((connection) && (connection->GetConnectionState() == kNet::ConnectionOK))
        {
            loginstate_ = ConnectionEstablished;
            MsgLogin msg;
            emit AboutToConnect(); // This signal is used as a 'function call'. Any interested party can fill in
            // new content to the login properties of the client object, which will then be sent out on the line below.
            msg.loginData = StringToBuffer(LoginPropertiesAsXml().toStdString());
            connection->Send(msg);
        }
        break;
    
    case LoggedIn:
        // If we have logged in, but connection dropped, prepare to resend login
        if ((!connection) || (connection->GetConnectionState() != kNet::ConnectionOK))
        {
            loginstate_ = ConnectionPending;
        }
        break;
    }
}

kNet::MessageConnection* Client::GetConnection()
{
    return owner_->GetKristalliModule()->GetMessageConnection();
}

void Client::OnConnectionAttemptFailed()
{
<<<<<<< HEAD
    Logout(true);
=======
    if (event_id == KristalliProtocol::Events::NETMESSAGE_IN)
    {
        if (!owner_->IsServer())
        {
            KristalliProtocol::Events::KristalliNetMessageIn* eventData = checked_static_cast<KristalliProtocol::Events::KristalliNetMessageIn*>(data);
            HandleKristalliMessage(eventData->source, eventData->id, eventData->data, eventData->numBytes);
    
            emit NetworkMessageReceived(eventData->id, eventData->data, eventData->numBytes);
        }
    }
    if (event_id == KristalliProtocol::Events::CONNECTION_FAILED)
    {
        Logout(true);
    }
>>>>>>> 7b4973d6
}

void Client::OnConnectionAttemptFailed()
{
	Logout(true);
}

void Client::HandleKristalliMessage(MessageConnection* source, message_id_t id, const char* data, size_t numBytes)
{
    if (source != GetConnection())
    {
        ::LogWarning("Client: dropping message " + ToString(id) + " from unknown source");
        return;
    }
    
    switch (id)
    {
    case cLoginReplyMessage:
        {
            MsgLoginReply msg(data, numBytes);
            HandleLoginReply(source, msg);
        }
        break;
    case cClientJoinedMessage:
        {
            MsgClientJoined msg(data, numBytes);
            HandleClientJoined(source, msg);
        }
        break;
    case cClientLeftMessage:
        {
            MsgClientLeft msg(data, numBytes);
            HandleClientLeft(source, msg);
        }
        break;
    }
}

void Client::HandleLoginReply(MessageConnection* source, const MsgLoginReply& msg)
{
    if (msg.success)
    {
        loginstate_ = LoggedIn;
        client_id_ = msg.userID;
        ::LogInfo("Logged in successfully");
        
        // Note: create scene & send info of login success only on first connection, not on reconnect
        if (!reconnect_)
        {
            ScenePtr scene = framework_->Scene()->CreateScene("TundraClient", true);
            // Create physics world in client (non-authoritative) mode
            Physics::PhysicsModule *physics = framework_->GetModule<Physics::PhysicsModule>();
            physics->CreatePhysicsWorldForScene(scene, true);
            
            framework_->Scene()->SetDefaultScene(scene);
            owner_->GetSyncManager()->RegisterToScene(scene);
                        
            UserConnectedResponseData responseData;
            if (msg.loginReplyData.size() > 0)
                responseData.responseData.setContent(QByteArray((const char *)&msg.loginReplyData[0], (int)msg.loginReplyData.size()));

            emit Connected(&responseData);
        }
        else
        {
            // If we are reconnecting, empty the scene, as the server will send everything again anyway
            // Note: when we move to unordered communication, we must guarantee that the server does not send
            // any scene data before the login reply

            ScenePtr scene = framework_->Scene()->GetScene("TundraClient");
            if (scene)
                scene->RemoveAllEntities(true, AttributeChange::LocalOnly);
        }
        reconnect_ = true;
    }
    else
    {
        Logout(true);
    }
}

void Client::HandleClientJoined(MessageConnection* source, const MsgClientJoined& msg)
{
}

void Client::HandleClientLeft(MessageConnection* source, const MsgClientLeft& msg)
{
}

}
<|MERGE_RESOLUTION|>--- conflicted
+++ resolved
@@ -5,11 +5,6 @@
 
 #include "Client.h"
 #include "TundraLogicModule.h"
-<<<<<<< HEAD
-=======
-#include "EventManager.h"
-#include "TundraEvents.h"
->>>>>>> 7b4973d6
 #include "ModuleManager.h"
 #include "KristalliProtocolModule.h"
 #include "CoreStringUtils.h"
@@ -41,17 +36,12 @@
     reconnect_(false),
     client_id_(0)
 {
-<<<<<<< HEAD
-=======
-    tundraEventCategory_ = framework_->GetEventManager()->QueryEventCategory("Tundra");
-    kristalliEventCategory_ = framework_->GetEventManager()->QueryEventCategory("Kristalli");
 
     KristalliProtocol::KristalliProtocolModule *kristalli = framework_->GetModule<KristalliProtocol::KristalliProtocolModule>();
     connect(kristalli, SIGNAL(NetworkMessageReceived(kNet::MessageConnection *, kNet::message_id_t, const char *, size_t)), 
         this, SLOT(HandleKristalliMessage(kNet::MessageConnection*, kNet::message_id_t, const char*, size_t)));
 
     connect(kristalli, SIGNAL(ConnectionAttemptFailed()), this, SLOT(OnConnectionAttemptFailed()));
->>>>>>> 7b4973d6
 }
 
 Client::~Client()
@@ -166,10 +156,6 @@
     
     if (fail)
     {
-<<<<<<< HEAD
-=======
-        framework_->GetEventManager()->SendEvent(tundraEventCategory_, Events::EVENT_TUNDRA_LOGIN_FAILED, 0);
->>>>>>> 7b4973d6
         emit LoginFailed();
     }
     else // An user deliberately disconnected from the world, and not due to a connection error.
@@ -258,29 +244,7 @@
 
 void Client::OnConnectionAttemptFailed()
 {
-<<<<<<< HEAD
     Logout(true);
-=======
-    if (event_id == KristalliProtocol::Events::NETMESSAGE_IN)
-    {
-        if (!owner_->IsServer())
-        {
-            KristalliProtocol::Events::KristalliNetMessageIn* eventData = checked_static_cast<KristalliProtocol::Events::KristalliNetMessageIn*>(data);
-            HandleKristalliMessage(eventData->source, eventData->id, eventData->data, eventData->numBytes);
-    
-            emit NetworkMessageReceived(eventData->id, eventData->data, eventData->numBytes);
-        }
-    }
-    if (event_id == KristalliProtocol::Events::CONNECTION_FAILED)
-    {
-        Logout(true);
-    }
->>>>>>> 7b4973d6
-}
-
-void Client::OnConnectionAttemptFailed()
-{
-	Logout(true);
 }
 
 void Client::HandleKristalliMessage(MessageConnection* source, message_id_t id, const char* data, size_t numBytes)
