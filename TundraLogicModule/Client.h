// For conditions of distribution and use, see copyright notice in license.txt

#ifndef incl_TundraLogicModule_Client_h
#define incl_TundraLogicModule_Client_h

#include "Core.h"
#include "TundraLogicModuleApi.h"
#include "ForwardDefines.h"

#include <kNet.h>

#include <QObject>

struct MsgLogin;
struct MsgLoginReply;
struct MsgClientJoined;
struct MsgClientLeft;

namespace kNet
{
    class MessageConnection;
    typedef unsigned long message_id_t;
}

namespace KristalliProtocol
{
    class KristalliProtocolModule;
}

class UserConnection;
typedef std::list<UserConnection*> UserConnectionList;

namespace TundraLogic
{

class TundraLogicModule;

class TUNDRALOGIC_MODULE_API Client : public QObject
{
    Q_OBJECT

public:
    /// Constructor
    /** @param owner Owner module.
    */
    explicit Client(TundraLogicModule *owner);

    /// Destructor
    ~Client();

    /// Perform any per-frame processing
    void Update(f64 frametime);

    enum ClientLoginState
    {
        NotConnected = 0,
        ConnectionPending,
        ConnectionEstablished,
        LoggedIn
    };

    /// Get connection/login state
    ClientLoginState GetLoginState() const { return loginstate_; }

    /// Returns the underlying kNet MessageConnection object that represents this connection.
    /// This function may return null in the case the connection is not active.
    kNet::MessageConnection* GetConnection();

    /// Handles Kristalli event
    void HandleKristalliEvent(event_id_t event_id, IEventData* data);

signals:
    /// This signal is emitted right before this client is starting to connect to a Tundra server.
    /** Any script or other piece of code can listen to this signal, and as at this point, fill in any internal
        custom data (called "login properties") they need to add to the connection handshake. The server will get 
        all the login properties and a server-side script can do validation and storage of whether the client
        can be authorized to log in or not.
    */
    void AboutToConnect();

    /// This signal is emitted immediately after this client has successfully connected to a server.
    void Connected();

    /// This signal is emitted when the client has disconnected from the server.
    void Disconnected();
<<<<<<< HEAD
	
	/// This signal is emitted before the client logout from the server to take the picture of Avatar and World
	void AboutToDisconnect();
    
=======

>>>>>>> dc3a6bcf
public slots:
    /// Connects and logs in. The QUrl's query parameters will be evaluated for the login data.
    /** Minimum information needed to try a connection in the url are host and username.
        URL syntax: {tundra|http|https}://host[:port]/?username=x[&password=y&avatarurl=z&protocol={udp|tcp}]
        URL examples: tundra://server.com/?username=John tundra://server.com:5432/?username=John&password=pWd123&protocol=udp 
        @param loginUrl The login URL.
        @note The destination port is obtained from the URL's port, not from a query parameter. If no port present, using Tundra's default port 2345.
    */
    void Login(const QUrl& loginUrl);

    /// Connect and login. Username and password will be encoded to XML key-value data
    /// \note This function will be deleted in the future.
    void Login(const QString& address, unsigned short port, const QString& username, const QString& password, const QString &protocol = QString());

    /// Connect and login using the login properties that were previously set with calls to SetLoginProperty.
    void Login(const QString& address, unsigned short port, kNet::SocketTransportLayer protocol = kNet::InvalidTransportLayer);

    /// Disconnects the client from the current server, and also deletes all contents from the client scene.
    /// \param fail Pass in true if the logout was due to connection/login failure. False, if the connection was aborted deliberately by the client.
    void Logout(bool fail = false);

    /// Get client connection ID (from loginreply message). Is zero if not connected
    int GetConnectionID() const { return client_id_; }

    /// See if connected & authenticated
    bool IsConnected() const;

    /// Sets the given login property with the given value.
    /** Call this function prior connecting to a scene to specify data that should be carried to the server as initial login data.
        @param key The name of the login property to set. If a previous login property with this name existed, it is overwritten.
        @param value The value to specify for this login property. If "", the login property is deleted and will not be sent.
    */
    void SetLoginProperty(QString key, QString value);

    /// Returns the login property value of the given name.
    /// @return value of the key, or an empty string if the key was not found.
    QString GetLoginProperty(QString key);

    /// Returns all the currently set login properties as an XML text.
    QString LoginPropertiesAsXml() const;

    /// Returns all the login properties that will be used to login to the server.
    std::map<QString, QString> &GetAllLoginProperties() { return properties; }

    /// Deletes all set login properties.
    void ClearLoginProperties() { properties.clear(); }

private:
    /// Handles a Kristalli protocol message
    void HandleKristalliMessage(kNet::MessageConnection* source, kNet::message_id_t id, const char* data, size_t numBytes);

    /// Handles pending login to server
    void CheckLogin();

    /// Handles a loginreply message
    void HandleLoginReply(kNet::MessageConnection* source, const MsgLoginReply& msg);

    /// Handles a client joined message
    void HandleClientJoined(kNet::MessageConnection* source, const MsgClientJoined& msg);

    /// Client: Handles a client left message
    void HandleClientLeft(kNet::MessageConnection* source, const MsgClientLeft& msg);

    /// Client's connection/login state
    ClientLoginState loginstate_;
    /// Specifies all the login properties.
    std::map<QString, QString> properties;
    /// Whether the connect attempt is a reconnect because of dropped connection
    bool reconnect_;
    /// User ID, once known
    u8 client_id_;

    /// Kristalli event category
    event_category_id_t kristalliEventCategory_;
    /// Tundra event category
    event_category_id_t tundraEventCategory_;

    /// Owning module
    TundraLogicModule* owner_;
    /// Framework pointer
    Foundation::Framework* framework_;
};

}
#endif<|MERGE_RESOLUTION|>--- conflicted
+++ resolved
@@ -83,14 +83,10 @@
 
     /// This signal is emitted when the client has disconnected from the server.
     void Disconnected();
-<<<<<<< HEAD
 	
 	/// This signal is emitted before the client logout from the server to take the picture of Avatar and World
 	void AboutToDisconnect();
     
-=======
-
->>>>>>> dc3a6bcf
 public slots:
     /// Connects and logs in. The QUrl's query parameters will be evaluated for the login data.
     /** Minimum information needed to try a connection in the url are host and username.
