// For conditions of distribution and use, see copyright notice in license.txt

#include "StableHeaders.h"
#include "DebugOperatorNew.h"

#include "Server.h"
#include "TundraLogicModule.h"
#include "ModuleManager.h"
#include "SyncManager.h"
#include "KristalliProtocolModule.h"
#include "CoreStringUtils.h"
#include "TundraMessages.h"
#include "PhysicsModule.h"
#include "PhysicsWorld.h"

#include "SceneAPI.h"
#include "ConfigAPI.h"

#include "MsgLogin.h"
#include "MsgLoginReply.h"
#include "MsgClientJoined.h"
#include "MsgClientLeft.h"

#include "MemoryLeakCheck.h"

#include <QtScript>
#include <QDomDocument>

#include <boost/program_options.hpp>

Q_DECLARE_METATYPE(UserConnection*);
Q_DECLARE_METATYPE(UserConnectedResponseData*);

// The following functions help register a custom QObject-derived class to a QScriptEngine.
// See http://lists.trolltech.com/qt-interest/2007-12/thread00158-0.html .
template <typename Tp>
QScriptValue qScriptValueFromQObject(QScriptEngine *engine, Tp const &qobject)
{
    return engine->newQObject(qobject);
}

template <typename Tp>
void qScriptValueToQObject(const QScriptValue &value, Tp &qobject)
{   
    qobject = qobject_cast<Tp>(value.toQObject());
}

template <typename Tp>
int qScriptRegisterQObjectMetaType(QScriptEngine *engine, const QScriptValue &prototype = QScriptValue()
#ifndef qdoc
    , Tp * = 0
#endif
    )
{
    return qScriptRegisterMetaType<Tp>(engine, qScriptValueFromQObject, qScriptValueToQObject, prototype);
}


using namespace kNet;

namespace TundraLogic
{

Server::Server(TundraLogicModule* owner) :
    owner_(owner),
    framework_(owner->GetFramework()),
    current_port_(-1),
    current_protocol_("")
{
<<<<<<< HEAD
    KristalliProtocol::KristalliProtocolModule *kristalli = framework_->GetModule<KristalliProtocol::KristalliProtocolModule>();
    connect(kristalli, SIGNAL(NetworkMessageReceived(kNet::MessageConnection *, kNet::message_id_t, const char *, size_t)), 
        this, SLOT(HandleKristalliMessage(kNet::MessageConnection*, kNet::message_id_t, const char*, size_t)));

    connect(kristalli, SIGNAL(ClientDisconnectedEvent(UserConnection *)), this, SLOT(HandleUserDisconnected(UserConnection *)));
=======
    tundraEventCategory_ = framework_->GetEventManager()->QueryEventCategory("Tundra");
    kristalliEventCategory_ = framework_->GetEventManager()->QueryEventCategory("Kristalli");
>>>>>>> 72475973
}

Server::~Server()
{
}

void Server::Update(f64 frametime)
{
}

bool Server::Start(unsigned short port)
{
    if (owner_->IsServer())
        return true; // Already started, don't need to do anything.

    ConfigData configData(ConfigAPI::FILE_FRAMEWORK, ConfigAPI::SECTION_SERVER, "protocol", "tcp");

    // Write values if config does not have them. First start or config was removed.
    if (!framework_->Config()->HasValue(configData))
        framework_->Config()->Set(configData);

    // Set default protocol
    kNet::SocketTransportLayer transportLayer = owner_->GetKristalliModule()->defaultTransport;

    // Read --protocol or config
    QString userSetProtocol;
    if (framework_->ProgramOptions().count("protocol") == 0)
    {
        userSetProtocol = framework_->Config()->Get(configData).toString().toLower();
    }
    else
    {
        try
        {
            userSetProtocol = QString::fromStdString(framework_->ProgramOptions()["protocol"].as<std::string>());
        }
        catch(...) {}
    }

    // Inspect protocol
    if (userSetProtocol != "udp" && userSetProtocol != "tcp")
        ::LogWarning("Server::Start: Server config has an invalid server protocol '" + userSetProtocol + "'. Use tcp or udp. Resetting to default protocol.");
    else
        transportLayer = userSetProtocol == "udp" ? kNet::SocketOverUDP : kNet::SocketOverTCP;
    
    // Start server
    if (!owner_->GetKristalliModule()->StartServer(port, transportLayer))
    {
        ::LogError("Failed to start server in port " + ToString<int>(port));
        return false;
    }

    // Store current port and protocol
    current_port_ = (int)port;
    current_protocol_ = transportLayer == kNet::SocketOverUDP ? "udp" : "tcp";

    // Create the default server scene
    /// \todo Should be not hard coded like this. Give some unique id (uuid perhaps) that could be returned to the client to make the corresponding named scene in client?
    ScenePtr scene = framework_->Scene()->CreateScene("TundraServer", true);
    framework_->Scene()->SetDefaultScene(scene);
    owner_->GetSyncManager()->RegisterToScene(scene);

    // Create an authoritative physics world
    Physics::PhysicsModule *physics = framework_->GetModule<Physics::PhysicsModule>();
    physics->CreatePhysicsWorldForScene(scene, false);
            
    emit ServerStarted();

    KristalliProtocol::KristalliProtocolModule *kristalli = framework_->GetModule<KristalliProtocol::KristalliProtocolModule>();
    connect(kristalli, SIGNAL(NetworkMessageReceived(kNet::MessageConnection *, kNet::message_id_t, const char *, size_t)), 
        this, SLOT(HandleKristalliMessage(kNet::MessageConnection*, kNet::message_id_t, const char*, size_t)), Qt::UniqueConnection);

    connect(kristalli, SIGNAL(ClientDisconnectedEvent(UserConnection *)), this, SLOT(HandleUserDisconnected(UserConnection *)), Qt::UniqueConnection);

    return true;
}

void Server::Stop()
{
    if (owner_->IsServer())
    {
        TundraLogicModule::LogInfo("Stopped Tundra server. Removing TundraServer scene.");

        owner_->GetKristalliModule()->StopServer();
        framework_->Scene()->RemoveScene("TundraServer");
        
        emit ServerStopped();

        KristalliProtocol::KristalliProtocolModule *kristalli = framework_->GetModule<KristalliProtocol::KristalliProtocolModule>();
        disconnect(kristalli, SIGNAL(NetworkMessageReceived(kNet::MessageConnection *, kNet::message_id_t, const char *, size_t)), 
            this, SLOT(HandleKristalliMessage(kNet::MessageConnection*, kNet::message_id_t, const char*, size_t)));

        disconnect(kristalli, SIGNAL(ClientDisconnectedEvent(UserConnection *)), this, SLOT(HandleUserDisconnected(UserConnection *)));
    }
}

bool Server::IsRunning() const
{
    return owner_->IsServer();
}

bool Server::IsAboutToStart() const
{
    const boost::program_options::variables_map &programOptions = framework_->ProgramOptions();
    if (programOptions.count("server"))
        return true;
    return false;
}

int Server::GetPort() const
{
    return current_port_;
}

QString Server::GetProtocol() const
{
    return current_protocol_;
}

UserConnectionList Server::GetAuthenticatedUsers() const
{
    UserConnectionList ret;
    
    UserConnectionList& all = owner_->GetKristalliModule()->GetUserConnections();
    for(UserConnectionList::const_iterator iter = all.begin(); iter != all.end(); ++iter)
    {
        if ((*iter)->properties["authenticated"] == "true")
            ret.push_back(*iter);
    }
    
    return ret;
}

QVariantList Server::GetConnectionIDs() const
{
    QVariantList ret;
    
    UserConnectionList users = GetAuthenticatedUsers();
    for(UserConnectionList::const_iterator iter = users.begin(); iter != users.end(); ++iter)
        ret.push_back(QVariant((*iter)->userID));
    
    return ret;
}

UserConnection* Server::GetUserConnection(int connectionID) const
{
    UserConnectionList users = GetAuthenticatedUsers();
    for(UserConnectionList::const_iterator iter = users.begin(); iter != users.end(); ++iter)
    {
        if ((*iter)->userID == connectionID)
            return (*iter);
    }
    
    return 0;
}

UserConnectionList& Server::GetUserConnections() const
{
    return owner_->GetKristalliModule()->GetUserConnections();
}

UserConnection* Server::GetUserConnection(kNet::MessageConnection* source) const
{
    return owner_->GetKristalliModule()->GetUserConnection(source);
}

void Server::SetActionSender(UserConnection* user)
{
    actionsender_ = user;
}

UserConnection* Server::GetActionSender() const
{
    return actionsender_;
}

<<<<<<< HEAD
=======
kNet::NetworkServer *Server::GetServer() const
{
    if (!owner_ || !owner_->GetKristalliModule())
        return 0;

    return owner_->GetKristalliModule()->GetServer();
}

void Server::HandleKristalliEvent(event_id_t event_id, IEventData* data)
{
}

>>>>>>> 72475973
void Server::HandleKristalliMessage(kNet::MessageConnection* source, kNet::message_id_t id, const char* data, size_t numBytes)
{
    if (!source)
        return;

    if (!owner_->IsServer())
        return;

    UserConnection *user = GetUserConnection(source);
    if (!user)
    {
        ::LogWarning("Server: dropping message " + ToString(id) + " from unknown connection \"" + source->ToString() + "\"");
        return;
    }

    // If we are server, only allow the login message from an unauthenticated user
    if (id != cLoginMessage && user->properties["authenticated"] != "true")
    {
        UserConnection* user = GetUserConnection(source);
        if ((!user) || (user->properties["authenticated"] != "true"))
        {
            ::LogWarning("Server: dropping message " + ToString(id) + " from unauthenticated user");
            /// \todo something more severe, like disconnecting the user
            return;
        }
    }
    else if (id == cLoginMessage)
    {
        MsgLogin msg(data, numBytes);
        HandleLogin(source, msg);
    }

    emit MessageReceived(user, id, data, numBytes);
}

void Server::HandleLogin(kNet::MessageConnection* source, const MsgLogin& msg)
{
    UserConnection* user = GetUserConnection(source);
    if (!user)
    {
        ::LogWarning("Login message from unknown user");
        return;
    }
    
    QDomDocument xml;
    QString loginData = QString::fromStdString(BufferToString(msg.loginData));
    bool success = xml.setContent(loginData);
    if (!success)
        ::LogWarning("Received malformed xml logindata from user " + ToString<int>(user->userID));
    
    // Fill the user's logindata, both in raw format and as keyvalue pairs
    user->loginData = loginData;
    QDomElement rootElem = xml.firstChildElement();
    QDomElement keyvalueElem = rootElem.firstChildElement();
    while(!keyvalueElem.isNull())
    {
        //::LogInfo("Logindata contains keyvalue pair " + keyvalueElem.tagName().toStdString() + " = " + keyvalueElem.attribute("value").toStdString());
        user->SetProperty(keyvalueElem.tagName(), keyvalueElem.attribute("value"));
        keyvalueElem = keyvalueElem.nextSiblingElement();
    }
    
    user->properties["authenticated"] = "true";
    emit UserAboutToConnect(user->userID, user);
    if (user->properties["authenticated"] != "true")
    {
        ::LogInfo("User with connection ID " + ToString<int>(user->userID) + " was denied access");
        MsgLoginReply reply;
        reply.success = 0;
        reply.userID = 0;
        user->connection->Send(reply);
        return;
    }
    
    ::LogInfo("User with connection ID " + ToString<int>(user->userID) + " logged in");
    
    // Allow entityactions & EC sync from now on
    MsgLoginReply reply;
    reply.success = 1;
    reply.userID = user->userID;
    
    // Tell everyone of the client joining (also the user who joined)
    UserConnectionList users = GetAuthenticatedUsers();
    MsgClientJoined joined;
    joined.userID = user->userID;
    for(UserConnectionList::const_iterator iter = users.begin(); iter != users.end(); ++iter)
        (*iter)->connection->Send(joined);
    
    // Advertise the users who already are in the world, to the new user
    for(UserConnectionList::const_iterator iter = users.begin(); iter != users.end(); ++iter)
    {
        if ((*iter)->userID != user->userID)
        {
            MsgClientJoined joined;
            joined.userID = (*iter)->userID;
            user->connection->Send(joined);
        }
    }
    
    // Tell syncmanager of the new user
    owner_->GetSyncManager()->NewUserConnected(user);
    
    // Tell all server-side application code that a new user has successfully connected.
    // Ask them to fill the contents of a UserConnectedResponseData structure. This will
    // be sent to the client so that the scripts and applications on the client system can configure themselves.
    UserConnectedResponseData responseData;
    emit UserConnected(user->userID, user, &responseData);

    QByteArray responseByteData = responseData.responseData.toByteArray(-1);
    reply.loginReplyData.insert(reply.loginReplyData.end(), responseByteData.data(), responseByteData.data() + responseByteData.size());
    user->connection->Send(reply);
}

void Server::HandleUserDisconnected(UserConnection* user)
{
    // Tell everyone of the client leaving
    MsgClientLeft left;
    left.userID = user->userID;
    UserConnectionList users = GetAuthenticatedUsers();
    for(UserConnectionList::const_iterator iter = users.begin(); iter != users.end(); ++iter)
    {
        if ((*iter)->userID != user->userID)
            (*iter)->connection->Send(left);
    }
    
    emit UserDisconnected(user->userID, user);
}

template<typename T>
QScriptValue qScriptValueFromNull(QScriptEngine *engine, const T &v)
{
    return QScriptValue();
}

template<typename T>
void qScriptValueToNull(const QScriptValue &value, T &v)
{
}

void Server::OnScriptEngineCreated(QScriptEngine* engine)
{
    qScriptRegisterQObjectMetaType<UserConnection*>(engine);
    ///\todo Write proper serialization and deserialization.
    qScriptRegisterMetaType<UserConnectedResponseData*>(engine, qScriptValueFromNull<UserConnectedResponseData*>, qScriptValueToNull<UserConnectedResponseData*>);
}

}<|MERGE_RESOLUTION|>--- conflicted
+++ resolved
@@ -67,16 +67,6 @@
     current_port_(-1),
     current_protocol_("")
 {
-<<<<<<< HEAD
-    KristalliProtocol::KristalliProtocolModule *kristalli = framework_->GetModule<KristalliProtocol::KristalliProtocolModule>();
-    connect(kristalli, SIGNAL(NetworkMessageReceived(kNet::MessageConnection *, kNet::message_id_t, const char *, size_t)), 
-        this, SLOT(HandleKristalliMessage(kNet::MessageConnection*, kNet::message_id_t, const char*, size_t)));
-
-    connect(kristalli, SIGNAL(ClientDisconnectedEvent(UserConnection *)), this, SLOT(HandleUserDisconnected(UserConnection *)));
-=======
-    tundraEventCategory_ = framework_->GetEventManager()->QueryEventCategory("Tundra");
-    kristalliEventCategory_ = framework_->GetEventManager()->QueryEventCategory("Kristalli");
->>>>>>> 72475973
 }
 
 Server::~Server()
@@ -158,7 +148,7 @@
 {
     if (owner_->IsServer())
     {
-        TundraLogicModule::LogInfo("Stopped Tundra server. Removing TundraServer scene.");
+        ::LogInfo("Stopped Tundra server. Removing TundraServer scene.");
 
         owner_->GetKristalliModule()->StopServer();
         framework_->Scene()->RemoveScene("TundraServer");
@@ -253,21 +243,6 @@
     return actionsender_;
 }
 
-<<<<<<< HEAD
-=======
-kNet::NetworkServer *Server::GetServer() const
-{
-    if (!owner_ || !owner_->GetKristalliModule())
-        return 0;
-
-    return owner_->GetKristalliModule()->GetServer();
-}
-
-void Server::HandleKristalliEvent(event_id_t event_id, IEventData* data)
-{
-}
-
->>>>>>> 72475973
 void Server::HandleKristalliMessage(kNet::MessageConnection* source, kNet::message_id_t id, const char* data, size_t numBytes)
 {
     if (!source)
