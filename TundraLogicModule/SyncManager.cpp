--- conflicted
+++ resolved
@@ -53,14 +53,6 @@
     update_period_(1.0f / 30.0f),
     update_acc_(0.0)
 {
-<<<<<<< HEAD
-=======
-    // Connect to asset uploads to be able to post discovery messages
-    connect(framework_->Asset(), SIGNAL(AssetUploaded(const QString &)), this, SLOT(OnAssetUploaded(const QString &)));
-    // Connect to asset deletes to be able to post delete messages
-    connect(framework_->Asset(), SIGNAL(AssetDeleted(const QString &)), this, SLOT(OnAssetDeleted(const QString &)));
-
->>>>>>> 7b4973d6
     KristalliProtocol::KristalliProtocolModule *kristalli = framework_->GetModule<KristalliProtocol::KristalliProtocolModule>();
     connect(kristalli, SIGNAL(NetworkMessageReceived(kNet::MessageConnection *, kNet::message_id_t, const char *, size_t)), 
         this, SLOT(HandleKristalliMessage(kNet::MessageConnection*, kNet::message_id_t, const char*, size_t)));
