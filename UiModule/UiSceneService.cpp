<<<<<<< HEAD
//$ HEADER_MOD_FILE $
/**
 *  For conditions of distribution and use, see copyright notice in license.txt
 *
 *  @file   UiSceneService.cpp
 *  @brief  Implements UiServiceInterface and provides means of adding widgets to the 
 *          in-world scene and managing different UI scenes.
 *          Basically this class is just a wrapper around InworldSceneController
 *          and UiStateMachine.
 */

#include "StableHeaders.h"
#include "UiSceneService.h"
#include "UiModule.h"
#include "Inworld/InworldSceneController.h"
#include "UiStateMachine.h"
#include "UiProxyWidget.h"
#include "Inworld/Menus/MenuManager.h"
#include "Inworld/NotificationManager.h"

#include <QUiLoader>

namespace UiServices
{
    UiSceneService::UiSceneService(UiModule *owner) : owner_(owner)
    {
        connect(owner_->GetUiStateMachine(), SIGNAL(SceneChanged(const QString&, const QString&)),
                this, SIGNAL(SceneChanged(const QString&, const QString&)));
        connect(owner_->GetUiStateMachine(), SIGNAL(SceneChangeComplete()),
                this, SLOT(TranferWidgets()));

        connect(owner_->GetNotificationManager(), SIGNAL(ShowNotificationCalled(const QString&)), this, SIGNAL(Notification(const QString&)));
//$ BEGIN_MOD $
		connect(owner_->GetUiStateMachine(), SIGNAL(SceneChanged(const QString&, const QString&)),
			this,SLOT(HandleTransferToBuild(const QString&, const QString&)));
//$ END_MOD $
    }

    UiSceneService::~UiSceneService()
    {
    }

    UiProxyWidget *UiSceneService::AddWidgetToScene(QWidget *widget, Qt::WindowFlags flags)
    {
		uiExternal= owner_->GetFramework()->GetService<Foundation::UiExternalServiceInterface>();
		QWidget* qdock= new QDockWidget(widget->windowTitle());
		UiProxyWidget *proxy = new UiProxyWidget(widget, flags);

		if(uiExternal){
			proxy->setWidget(0);
			qdock = uiExternal->AddExternalPanel(widget,widget->windowTitle());
		}else
			proxy= owner_->GetInworldSceneController()->AddWidgetToScene(widget, flags);

		proxy_dock_list[widget->windowTitle()]=proxyDock(proxy,dynamic_cast<QDockWidget*>(qdock));

		return proxy;

    }

    bool UiSceneService::AddWidgetToScene(UiProxyWidget *widget)
    {
		uiExternal= owner_->GetFramework()->GetService<Foundation::UiExternalServiceInterface>();
		widget->widget()->setWindowTitle(widget->windowTitle());
		QWidget* qdock= new QDockWidget(widget->windowTitle());
		UiProxyWidget *proxy = widget;
		QWidget* wid = widget->widget();
		if(uiExternal){
			proxy->setWidget(0);
			qdock = uiExternal->AddExternalPanel(wid,proxy->windowTitle());
		}else
			owner_->GetInworldSceneController()->AddProxyWidget(widget);

		proxy_dock_list[widget->windowTitle()]=proxyDock(proxy,dynamic_cast<QDockWidget*>(qdock));

		return true;
    }

    void UiSceneService::AddWidgetToMenu(QWidget *widget)
    {
		QDockWidget* qdock=proxy_dock_list[widget->windowTitle()].second;
		if(qdock->widget())
			uiExternal->AddExternalMenuPanel(qdock,widget->windowTitle(),"Panels");
		else
			owner_->GetInworldSceneController()->AddWidgetToMenu(widget, widget->windowTitle(), "", "");
    }

    void UiSceneService::AddWidgetToMenu(QWidget *widget, const QString &entry, const QString &menu, const QString &icon)
    {
		QDockWidget* qdock=proxy_dock_list[widget->windowTitle()].second;
		if(qdock->widget())
			uiExternal->AddExternalMenuPanel(qdock,widget->windowTitle(),"Panels");
		else{
			owner_->GetInworldSceneController()->AddWidgetToMenu(widget, entry, menu, icon);
		}
    }

    void UiSceneService::AddWidgetToMenu(UiProxyWidget *widget, const QString &entry, const QString &menu, const QString &icon)
    {
		if(widget->widget())
			owner_->GetInworldSceneController()->AddWidgetToMenu(widget, entry, menu, icon);
		else{
			QDockWidget* qdock=proxy_dock_list[widget->windowTitle()].second;
			uiExternal->AddExternalMenuPanel(qdock,widget->windowTitle(),"Panels");
		}
    }

    void UiSceneService::RemoveWidgetFromMenu(QWidget *widget)
    {
		QDockWidget* qdock=proxy_dock_list[widget->windowTitle()].second;
		if(qdock->widget())
			uiExternal->RemoveExternalMenuPanel(qdock->widget());
		else
			owner_->GetInworldSceneController()->RemoveWidgetFromMenu(widget->graphicsProxyWidget());
    }

    void UiSceneService::RemoveWidgetFromMenu(QGraphicsProxyWidget *widget)
    {
		if(widget->widget())
			owner_->GetInworldSceneController()->RemoveWidgetFromMenu(widget);
		else{
			QDockWidget* qdock=proxy_dock_list[widget->windowTitle()].second;
			uiExternal->RemoveExternalMenuPanel(qdock->widget());
		}
    }

    void UiSceneService::RemoveWidgetFromScene(QWidget *widget)
    {
		if(proxy_dock_list[widget->windowTitle()].second->widget())
			uiExternal->RemoveExternalPanel(widget->parentWidget());
		else
			owner_->GetInworldSceneController()->RemoveProxyWidgetFromScene(widget);
    }

    void UiSceneService::RemoveWidgetFromScene(QGraphicsProxyWidget *widget)
    {
		if(widget->widget())
			owner_->GetInworldSceneController()->RemoveProxyWidgetFromScene(widget);
		else{
			QDockWidget* qdock=proxy_dock_list[widget->windowTitle()].second;
			uiExternal->RemoveExternalPanel(qdock);
		}
    }

    void UiSceneService::ShowWidget(QWidget *widget) const
    {
		if(proxy_dock_list[widget->windowTitle()].second->widget())
			uiExternal->ShowWidget(widget->parentWidget());
		else
			owner_->GetInworldSceneController()->ShowProxyForWidget(widget);
    }

    void UiSceneService::HideWidget(QWidget *widget) const
    {
		if(proxy_dock_list[widget->windowTitle()].second->widget())
			uiExternal->HideWidget(widget);
		else
			owner_->GetInworldSceneController()->HideProxyForWidget(widget);
    }

    void UiSceneService::BringWidgetToFront(QWidget *widget) const
    {
		if(proxy_dock_list[widget->windowTitle()].second->widget())
			uiExternal->ShowWidget(widget->parentWidget());
		else
			owner_->GetInworldSceneController()->BringProxyToFront(widget);
    }

    void UiSceneService::BringWidgetToFront(QGraphicsProxyWidget *widget) const
    {
		if(widget->widget())
			owner_->GetInworldSceneController()->BringProxyToFront(widget);
		else
			uiExternal->ShowWidget(proxy_dock_list[widget->windowTitle()].second->widget());

    }
//$ END_MOD $
    bool UiSceneService::AddSettingsWidget(QWidget *widget, const QString &name) const
    {
        return owner_->GetInworldSceneController()->AddSettingsWidget(widget, name);
    }

    QGraphicsScene *UiSceneService::GetScene(const QString &name) const
    {
        return owner_->GetUiStateMachine()->GetScene(name);
    }

    void UiSceneService::RegisterScene(const QString &name, QGraphicsScene *scene)
    {
        owner_->GetUiStateMachine()->RegisterScene(name, scene);
    }

    bool UiSceneService::UnregisterScene(const QString &name)
    {
        return owner_->GetUiStateMachine()->UnregisterScene(name);
    }

    bool UiSceneService::SwitchToScene(const QString &name)
    {
       return owner_->GetUiStateMachine()->SwitchToScene(name);
    }

    void UiSceneService::RegisterUniversalWidget(const QString &name, QGraphicsProxyWidget *widget)
    {
        return owner_->GetUiStateMachine()->RegisterUniversalWidget(name, widget);
    }

    void UiSceneService::ShowNotification(CoreUi::NotificationBaseWidget *notification_widget)
    {
        owner_->GetNotificationManager()->ShowNotification(notification_widget);
    }

    QWidget *UiSceneService::LoadFromFile(const QString &file_path, bool add_to_scene, QWidget *parent)
    {
        QWidget *widget = 0;
        QUiLoader loader;
        QFile file(file_path); 
        file.open(QFile::ReadOnly);
        widget = loader.load(&file, parent);
        if(add_to_scene && widget)
            AddWidgetToScene(widget);
        return widget;
    }

    void UiSceneService::TranferWidgets()
    {
        CoreUi::UniversalWidgetMap universal_widgets = owner_->GetUiStateMachine()->GetUniversalWidgets();
        foreach(QString widget_name, universal_widgets.keys())
        {
            QGraphicsProxyWidget *widget = universal_widgets[widget_name];
            if (!widget)
                continue;
            emit TransferRequest(widget_name, widget);
        }
    }
//$ BEGIN_MOD $
	void UiSceneService::TransferAllWidget()
	{
		foreach(proxyDock pair,proxy_dock_list){
			QDockWidget* qdock=pair.second;
			UiProxyWidget* proxy=dynamic_cast<UiProxyWidget*>(pair.first);
			QWidget* widget;
			if(qdock->widget()){
				qdock->hide();
				widget=qdock->widget();
				uiExternal->RemoveExternalMenuPanel(widget);
				uiExternal->RemoveExternalPanel(widget);
				widget->setParent(0);
				proxy->setWidget(widget);
				if (owner_->GetInworldSceneController()->AddProxyWidget(proxy)){
					owner_->GetInworldSceneController()->AddWidgetToMenu(proxy,proxy->windowTitle(),"Panels","./data/ui/images/menus/edbutton_ENVED_normal");
				}
			}else{
				proxy->hide();
				widget=proxy->widget();
				owner_->GetInworldSceneController()->RemoveProxyWidgetFromScene(proxy);
				owner_->GetInworldSceneController()->RemoveWidgetFromMenu(proxy);
				proxy->setWidget(0);
				qdock->setWidget(widget);
				uiExternal->AddExternalMenuPanel(qdock,widget->windowTitle(),"Panels");
			}
		}
	}

	void UiSceneService::HandleTransferToBuild(const QString& old_name, const QString& new_name)
	{
		if(new_name=="WorldBuilding")
			foreach(proxyDock pair,proxy_dock_list){
				QDockWidget* qdock=pair.second;
				UiProxyWidget* proxy=dynamic_cast<UiProxyWidget*>(pair.first);
				QWidget* widget;
				if(qdock->widget()){
					if(qdock->widget()->windowTitle()=="Entity-component Editor" || qdock->widget()->windowTitle()=="Inventory"){
						qdock->hide();
						widget=qdock->widget();
						uiExternal->RemoveExternalMenuPanel(widget);
						uiExternal->RemoveExternalPanel(widget);
						widget->setParent(0);
						proxy->setWidget(widget);
						if (owner_->GetInworldSceneController()->AddProxyWidget(proxy)){
							owner_->GetInworldSceneController()->AddWidgetToMenu(proxy,proxy->windowTitle(),"Panels","./data/ui/images/menus/edbutton_ENVED_normal");
							owner_->GetInworldSceneController()->BringProxyToFront(proxy);
						}
					}
				}
			}
	}
//$ END_MOD $
}
=======
//$ HEADER_MOD_FILE $
/**
 *  For conditions of distribution and use, see copyright notice in license.txt
 *
 *  @file   UiSceneService.cpp
 *  @brief  Implements UiServiceInterface and provides means of adding widgets to the 
 *          in-world scene and managing different UI scenes.
 *          Basically this class is just a wrapper around InworldSceneController
 *          and UiStateMachine.
 */

#include "StableHeaders.h"
#include "UiSceneService.h"
#include "UiModule.h"
#include "Inworld/InworldSceneController.h"
#include "UiStateMachine.h"
#include "UiProxyWidget.h"
#include "Inworld/Menus/MenuManager.h"
#include "Inworld/NotificationManager.h"

#include <QUiLoader>

namespace UiServices
{
//$ BEGIN_MOD $
    UiSceneService::UiSceneService(UiModule *owner) : owner_(owner)
    {
        connect(owner_->GetUiStateMachine(), SIGNAL(SceneChanged(const QString&, const QString&)),
                this, SIGNAL(SceneChanged(const QString&, const QString&)));
        connect(owner_->GetUiStateMachine(), SIGNAL(SceneChangeComplete()),
                this, SLOT(TranferWidgets()));

        connect(owner_->GetNotificationManager(), SIGNAL(ShowNotificationCalled(const QString&)), this, SIGNAL(Notification(const QString&)));
//$ BEGIN_MOD $
		connect(owner_->GetUiStateMachine(), SIGNAL(SceneChanged(const QString&, const QString&)),
			this,SLOT(HandleTransferToBuild(const QString&, const QString&)));
//$ END_MOD $
    }

    UiSceneService::~UiSceneService()
    {
    }

    UiProxyWidget *UiSceneService::AddWidgetToScene(QWidget *widget, Qt::WindowFlags flags)
    {
		uiExternal= owner_->GetFramework()->GetService<Foundation::UiExternalServiceInterface>();
		QWidget* qdock= new QDockWidget(widget->windowTitle());
		UiProxyWidget *proxy = new UiProxyWidget(widget, flags);

		if(uiExternal){
			proxy->setWidget(0);
			qdock = uiExternal->AddExternalPanel(widget,widget->windowTitle());
		}else
			proxy= owner_->GetInworldSceneController()->AddWidgetToScene(widget, flags);

		proxy_dock_list[widget->windowTitle()]=proxyDock(proxy,dynamic_cast<QDockWidget*>(qdock));

		return proxy;

    }

    bool UiSceneService::AddWidgetToScene(UiProxyWidget *widget)
    {
        return owner_->GetInworldSceneController()->AddProxyWidget(widget);
    }

    void UiSceneService::AddWidgetToMenu(QWidget *widget)
    {
		QDockWidget* qdock=proxy_dock_list[widget->windowTitle()].second;
		if(qdock->widget())
			uiExternal->AddExternalMenuPanel(qdock,widget->windowTitle(),"Panels");
		else
			owner_->GetInworldSceneController()->AddWidgetToMenu(widget, widget->windowTitle(), "", "");
    }

    void UiSceneService::AddWidgetToMenu(QWidget *widget, const QString &entry, const QString &menu, const QString &icon)
    {
		QDockWidget* qdock=proxy_dock_list[widget->windowTitle()].second;
		if(qdock->widget())
			uiExternal->AddExternalMenuPanel(qdock,widget->windowTitle(),"Panels");
		else
			owner_->GetInworldSceneController()->AddWidgetToMenu(widget, entry, menu, icon);
    }

    void UiSceneService::AddWidgetToMenu(UiProxyWidget *widget, const QString &entry, const QString &menu, const QString &icon)
    {
		if(widget->widget())
			owner_->GetInworldSceneController()->AddWidgetToMenu(widget, entry, menu, icon);
		else{
			QDockWidget* qdock=proxy_dock_list[widget->windowTitle()].second;
			uiExternal->AddExternalMenuPanel(qdock,widget->windowTitle(),"Panels");
		}
    }

    void UiSceneService::RemoveWidgetFromMenu(QWidget *widget)
    {
		QDockWidget* qdock=proxy_dock_list[widget->windowTitle()].second;
		if(qdock->widget())
			uiExternal->RemoveExternalMenuPanel(qdock->widget());
		else
			owner_->GetInworldSceneController()->RemoveWidgetFromMenu(widget->graphicsProxyWidget());
    }

    void UiSceneService::RemoveWidgetFromMenu(QGraphicsProxyWidget *widget)
    {
		if(widget->widget())
			owner_->GetInworldSceneController()->RemoveWidgetFromMenu(widget);
		else{
			QDockWidget* qdock=proxy_dock_list[widget->windowTitle()].second;
			uiExternal->RemoveExternalMenuPanel(qdock->widget());
		}
    }

    void UiSceneService::RemoveWidgetFromScene(QWidget *widget)
    {
		if(proxy_dock_list[widget->windowTitle()].second->widget())
			uiExternal->RemoveExternalPanel(widget->parentWidget());
		else
			owner_->GetInworldSceneController()->RemoveProxyWidgetFromScene(widget);
    }

    void UiSceneService::RemoveWidgetFromScene(QGraphicsProxyWidget *widget)
    {
		if(widget->widget())
			owner_->GetInworldSceneController()->RemoveProxyWidgetFromScene(widget);
		else{
			QDockWidget* qdock=proxy_dock_list[widget->windowTitle()].second;
			uiExternal->RemoveExternalPanel(qdock);
		}
    }

    void UiSceneService::ShowWidget(QWidget *widget) const
    {
		if(proxy_dock_list[widget->windowTitle()].second->widget())
			uiExternal->ShowWidget(widget->parentWidget());
		else
			owner_->GetInworldSceneController()->ShowProxyForWidget(widget);
    }

    void UiSceneService::HideWidget(QWidget *widget) const
    {
		if(proxy_dock_list[widget->windowTitle()].second->widget())
			uiExternal->HideWidget(widget->parentWidget());
		else
			owner_->GetInworldSceneController()->HideProxyForWidget(widget);
    }

    void UiSceneService::BringWidgetToFront(QWidget *widget) const
    {
		if(proxy_dock_list[widget->windowTitle()].second->widget())
			uiExternal->ShowWidget(widget->parentWidget());
		else
			owner_->GetInworldSceneController()->BringProxyToFront(widget);
    }

    void UiSceneService::BringWidgetToFront(QGraphicsProxyWidget *widget) const
    {
		if(widget->widget())
			owner_->GetInworldSceneController()->BringProxyToFront(widget);
		else
			uiExternal->ShowWidget(proxy_dock_list[widget->windowTitle()].second->widget());

    }
//$ END_MOD $
    bool UiSceneService::AddSettingsWidget(QWidget *widget, const QString &name) const
    {
        return owner_->GetInworldSceneController()->AddSettingsWidget(widget, name);
    }

    QGraphicsScene *UiSceneService::GetScene(const QString &name) const
    {
        return owner_->GetUiStateMachine()->GetScene(name);
    }

    void UiSceneService::RegisterScene(const QString &name, QGraphicsScene *scene)
    {
        owner_->GetUiStateMachine()->RegisterScene(name, scene);
    }

    bool UiSceneService::UnregisterScene(const QString &name)
    {
        return owner_->GetUiStateMachine()->UnregisterScene(name);
    }

    bool UiSceneService::SwitchToScene(const QString &name)
    {
       return owner_->GetUiStateMachine()->SwitchToScene(name);
    }

    void UiSceneService::RegisterUniversalWidget(const QString &name, QGraphicsProxyWidget *widget)
    {
        return owner_->GetUiStateMachine()->RegisterUniversalWidget(name, widget);
    }

    void UiSceneService::ShowNotification(CoreUi::NotificationBaseWidget *notification_widget)
    {
        owner_->GetNotificationManager()->ShowNotification(notification_widget);
    }

    QWidget *UiSceneService::LoadFromFile(const QString &file_path, bool add_to_scene, QWidget *parent)
    {
        QWidget *widget = 0;
        QUiLoader loader;
        QFile file(file_path); 
        file.open(QFile::ReadOnly);
        widget = loader.load(&file, parent);
        if(add_to_scene && widget)
            AddWidgetToScene(widget);
        return widget;
    }

    void UiSceneService::TranferWidgets()
    {
        CoreUi::UniversalWidgetMap universal_widgets = owner_->GetUiStateMachine()->GetUniversalWidgets();
        foreach(QString widget_name, universal_widgets.keys())
        {
            QGraphicsProxyWidget *widget = universal_widgets[widget_name];
            if (!widget)
                continue;
            emit TransferRequest(widget_name, widget);
        }
    }
//$ BEGIN_MOD $
	void UiSceneService::TransferWidgetInOut(QString widgetToChange)
	{
		if (proxy_dock_list.contains(widgetToChange)){
			proxyDock pair = proxy_dock_list.value(widgetToChange);
			QDockWidget* qdock=pair.second;
			UiProxyWidget* proxy=dynamic_cast<UiProxyWidget*>(pair.first);
			QWidget* widget;
			if(qdock->widget()){
				qdock->hide();
				widget=qdock->widget();
				//We are not going to Remove the menu of the widget..
				//uiExternal->RemoveExternalMenuPanel(widget);
				//If we remove Panel we have to Add it later
				uiExternal->RemoveExternalPanel(widget);
				widget->setParent(0);
				proxy->setWidget(widget);
				if (owner_->GetInworldSceneController()->AddProxyWidget(proxy)){
					owner_->GetInworldSceneController()->AddWidgetToMenu(proxy,proxy->windowTitle(),"Panels","./data/ui/images/menus/edbutton_ENVED_normal");
					owner_->GetInworldSceneController()->ShowProxyForWidget(widget);
				}
			}else{
				proxy->hide();
				widget=proxy->widget();
				owner_->GetInworldSceneController()->RemoveProxyWidgetFromScene(proxy);
				owner_->GetInworldSceneController()->RemoveWidgetFromMenu(proxy);
				proxy->setWidget(0);
				qdock->setWidget(widget);
				//Add Panel..
				if (uiExternal->AddExternalPanel(qdock)){
					uiExternal->ShowWidget(widget);
					uiExternal->AddExternalMenuPanel(qdock,widget->windowTitle(),"Panels");
				}
			}
		}
	}

	void UiSceneService::HandleTransferToBuild(const QString& old_name, const QString& new_name)
	{
		if(new_name=="WorldBuilding")
			foreach(proxyDock pair,proxy_dock_list){
				QDockWidget* qdock=pair.second;
				UiProxyWidget* proxy=dynamic_cast<UiProxyWidget*>(pair.first);
				QWidget* widget;
				if(qdock->widget()){
					if(qdock->widget()->windowTitle()=="Entity-component Editor" || qdock->widget()->windowTitle()=="Inventory") {
						qdock->hide();
						widget=qdock->widget();
						uiExternal->RemoveExternalMenuPanel(widget);
						uiExternal->RemoveExternalPanel(widget);
						widget->setParent(0);
						proxy->setWidget(widget);
						if (owner_->GetInworldSceneController()->AddProxyWidget(proxy)){
							owner_->GetInworldSceneController()->AddWidgetToMenu(proxy,proxy->windowTitle(),"Panels","./data/ui/images/menus/edbutton_ENVED_normal");
							owner_->GetInworldSceneController()->BringProxyToFront(proxy);
						}
					}
				}
			}
	}
//$ END_MOD $
}

>>>>>>> d175509b
<|MERGE_RESOLUTION|>--- conflicted
+++ resolved
@@ -1,4 +1,3 @@
-<<<<<<< HEAD
 //$ HEADER_MOD_FILE $
 /**
  *  For conditions of distribution and use, see copyright notice in license.txt
@@ -23,6 +22,7 @@
 
 namespace UiServices
 {
+//$ BEGIN_MOD $
     UiSceneService::UiSceneService(UiModule *owner) : owner_(owner)
     {
         connect(owner_->GetUiStateMachine(), SIGNAL(SceneChanged(const QString&, const QString&)),
@@ -91,9 +91,8 @@
 		QDockWidget* qdock=proxy_dock_list[widget->windowTitle()].second;
 		if(qdock->widget())
 			uiExternal->AddExternalMenuPanel(qdock,widget->windowTitle(),"Panels");
-		else{
+		else
 			owner_->GetInworldSceneController()->AddWidgetToMenu(widget, entry, menu, icon);
-		}
     }
 
     void UiSceneService::AddWidgetToMenu(UiProxyWidget *widget, const QString &entry, const QString &menu, const QString &icon)
@@ -155,283 +154,6 @@
     {
 		if(proxy_dock_list[widget->windowTitle()].second->widget())
 			uiExternal->HideWidget(widget);
-		else
-			owner_->GetInworldSceneController()->HideProxyForWidget(widget);
-    }
-
-    void UiSceneService::BringWidgetToFront(QWidget *widget) const
-    {
-		if(proxy_dock_list[widget->windowTitle()].second->widget())
-			uiExternal->ShowWidget(widget->parentWidget());
-		else
-			owner_->GetInworldSceneController()->BringProxyToFront(widget);
-    }
-
-    void UiSceneService::BringWidgetToFront(QGraphicsProxyWidget *widget) const
-    {
-		if(widget->widget())
-			owner_->GetInworldSceneController()->BringProxyToFront(widget);
-		else
-			uiExternal->ShowWidget(proxy_dock_list[widget->windowTitle()].second->widget());
-
-    }
-//$ END_MOD $
-    bool UiSceneService::AddSettingsWidget(QWidget *widget, const QString &name) const
-    {
-        return owner_->GetInworldSceneController()->AddSettingsWidget(widget, name);
-    }
-
-    QGraphicsScene *UiSceneService::GetScene(const QString &name) const
-    {
-        return owner_->GetUiStateMachine()->GetScene(name);
-    }
-
-    void UiSceneService::RegisterScene(const QString &name, QGraphicsScene *scene)
-    {
-        owner_->GetUiStateMachine()->RegisterScene(name, scene);
-    }
-
-    bool UiSceneService::UnregisterScene(const QString &name)
-    {
-        return owner_->GetUiStateMachine()->UnregisterScene(name);
-    }
-
-    bool UiSceneService::SwitchToScene(const QString &name)
-    {
-       return owner_->GetUiStateMachine()->SwitchToScene(name);
-    }
-
-    void UiSceneService::RegisterUniversalWidget(const QString &name, QGraphicsProxyWidget *widget)
-    {
-        return owner_->GetUiStateMachine()->RegisterUniversalWidget(name, widget);
-    }
-
-    void UiSceneService::ShowNotification(CoreUi::NotificationBaseWidget *notification_widget)
-    {
-        owner_->GetNotificationManager()->ShowNotification(notification_widget);
-    }
-
-    QWidget *UiSceneService::LoadFromFile(const QString &file_path, bool add_to_scene, QWidget *parent)
-    {
-        QWidget *widget = 0;
-        QUiLoader loader;
-        QFile file(file_path); 
-        file.open(QFile::ReadOnly);
-        widget = loader.load(&file, parent);
-        if(add_to_scene && widget)
-            AddWidgetToScene(widget);
-        return widget;
-    }
-
-    void UiSceneService::TranferWidgets()
-    {
-        CoreUi::UniversalWidgetMap universal_widgets = owner_->GetUiStateMachine()->GetUniversalWidgets();
-        foreach(QString widget_name, universal_widgets.keys())
-        {
-            QGraphicsProxyWidget *widget = universal_widgets[widget_name];
-            if (!widget)
-                continue;
-            emit TransferRequest(widget_name, widget);
-        }
-    }
-//$ BEGIN_MOD $
-	void UiSceneService::TransferAllWidget()
-	{
-		foreach(proxyDock pair,proxy_dock_list){
-			QDockWidget* qdock=pair.second;
-			UiProxyWidget* proxy=dynamic_cast<UiProxyWidget*>(pair.first);
-			QWidget* widget;
-			if(qdock->widget()){
-				qdock->hide();
-				widget=qdock->widget();
-				uiExternal->RemoveExternalMenuPanel(widget);
-				uiExternal->RemoveExternalPanel(widget);
-				widget->setParent(0);
-				proxy->setWidget(widget);
-				if (owner_->GetInworldSceneController()->AddProxyWidget(proxy)){
-					owner_->GetInworldSceneController()->AddWidgetToMenu(proxy,proxy->windowTitle(),"Panels","./data/ui/images/menus/edbutton_ENVED_normal");
-				}
-			}else{
-				proxy->hide();
-				widget=proxy->widget();
-				owner_->GetInworldSceneController()->RemoveProxyWidgetFromScene(proxy);
-				owner_->GetInworldSceneController()->RemoveWidgetFromMenu(proxy);
-				proxy->setWidget(0);
-				qdock->setWidget(widget);
-				uiExternal->AddExternalMenuPanel(qdock,widget->windowTitle(),"Panels");
-			}
-		}
-	}
-
-	void UiSceneService::HandleTransferToBuild(const QString& old_name, const QString& new_name)
-	{
-		if(new_name=="WorldBuilding")
-			foreach(proxyDock pair,proxy_dock_list){
-				QDockWidget* qdock=pair.second;
-				UiProxyWidget* proxy=dynamic_cast<UiProxyWidget*>(pair.first);
-				QWidget* widget;
-				if(qdock->widget()){
-					if(qdock->widget()->windowTitle()=="Entity-component Editor" || qdock->widget()->windowTitle()=="Inventory"){
-						qdock->hide();
-						widget=qdock->widget();
-						uiExternal->RemoveExternalMenuPanel(widget);
-						uiExternal->RemoveExternalPanel(widget);
-						widget->setParent(0);
-						proxy->setWidget(widget);
-						if (owner_->GetInworldSceneController()->AddProxyWidget(proxy)){
-							owner_->GetInworldSceneController()->AddWidgetToMenu(proxy,proxy->windowTitle(),"Panels","./data/ui/images/menus/edbutton_ENVED_normal");
-							owner_->GetInworldSceneController()->BringProxyToFront(proxy);
-						}
-					}
-				}
-			}
-	}
-//$ END_MOD $
-}
-=======
-//$ HEADER_MOD_FILE $
-/**
- *  For conditions of distribution and use, see copyright notice in license.txt
- *
- *  @file   UiSceneService.cpp
- *  @brief  Implements UiServiceInterface and provides means of adding widgets to the 
- *          in-world scene and managing different UI scenes.
- *          Basically this class is just a wrapper around InworldSceneController
- *          and UiStateMachine.
- */
-
-#include "StableHeaders.h"
-#include "UiSceneService.h"
-#include "UiModule.h"
-#include "Inworld/InworldSceneController.h"
-#include "UiStateMachine.h"
-#include "UiProxyWidget.h"
-#include "Inworld/Menus/MenuManager.h"
-#include "Inworld/NotificationManager.h"
-
-#include <QUiLoader>
-
-namespace UiServices
-{
-//$ BEGIN_MOD $
-    UiSceneService::UiSceneService(UiModule *owner) : owner_(owner)
-    {
-        connect(owner_->GetUiStateMachine(), SIGNAL(SceneChanged(const QString&, const QString&)),
-                this, SIGNAL(SceneChanged(const QString&, const QString&)));
-        connect(owner_->GetUiStateMachine(), SIGNAL(SceneChangeComplete()),
-                this, SLOT(TranferWidgets()));
-
-        connect(owner_->GetNotificationManager(), SIGNAL(ShowNotificationCalled(const QString&)), this, SIGNAL(Notification(const QString&)));
-//$ BEGIN_MOD $
-		connect(owner_->GetUiStateMachine(), SIGNAL(SceneChanged(const QString&, const QString&)),
-			this,SLOT(HandleTransferToBuild(const QString&, const QString&)));
-//$ END_MOD $
-    }
-
-    UiSceneService::~UiSceneService()
-    {
-    }
-
-    UiProxyWidget *UiSceneService::AddWidgetToScene(QWidget *widget, Qt::WindowFlags flags)
-    {
-		uiExternal= owner_->GetFramework()->GetService<Foundation::UiExternalServiceInterface>();
-		QWidget* qdock= new QDockWidget(widget->windowTitle());
-		UiProxyWidget *proxy = new UiProxyWidget(widget, flags);
-
-		if(uiExternal){
-			proxy->setWidget(0);
-			qdock = uiExternal->AddExternalPanel(widget,widget->windowTitle());
-		}else
-			proxy= owner_->GetInworldSceneController()->AddWidgetToScene(widget, flags);
-
-		proxy_dock_list[widget->windowTitle()]=proxyDock(proxy,dynamic_cast<QDockWidget*>(qdock));
-
-		return proxy;
-
-    }
-
-    bool UiSceneService::AddWidgetToScene(UiProxyWidget *widget)
-    {
-        return owner_->GetInworldSceneController()->AddProxyWidget(widget);
-    }
-
-    void UiSceneService::AddWidgetToMenu(QWidget *widget)
-    {
-		QDockWidget* qdock=proxy_dock_list[widget->windowTitle()].second;
-		if(qdock->widget())
-			uiExternal->AddExternalMenuPanel(qdock,widget->windowTitle(),"Panels");
-		else
-			owner_->GetInworldSceneController()->AddWidgetToMenu(widget, widget->windowTitle(), "", "");
-    }
-
-    void UiSceneService::AddWidgetToMenu(QWidget *widget, const QString &entry, const QString &menu, const QString &icon)
-    {
-		QDockWidget* qdock=proxy_dock_list[widget->windowTitle()].second;
-		if(qdock->widget())
-			uiExternal->AddExternalMenuPanel(qdock,widget->windowTitle(),"Panels");
-		else
-			owner_->GetInworldSceneController()->AddWidgetToMenu(widget, entry, menu, icon);
-    }
-
-    void UiSceneService::AddWidgetToMenu(UiProxyWidget *widget, const QString &entry, const QString &menu, const QString &icon)
-    {
-		if(widget->widget())
-			owner_->GetInworldSceneController()->AddWidgetToMenu(widget, entry, menu, icon);
-		else{
-			QDockWidget* qdock=proxy_dock_list[widget->windowTitle()].second;
-			uiExternal->AddExternalMenuPanel(qdock,widget->windowTitle(),"Panels");
-		}
-    }
-
-    void UiSceneService::RemoveWidgetFromMenu(QWidget *widget)
-    {
-		QDockWidget* qdock=proxy_dock_list[widget->windowTitle()].second;
-		if(qdock->widget())
-			uiExternal->RemoveExternalMenuPanel(qdock->widget());
-		else
-			owner_->GetInworldSceneController()->RemoveWidgetFromMenu(widget->graphicsProxyWidget());
-    }
-
-    void UiSceneService::RemoveWidgetFromMenu(QGraphicsProxyWidget *widget)
-    {
-		if(widget->widget())
-			owner_->GetInworldSceneController()->RemoveWidgetFromMenu(widget);
-		else{
-			QDockWidget* qdock=proxy_dock_list[widget->windowTitle()].second;
-			uiExternal->RemoveExternalMenuPanel(qdock->widget());
-		}
-    }
-
-    void UiSceneService::RemoveWidgetFromScene(QWidget *widget)
-    {
-		if(proxy_dock_list[widget->windowTitle()].second->widget())
-			uiExternal->RemoveExternalPanel(widget->parentWidget());
-		else
-			owner_->GetInworldSceneController()->RemoveProxyWidgetFromScene(widget);
-    }
-
-    void UiSceneService::RemoveWidgetFromScene(QGraphicsProxyWidget *widget)
-    {
-		if(widget->widget())
-			owner_->GetInworldSceneController()->RemoveProxyWidgetFromScene(widget);
-		else{
-			QDockWidget* qdock=proxy_dock_list[widget->windowTitle()].second;
-			uiExternal->RemoveExternalPanel(qdock);
-		}
-    }
-
-    void UiSceneService::ShowWidget(QWidget *widget) const
-    {
-		if(proxy_dock_list[widget->windowTitle()].second->widget())
-			uiExternal->ShowWidget(widget->parentWidget());
-		else
-			owner_->GetInworldSceneController()->ShowProxyForWidget(widget);
-    }
-
-    void UiSceneService::HideWidget(QWidget *widget) const
-    {
-		if(proxy_dock_list[widget->windowTitle()].second->widget())
-			uiExternal->HideWidget(widget->parentWidget());
 		else
 			owner_->GetInworldSceneController()->HideProxyForWidget(widget);
     }
@@ -573,5 +295,3 @@
 	}
 //$ END_MOD $
 }
-
->>>>>>> d175509b
