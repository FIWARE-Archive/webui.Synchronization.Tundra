--- conflicted
+++ resolved
@@ -357,104 +357,8 @@
         if (voice_tool_)
             UninitializeInWorldVoice();
 
-<<<<<<< HEAD
-        if (voice_state_widget_)
-        {
-            this->voiceLayoutH->removeWidget(voice_state_widget_);
-            SAFE_DELETE(voice_state_widget_);
-        }
-        voice_state_widget_ = new CommUI::VoiceStateWidget(0);
-        connect(voice_state_widget_, SIGNAL( clicked() ), SLOT(ToggleVoice() ) );
-        this->voiceLayoutH->addWidget(voice_state_widget_);
-        voice_state_widget_->show();
-
-        if (voice_users_info_widget_)
-        {
-            this->voiceLayoutH->removeWidget(voice_users_info_widget_);
-            SAFE_DELETE(voice_users_info_widget_);
-        }
-        voice_users_info_widget_ = new CommUI::VoiceUsersInfoWidget(0);
-        connect(voice_users_info_widget_, SIGNAL( clicked() ), SLOT(ToggleVoice() ) );
-        this->voiceLayoutH->addWidget(voice_users_info_widget_);
-        voice_users_info_widget_->show();
-
-        UpdateInWorldVoiceIndicator();
-
-        UiServiceInterface* ui_service = framework_->GetService<UiServiceInterface>();
-        if (ui_service)
-        {
-            if (voice_controller_widget_)
-                SAFE_DELETE(voice_controller_widget_);
-
-            voice_controller_widget_ = new CommUI::VoiceControllerWidget(in_world_voice_session_);
-
-            voice_controller_proxy_widget_ = ui_service->AddWidgetToScene(voice_controller_widget_);
-            voice_controller_proxy_widget_->setWindowTitle("In-world voice");
-            voice_controller_proxy_widget_->hide();
-
-            if (framework_)
-            {
-                input_context_ = framework_->GetInput()->RegisterInputContext("CommunicationWidget", 90);
-                connect(input_context_.get(), SIGNAL(MouseMiddlePressed(MouseEvent*)), voice_controller_widget_, SLOT(SetPushToTalkOn()));
-                connect(input_context_.get(), SIGNAL(MouseMiddleReleased(MouseEvent*)),voice_controller_widget_, SLOT(SetPushToTalkOff()));
-                connect(input_context_.get(), SIGNAL(MouseMiddlePressed(MouseEvent*)), voice_controller_widget_, SLOT(Toggle()));
-            }
-        }
-    }
-
-    void CommunicationWidget::ConnectParticipantVoiceAvticitySignals(Communications::InWorldVoice::ParticipantInterface* p)
-    {
-        /// @todo Move all voice control widget related code to separate class
-        ///       and possible add to UiServiceInterdace methods to conrol tool widgets.
-        connect(p, SIGNAL(StartSpeaking()), this, SLOT(UpdateInWorldVoiceIndicator()));
-        connect(p, SIGNAL(StopSpeaking()), this, SLOT(UpdateInWorldVoiceIndicator()));
-    }
-    
-    void CommunicationWidget::UpdateInWorldVoiceIndicator()
-    {
-        if (!in_world_voice_session_)
-            return;
-
-        if (in_world_voice_session_->GetState() != Communications::InWorldVoice::SessionInterface::STATE_OPEN)
-        {
-            HideVoiceControls();
-            return;
-        }
-        ShowVoiceControls();
-
-        if (in_world_voice_session_->IsAudioSendingEnabled())
-        {
-            if (voice_state_widget_)
-            {
-                voice_state_widget_->setState(CommUI::VoiceStateWidget::STATE_ONLINE);
-                voice_state_widget_->SetVoiceActivity(in_world_voice_session_->SpeakerVoiceActivity());
-            }
-        }
-        else
-        {
-            if (voice_state_widget_)
-                voice_state_widget_->setState(CommUI::VoiceStateWidget::STATE_OFFLINE);
-        }
-
-        if (voice_users_info_widget_)
-        {
-            double channel_voice_activity = 0;
-            QList<Communications::InWorldVoice::ParticipantInterface*> list = in_world_voice_session_->Participants();
-            foreach(Communications::InWorldVoice::ParticipantInterface* p, list)
-            {
-                if (p->IsSpeaking())
-                {
-                    channel_voice_activity = 1;
-                    break;
-                }
-            }
-            voice_users_info_widget_->SetVoiceActivity(channel_voice_activity);
-            voice_users_info_widget_->SetUsersCount(in_world_voice_session_->Participants().count());
-        }
-=======
         voice_tool_ = new CommUI::VoiceToolWidget(framework_);
         tool_manager_->AddToolWidget("Voice", voice_tool_);
->>>>>>> 209dcd49
     }
 
     void CommunicationWidget::UpdateInWorldChatView(const Communications::InWorldChat::TextMessageInterface &message)
