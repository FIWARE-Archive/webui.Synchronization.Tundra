--- conflicted
+++ resolved
@@ -17,11 +17,8 @@
 #include "Inworld/ControlPanel/PersonalWidget.h"
 #include "Inworld/ControlPanel/LanguageWidget.h"
 #include "Inworld/ControlPanel/TeleportWidget.h"
-<<<<<<< HEAD
+#include "Inworld/ControlPanel/CacheSettingsWidget.h"
 #include "Inworld/ControlPanel/ChangeThemeWidget.h"
-=======
-#include "Inworld/ControlPanel/CacheSettingsWidget.h"
->>>>>>> 20ae848b
 
 #include <QAction>
 #include "MemoryLeakCheck.h"
@@ -35,13 +32,8 @@
         settings_widget_(0),
         binding_widget_(0),
         language_widget_(0),
-<<<<<<< HEAD
         teleport_widget_(0),
         changetheme_widget_(0)
-
-=======
-        teleport_widget_(0)
->>>>>>> 20ae848b
     {
         // Controls panel
         layout_manager_->AddCornerAnchor(backdrop_widget_, Qt::TopRightCorner, Qt::TopRightCorner);
