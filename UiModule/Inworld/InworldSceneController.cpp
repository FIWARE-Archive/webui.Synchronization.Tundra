<<<<<<< HEAD
// For conditions of distribution and use, see copyright notice in license.txt

#include "StableHeaders.h"
#include "DebugOperatorNew.h"

#include "InworldSceneController.h"
#include "ControlPanelManager.h"
#include "Common/AnchorLayoutManager.h"
#include "Menus/MenuManager.h"
#include "View/CommunicationWidget.h"
#include "Inworld/ControlPanel/SettingsWidget.h"
#include "Inworld/ControlPanel/PersonalWidget.h"

#include "UiProxyWidget.h"

#include "MemoryLeakCheck.h"

#define DOCK_WIDTH          (300)
#define DIST_FROM_BOTTOM    (200)
#define DIST_FROM_TOP       (50)

namespace UiServices
{
    InworldSceneController::InworldSceneController(Foundation::Framework *framework, QGraphicsView *ui_view) :
          framework_(framework),
          ui_view_(ui_view),
          communication_widget_(0),
          docking_widget_(0)
    {
        assert(ui_view_);

        // Store scene pointer
        inworld_scene_ = ui_view_->scene();
        assert(inworld_scene_);

        // Init layout manager with scene
        layout_manager_ = new CoreUi::AnchorLayoutManager(this, inworld_scene_);

        // Init UI managers with layout manager
        control_panel_manager_ = new CoreUi::ControlPanelManager(this, layout_manager_);
        menu_manager_ = new CoreUi::MenuManager(this, layout_manager_);
        
        // Communication core UI
        communication_widget_ = new CoreUi::CommunicationWidget(framework);
        layout_manager_->AddCornerAnchor(communication_widget_, Qt::BottomLeftCorner, Qt::BottomLeftCorner);
        
        // Connect settings widget
        connect(control_panel_manager_->GetSettingsWidget(), SIGNAL(NewUserInterfaceSettingsApplied(int, int)), SLOT(ApplyNewProxySettings(int, int)));
        
        // Apply new positions to active widgets when the inworld_scene_ is resized
        connect(inworld_scene_, SIGNAL(sceneRectChanged(const QRectF)), this, SLOT(ApplyNewProxyPosition(const QRectF)));

        // Docking widget
        /*
        Disable this feature for now, it is just plain annoying in its current state...
        docking_widget_ = new QWidget();
        docking_widget_->setStyleSheet("QWidget { background-color: rgba(0, 0, 0, 75); border: 1px solid rgba(255,255,255,100); border-radius: 0px; }");
        docking_widget_proxy_ = inworld_scene_->addWidget(docking_widget_);
        docking_widget_proxy_->hide();
        docking_widget_proxy_->setVisible(false);
        */
    }

    InworldSceneController::~InworldSceneController()
    {
        SAFE_DELETE(communication_widget_);
        SAFE_DELETE(docking_widget_);
    }

    UiProxyWidget *InworldSceneController::AddWidgetToScene(QWidget *widget,  Qt::WindowFlags flags)
    {
        /*  QGraphicsProxyWidget maintains symmetry for the following states:
         *  state, enabled, visible, geometry, layoutDirection, style, palette,
         *  font, cursor, sizeHint, getContentsMargins and windowTitle
         */

		UiProxyWidget *proxy = new UiProxyWidget(widget, flags);
		if (!AddProxyWidget(proxy))
		{
			SAFE_DELETE(proxy);
			return 0;
		}

        // If the widget has WA_DeleteOnClose on, connect its proxy's visibleChanged()
        // signal to a slot which handles the deletion. This must be done because closing
        // proxy window in our system doesn't yield closeEvent, but hideEvent instead.
        if (widget->testAttribute(Qt::WA_DeleteOnClose))
            connect(proxy, SIGNAL(visibleChanged()), SLOT(DeleteCallingWidgetOnClose()));

        return proxy;
    }

    bool InworldSceneController::AddProxyWidget(UiProxyWidget *widget)
    {
        // Add to scene
        if (widget->isVisible())
            widget->hide();

        // If no position has been set for Qt::Dialog widget, use default one so that the window's title
        // bar - or any other critical part, doesn't go outside the view.
        if ((widget->windowFlags() & Qt::Dialog) && widget->pos() == QPointF())
            widget->setPos(10.0, 200.0);

        inworld_scene_->addItem(widget);

        // Add to internal control list
        if (!all_proxy_widgets_in_scene_.contains(widget))
            all_proxy_widgets_in_scene_.append(widget);

        // \todo Find a proper solution to the problem
        // Proxy widget doesn't get input without main frame resisizing for unknow reason.
        // HACK begin
        widget->moveBy(1, 1);
        widget->moveBy(-1,-1);
        // HACK end

        connect(widget, SIGNAL(BringProxyToFrontRequest(QGraphicsProxyWidget*)), SLOT(BringProxyToFront(QGraphicsProxyWidget*)));
        //connect(widget, SIGNAL(ProxyMoved(QGraphicsProxyWidget*, const QPointF &)), SLOT(ProxyWidgetMoved(QGraphicsProxyWidget*, const QPointF &)));
        //connect(widget, SIGNAL(ProxyUngrabbed(QGraphicsProxyWidget*, const QPointF &)), SLOT(ProxyWidgetUngrabbed(QGraphicsProxyWidget*, const QPointF &)));
        connect(widget, SIGNAL(Closed()), SLOT(ProxyClosed()));
        connect(widget, SIGNAL(Visible(bool)), SLOT(ProxyClosed()));

        return true;
    }

    void InworldSceneController::AddWidgetToMenu(QWidget *widget, const QString &name, const QString &menu, const QString &icon)
    {
        ///\todo This string comparison is awful, get rid of this.
			if ( name.contains("inv", Qt::CaseInsensitive))
			{
				UiProxyWidget *uiproxy = dynamic_cast<UiProxyWidget *>(widget->graphicsProxyWidget());
				control_panel_manager_->GetPersonalWidget()->SetInventoryWidget(uiproxy);
			}
			else
				menu_manager_->AddMenuItem(widget->graphicsProxyWidget(), name, menu, icon);
    }

    void InworldSceneController::AddWidgetToMenu(UiProxyWidget *widget, const QString &name, const QString &menu, const QString &icon)
    {
        ///\todo This string comparison is awful, get rid of this.
        //if (name== "Inventory")
			if ( name.contains("inv", Qt::CaseInsensitive) )
				control_panel_manager_->GetPersonalWidget()->SetInventoryWidget(widget);
			//else if (name== "Avatar Editor")
			else if ( name.contains("avatar", Qt::CaseSensitive) )
			   control_panel_manager_->GetPersonalWidget()->SetAvatarWidget(widget);
			else
				menu_manager_->AddMenuItem(widget, name, menu, icon);
    }

    void InworldSceneController::RemoveProxyWidgetFromScene(QGraphicsProxyWidget *widget)
    {
			inworld_scene_->removeItem(widget);
			all_proxy_widgets_in_scene_.removeOne(widget);
    }

    void InworldSceneController::RemoveProxyWidgetFromScene(QWidget *widget)
    {
		RemoveProxyWidgetFromScene(widget->graphicsProxyWidget());
    }

    void InworldSceneController::RemoveWidgetFromMenu(QGraphicsProxyWidget *widget)
    {
		menu_manager_->RemoveMenuItem(widget);
    }

    void InworldSceneController::BringProxyToFront(QGraphicsProxyWidget *widget) const
    {
		if (inworld_scene_->isActive())
		{
			inworld_scene_->setActiveWindow(widget);
			inworld_scene_->setFocusItem(widget, Qt::ActiveWindowFocusReason);
		}
    }

    void InworldSceneController::BringProxyToFront(QWidget *widget) const
    {
		if (inworld_scene_->isActive())
		{
			ShowProxyForWidget(widget);
			inworld_scene_->setActiveWindow(widget->graphicsProxyWidget());
			inworld_scene_->setFocusItem(widget->graphicsProxyWidget(), Qt::ActiveWindowFocusReason);
		}
    }

    void InworldSceneController::ShowProxyForWidget(QWidget *widget) const
    {
        if (inworld_scene_)
			widget->graphicsProxyWidget()->show();
    }

    void InworldSceneController::HideProxyForWidget(QWidget *widget) const
    {
        if (inworld_scene_)
			widget->graphicsProxyWidget()->hide();
    }

    bool InworldSceneController::AddSettingsWidget(QWidget *settings_widget, const QString &tab_name) const
    {
        control_panel_manager_->GetSettingsWidget()->AddWidget(settings_widget, tab_name);
        return true;
    }

    QObject *InworldSceneController::GetSettingsObject() const
    {
        return dynamic_cast<QObject *>(control_panel_manager_->GetSettingsWidget());
    }

    void InworldSceneController::SetFocusToChat() const
    {
        if (communication_widget_)
            communication_widget_->SetFocusToChat();
    }

    // Don't touch, please
    void InworldSceneController::SetImWidget(UiProxyWidget *im_proxy) const
    {
        if (communication_widget_)
            communication_widget_->UpdateImWidget(im_proxy);
    }

    void InworldSceneController::ApplyNewProxySettings(int new_opacity, int new_animation_speed) const
    {
        foreach (QGraphicsProxyWidget *widget, all_proxy_widgets_in_scene_)
        {
            UiProxyWidget *proxy_widget = dynamic_cast<UiProxyWidget *>(widget);
            if (proxy_widget)
            {
                proxy_widget->SetUnfocusedOpacity(new_opacity);
                proxy_widget->SetShowAnimationSpeed(new_animation_speed);
            }
        }
    }

    void InworldSceneController::ApplyNewProxyPosition(const QRectF &new_rect)
    {
        QPointF left_distance, right_distance;
        qreal new_x, new_y;

        foreach (QGraphicsProxyWidget *widget, all_proxy_widgets_in_scene_)
        {
            if (widget->isVisible())
            {
                // Make sure widget is not docked
                if (!all_docked_proxy_widgets_.contains(widget))
                {
                    left_distance.setX(widget->x() / last_scene_rect.width() * new_rect.width());
                    left_distance.setY(widget->y() / last_scene_rect.height() * new_rect.height());

                    right_distance.setX((widget->x() + widget->size().width()) / last_scene_rect.width() * new_rect.width());
                    right_distance.setY((widget->y() + widget->size().height()) / last_scene_rect.height() * new_rect.height());

                    if (widget->size().width() < new_rect.width())
                    {
                        if (left_distance.x() > widget->size().width())
                        {
                            if (new_rect.width() > right_distance.x())
                                new_x = right_distance.x() - widget->size().width();
                            else
                                new_x = left_distance.x();
                        }
                        else
                            new_x = left_distance.x();
                    }
                    else
                        new_x = left_distance.x();

                    if (widget->size().height() < new_rect.height())
                    {
                        if (left_distance.y() > widget->size().height())
                        {
                            if (new_rect.height() > right_distance.y())
                                new_y = right_distance.y() - widget->size().height();
                            else
                                new_y = left_distance.y();
                        }
                        else
                            new_y = left_distance.y();
                    }
                    else
                        new_y = left_distance.y();

                    widget->setPos(new_x, new_y);
                }
                else
                    widget->setPos(inworld_scene_->width() - DOCK_WIDTH, widget->y());
            }
        }

        last_scene_rect = new_rect;
        DockLineup();
    }

    void InworldSceneController::ProxyWidgetMoved(QGraphicsProxyWidget* proxy_widget, const QPointF &proxy_pos)
    {
        if (!docking_widget_)
            return;

        if (proxy_pos.x() + proxy_widget->size().width() > inworld_scene_->width() - DOCK_WIDTH)
        {
            docking_widget_->setGeometry(0, 0, DOCK_WIDTH, inworld_scene_->height() - DIST_FROM_BOTTOM);
            docking_widget_proxy_->show();
            docking_widget_proxy_->setPos(inworld_scene_->width() - DOCK_WIDTH, DIST_FROM_TOP);
        }
        else
        {
            docking_widget_proxy_->hide();
            docking_widget_proxy_->setVisible(false);
        }
    }

    void InworldSceneController::ProxyWidgetUngrabbed(QGraphicsProxyWidget* proxy_widget, const QPointF &proxy_pos)
    {
        if (!docking_widget_)
            return;

        bool changes = false;
        if (proxy_pos.x() + proxy_widget->size().width() > inworld_scene_->width() - DOCK_WIDTH)
        {
            if (!all_docked_proxy_widgets_.contains(proxy_widget))
            {
                old_proxy_size.insert(proxy_widget, proxy_widget->size());
                all_docked_proxy_widgets_.append(proxy_widget);
                changes = true;
            }
        }
        else
        {
            if (all_docked_proxy_widgets_.contains(proxy_widget))
            {
                QGraphicsProxyWidget *proxy = all_docked_proxy_widgets_.at(all_docked_proxy_widgets_.indexOf(proxy_widget));
                if (proxy)
                {
                    QSizeF old_size = old_proxy_size.value(proxy);
                    proxy->setMinimumSize(old_size);
                    proxy->setGeometry(QRectF(proxy_pos.x(), proxy_pos.y(), old_size.width(), old_size.height()));
                    all_docked_proxy_widgets_.removeAll(proxy);
                    changes = true;
                }
            }
        }

        if (changes)
            DockLineup();
    }

    void InworldSceneController::DockLineup()
    {
        if (!docking_widget_)
            return;

        if (all_docked_proxy_widgets_.count() == 0)
            return;

        int top_frame_addition = 22;
        int side_frame_width = 5;
        int order_in_dock = 0;

        qreal new_x = inworld_scene_->width() - DOCK_WIDTH + side_frame_width;
        qreal new_height = (docking_widget_->height() / all_docked_proxy_widgets_.length()) - top_frame_addition - side_frame_width;
        qreal new_width = DOCK_WIDTH - side_frame_width;

        qreal last_bottom_y = 0;
        foreach (QGraphicsProxyWidget *proxy, all_docked_proxy_widgets_)
        {
            qreal new_y;
            if (order_in_dock == 0)
                new_y = DIST_FROM_TOP + top_frame_addition;
            else
                new_y = last_bottom_y;
            
            QRectF new_rect(new_x, new_y, new_width, new_height);
            proxy->setMinimumSize(new_width, new_height);
            proxy->setGeometry(new_rect);

            last_bottom_y = new_rect.bottom() + top_frame_addition + side_frame_width;
            order_in_dock++;
        }
    }

    void InworldSceneController::ProxyClosed()
    {
        if (!docking_widget_)
            return;

        for(int i = 0; i < all_docked_proxy_widgets_.length(); i++)
        {
            if (!all_docked_proxy_widgets_.at(i)->isVisible())
            {
                QRectF dock_rect;
                dock_rect.setRect(inworld_scene_->width() - all_docked_proxy_widgets_.at(i)->size().width(),
                    all_docked_proxy_widgets_.at(i)->pos().y(), old_proxy_size.value(all_docked_proxy_widgets_.at(i)).width(),
                    old_proxy_size.value(all_docked_proxy_widgets_.at(i)).height());
                all_docked_proxy_widgets_.at(i)->setMinimumSize(old_proxy_size.value(all_docked_proxy_widgets_.at(i)).width(),
                    old_proxy_size.value(all_docked_proxy_widgets_.at(i)).height());
                all_docked_proxy_widgets_.at(i)->setGeometry(dock_rect);
                all_docked_proxy_widgets_.removeAt(i);
            }
        }
        DockLineup();
        docking_widget_proxy_->hide();
        docking_widget_proxy_->setVisible(false);
    }

    void InworldSceneController::DeleteCallingWidgetOnClose()
    {
        QGraphicsProxyWidget *proxy = dynamic_cast<QGraphicsProxyWidget *>(sender());
        if (proxy && !proxy->isVisible())
            proxy->deleteLater();
    }

    void InworldSceneController::HandleWidgetTransfer(const QString &name, QGraphicsProxyWidget *widget)
    {
        if (!widget)
            return;
        if (!inworld_scene_->isActive())
            return;
        if (widget->scene() == inworld_scene_)
            return;
        if (name == "Console")
        {
            inworld_scene_->addItem(widget);
            return;
        }

        inworld_scene_->addItem(widget);
        widget->setPos(50,250);
        widget->hide();
    }
=======
// For conditions of distribution and use, see copyright notice in license.txt

#include "StableHeaders.h"
#include "DebugOperatorNew.h"

#include "InworldSceneController.h"
#include "ControlPanelManager.h"
#include "Common/AnchorLayoutManager.h"
#include "Menus/MenuManager.h"
#include "View/CommunicationWidget.h"
#include "Inworld/ControlPanel/SettingsWidget.h"
#include "Inworld/ControlPanel/PersonalWidget.h"

#include "UiProxyWidget.h"

#include "MemoryLeakCheck.h"

#define DOCK_WIDTH          (300)
#define DIST_FROM_BOTTOM    (200)
#define DIST_FROM_TOP       (50)

namespace UiServices
{
    InworldSceneController::InworldSceneController(Foundation::Framework *framework, QGraphicsView *ui_view) :
          framework_(framework),
          ui_view_(ui_view),
          communication_widget_(0),
          docking_widget_(0)
    {
        assert(ui_view_);

        // Store scene pointer
        inworld_scene_ = ui_view_->scene();
        assert(inworld_scene_);

        // Init layout manager with scene
        layout_manager_ = new CoreUi::AnchorLayoutManager(this, inworld_scene_);

        // Init UI managers with layout manager
        control_panel_manager_ = new CoreUi::ControlPanelManager(this, layout_manager_);
        menu_manager_ = new CoreUi::MenuManager(this, layout_manager_);
        
        // Communication core UI
        communication_widget_ = new CoreUi::CommunicationWidget(framework);
        layout_manager_->AddCornerAnchor(communication_widget_, Qt::BottomLeftCorner, Qt::BottomLeftCorner);
        
        // Connect settings widget
        connect(control_panel_manager_->GetSettingsWidget(), SIGNAL(NewUserInterfaceSettingsApplied(int, int)), SLOT(ApplyNewProxySettings(int, int)));
        
        // Apply new positions to active widgets when the inworld_scene_ is resized
        connect(inworld_scene_, SIGNAL(sceneRectChanged(const QRectF)), this, SLOT(ApplyNewProxyPosition(const QRectF)));

        // Docking widget
        /*
        Disable this feature for now, it is just plain annoying in its current state...
        docking_widget_ = new QWidget();
        docking_widget_->setStyleSheet("QWidget { background-color: rgba(0, 0, 0, 75); border: 1px solid rgba(255,255,255,100); border-radius: 0px; }");
        docking_widget_proxy_ = inworld_scene_->addWidget(docking_widget_);
        docking_widget_proxy_->hide();
        docking_widget_proxy_->setVisible(false);
        */
    }

    InworldSceneController::~InworldSceneController()
    {
        SAFE_DELETE(communication_widget_);
        SAFE_DELETE(docking_widget_);
    }

    UiProxyWidget *InworldSceneController::AddWidgetToScene(QWidget *widget,  Qt::WindowFlags flags)
    {
        /*  QGraphicsProxyWidget maintains symmetry for the following states:
         *  state, enabled, visible, geometry, layoutDirection, style, palette,
         *  font, cursor, sizeHint, getContentsMargins and windowTitle
         */

		UiProxyWidget *proxy = new UiProxyWidget(widget, flags);
		if (!AddProxyWidget(proxy))
		{
			SAFE_DELETE(proxy);
			return 0;
		}

        // If the widget has WA_DeleteOnClose on, connect its proxy's visibleChanged()
        // signal to a slot which handles the deletion. This must be done because closing
        // proxy window in our system doesn't yield closeEvent, but hideEvent instead.
        if (widget->testAttribute(Qt::WA_DeleteOnClose))
            connect(proxy, SIGNAL(visibleChanged()), SLOT(DeleteCallingWidgetOnClose()));

        return proxy;
    }

    bool InworldSceneController::AddProxyWidget(UiProxyWidget *widget)
    {
        // Add to scene
        if (widget->isVisible())
            widget->hide();

        // If no position has been set for Qt::Dialog widget, use default one so that the window's title
        // bar - or any other critical part, doesn't go outside the view.
        if ((widget->windowFlags() & Qt::Dialog) && widget->pos() == QPointF())
            widget->setPos(10.0, 200.0);

        inworld_scene_->addItem(widget);

        // Add to internal control list
        if (!all_proxy_widgets_in_scene_.contains(widget))
            all_proxy_widgets_in_scene_.append(widget);

        // \todo Find a proper solution to the problem
        // Proxy widget doesn't get input without main frame resisizing for unknow reason.
        // HACK begin
        widget->moveBy(1, 1);
        widget->moveBy(-1,-1);
        // HACK end

        connect(widget, SIGNAL(BringProxyToFrontRequest(QGraphicsProxyWidget*)), SLOT(BringProxyToFront(QGraphicsProxyWidget*)));
        //connect(widget, SIGNAL(ProxyMoved(QGraphicsProxyWidget*, const QPointF &)), SLOT(ProxyWidgetMoved(QGraphicsProxyWidget*, const QPointF &)));
        //connect(widget, SIGNAL(ProxyUngrabbed(QGraphicsProxyWidget*, const QPointF &)), SLOT(ProxyWidgetUngrabbed(QGraphicsProxyWidget*, const QPointF &)));
        connect(widget, SIGNAL(Closed()), SLOT(ProxyClosed()));
        connect(widget, SIGNAL(Visible(bool)), SLOT(ProxyClosed()));

        return true;
    }

    void InworldSceneController::AddWidgetToMenu(QWidget *widget, const QString &name, const QString &menu, const QString &icon)
    {
        ///\todo This string comparison is awful, get rid of this.
			if ( name.contains("inv", Qt::CaseInsensitive))
			{
				UiProxyWidget *uiproxy = dynamic_cast<UiProxyWidget *>(widget->graphicsProxyWidget());
				control_panel_manager_->GetPersonalWidget()->SetInventoryWidget(uiproxy);
			}
			else
				menu_manager_->AddMenuItem(widget->graphicsProxyWidget(), name, menu, icon);
    }

    void InworldSceneController::AddWidgetToMenu(UiProxyWidget *widget, const QString &name, const QString &menu, const QString &icon)
    {
        ///\todo This string comparison is awful, get rid of this.
        //if (name== "Inventory")
			if ( name.contains("inv", Qt::CaseInsensitive) )
				control_panel_manager_->GetPersonalWidget()->SetInventoryWidget(widget);
			//else if (name== "Avatar Editor")
			else if ( name.contains("avatar", Qt::CaseSensitive) )
			   control_panel_manager_->GetPersonalWidget()->SetAvatarWidget(widget);
			else
				menu_manager_->AddMenuItem(widget, name, menu, icon);
    }

    void InworldSceneController::RemoveProxyWidgetFromScene(QGraphicsProxyWidget *widget)
    {
			inworld_scene_->removeItem(widget);
			all_proxy_widgets_in_scene_.removeOne(widget);
    }

    void InworldSceneController::RemoveProxyWidgetFromScene(QWidget *widget)
    {
		RemoveProxyWidgetFromScene(widget->graphicsProxyWidget());
    }

    void InworldSceneController::RemoveWidgetFromMenu(QGraphicsProxyWidget *widget)
    {
		menu_manager_->RemoveMenuItem(widget);
    }

    void InworldSceneController::BringProxyToFront(QGraphicsProxyWidget *widget) const
    {
		if (inworld_scene_->isActive())
		{
			inworld_scene_->setActiveWindow(widget);
			inworld_scene_->setFocusItem(widget, Qt::ActiveWindowFocusReason);
		}
    }

    void InworldSceneController::BringProxyToFront(QWidget *widget) const
    {
		if (inworld_scene_->isActive())
		{
			ShowProxyForWidget(widget);
			inworld_scene_->setActiveWindow(widget->graphicsProxyWidget());
			inworld_scene_->setFocusItem(widget->graphicsProxyWidget(), Qt::ActiveWindowFocusReason);
		}
    }

    void InworldSceneController::ShowProxyForWidget(QWidget *widget) const
    {
        if (inworld_scene_)
			widget->graphicsProxyWidget()->show();
    }

    void InworldSceneController::HideProxyForWidget(QWidget *widget) const
    {
        if (inworld_scene_)
			widget->graphicsProxyWidget()->hide();
    }

    bool InworldSceneController::AddSettingsWidget(QWidget *settings_widget, const QString &tab_name) const
    {
        control_panel_manager_->GetSettingsWidget()->AddWidget(settings_widget, tab_name);
        return true;
    }

    QObject *InworldSceneController::GetSettingsObject() const
    {
        return dynamic_cast<QObject *>(control_panel_manager_->GetSettingsWidget());
    }

    void InworldSceneController::SetFocusToChat() const
    {
        if (communication_widget_)
            communication_widget_->SetFocusToChat();
    }

    // Don't touch, please
    void InworldSceneController::SetImWidget(UiProxyWidget *im_proxy) const
    {
        if (communication_widget_)
            communication_widget_->UpdateImWidget(im_proxy);
    }

    void InworldSceneController::ApplyNewProxySettings(int new_opacity, int new_animation_speed) const
    {
        foreach (QGraphicsProxyWidget *widget, all_proxy_widgets_in_scene_)
        {
            UiProxyWidget *proxy_widget = dynamic_cast<UiProxyWidget *>(widget);
            if (proxy_widget)
            {
                proxy_widget->SetUnfocusedOpacity(new_opacity);
                proxy_widget->SetShowAnimationSpeed(new_animation_speed);
            }
        }
    }

    void InworldSceneController::ApplyNewProxyPosition(const QRectF &new_rect)
    {
        QPointF left_distance, right_distance;
        qreal new_x, new_y;

        foreach (QGraphicsProxyWidget *widget, all_proxy_widgets_in_scene_)
        {
            if (widget->isVisible())
            {
                // Make sure widget is not docked
                if (!all_docked_proxy_widgets_.contains(widget))
                {
                    left_distance.setX(widget->x() / last_scene_rect.width() * new_rect.width());
                    left_distance.setY(widget->y() / last_scene_rect.height() * new_rect.height());

                    right_distance.setX((widget->x() + widget->size().width()) / last_scene_rect.width() * new_rect.width());
                    right_distance.setY((widget->y() + widget->size().height()) / last_scene_rect.height() * new_rect.height());

                    if (widget->size().width() < new_rect.width())
                    {
                        if (left_distance.x() > widget->size().width())
                        {
                            if (new_rect.width() > right_distance.x())
                                new_x = right_distance.x() - widget->size().width();
                            else
                                new_x = left_distance.x();
                        }
                        else
                            new_x = left_distance.x();
                    }
                    else
                        new_x = left_distance.x();

                    if (widget->size().height() < new_rect.height())
                    {
                        if (left_distance.y() > widget->size().height())
                        {
                            if (new_rect.height() > right_distance.y())
                                new_y = right_distance.y() - widget->size().height();
                            else
                                new_y = left_distance.y();
                        }
                        else
                            new_y = left_distance.y();
                    }
                    else
                        new_y = left_distance.y();

                    widget->setPos(new_x, new_y);
                }
                else
                    widget->setPos(inworld_scene_->width() - DOCK_WIDTH, widget->y());
            }
        }

        last_scene_rect = new_rect;
        DockLineup();
    }

    void InworldSceneController::ProxyWidgetMoved(QGraphicsProxyWidget* proxy_widget, const QPointF &proxy_pos)
    {
        if (!docking_widget_)
            return;

        if (proxy_pos.x() + proxy_widget->size().width() > inworld_scene_->width() - DOCK_WIDTH)
        {
            docking_widget_->setGeometry(0, 0, DOCK_WIDTH, inworld_scene_->height() - DIST_FROM_BOTTOM);
            docking_widget_proxy_->show();
            docking_widget_proxy_->setPos(inworld_scene_->width() - DOCK_WIDTH, DIST_FROM_TOP);
        }
        else
        {
            docking_widget_proxy_->hide();
            docking_widget_proxy_->setVisible(false);
        }
    }

    void InworldSceneController::ProxyWidgetUngrabbed(QGraphicsProxyWidget* proxy_widget, const QPointF &proxy_pos)
    {
        if (!docking_widget_)
            return;

        bool changes = false;
        if (proxy_pos.x() + proxy_widget->size().width() > inworld_scene_->width() - DOCK_WIDTH)
        {
            if (!all_docked_proxy_widgets_.contains(proxy_widget))
            {
                old_proxy_size.insert(proxy_widget, proxy_widget->size());
                all_docked_proxy_widgets_.append(proxy_widget);
                changes = true;
            }
        }
        else
        {
            if (all_docked_proxy_widgets_.contains(proxy_widget))
            {
                QGraphicsProxyWidget *proxy = all_docked_proxy_widgets_.at(all_docked_proxy_widgets_.indexOf(proxy_widget));
                if (proxy)
                {
                    QSizeF old_size = old_proxy_size.value(proxy);
                    proxy->setMinimumSize(old_size);
                    proxy->setGeometry(QRectF(proxy_pos.x(), proxy_pos.y(), old_size.width(), old_size.height()));
                    all_docked_proxy_widgets_.removeAll(proxy);
                    changes = true;
                }
            }
        }

        if (changes)
            DockLineup();
    }

    void InworldSceneController::DockLineup()
    {
        if (!docking_widget_)
            return;

        if (all_docked_proxy_widgets_.count() == 0)
            return;

        int top_frame_addition = 22;
        int side_frame_width = 5;
        int order_in_dock = 0;

        qreal new_x = inworld_scene_->width() - DOCK_WIDTH + side_frame_width;
        qreal new_height = (docking_widget_->height() / all_docked_proxy_widgets_.length()) - top_frame_addition - side_frame_width;
        qreal new_width = DOCK_WIDTH - side_frame_width;

        qreal last_bottom_y = 0;
        foreach (QGraphicsProxyWidget *proxy, all_docked_proxy_widgets_)
        {
            qreal new_y;
            if (order_in_dock == 0)
                new_y = DIST_FROM_TOP + top_frame_addition;
            else
                new_y = last_bottom_y;
            
            QRectF new_rect(new_x, new_y, new_width, new_height);
            proxy->setMinimumSize(new_width, new_height);
            proxy->setGeometry(new_rect);

            last_bottom_y = new_rect.bottom() + top_frame_addition + side_frame_width;
            order_in_dock++;
        }
    }

    void InworldSceneController::ProxyClosed()
    {
        if (!docking_widget_)
            return;

        for(int i = 0; i < all_docked_proxy_widgets_.length(); i++)
        {
            if (!all_docked_proxy_widgets_.at(i)->isVisible())
            {
                QRectF dock_rect;
                dock_rect.setRect(inworld_scene_->width() - all_docked_proxy_widgets_.at(i)->size().width(),
                    all_docked_proxy_widgets_.at(i)->pos().y(), old_proxy_size.value(all_docked_proxy_widgets_.at(i)).width(),
                    old_proxy_size.value(all_docked_proxy_widgets_.at(i)).height());
                all_docked_proxy_widgets_.at(i)->setMinimumSize(old_proxy_size.value(all_docked_proxy_widgets_.at(i)).width(),
                    old_proxy_size.value(all_docked_proxy_widgets_.at(i)).height());
                all_docked_proxy_widgets_.at(i)->setGeometry(dock_rect);
                all_docked_proxy_widgets_.removeAt(i);
            }
        }
        DockLineup();
        docking_widget_proxy_->hide();
        docking_widget_proxy_->setVisible(false);
    }

    void InworldSceneController::DeleteCallingWidgetOnClose()
    {
        QGraphicsProxyWidget *proxy = dynamic_cast<QGraphicsProxyWidget *>(sender());
        if (proxy && !proxy->isVisible())
            proxy->deleteLater();
    }

    void InworldSceneController::HandleWidgetTransfer(const QString &name, QGraphicsProxyWidget *widget)
    {
        if (!widget)
            return;
        if (!inworld_scene_->isActive())
            return;
        if (widget->scene() == inworld_scene_)
            return;
        if (name == "Console")
        {
            inworld_scene_->addItem(widget);
            return;
        }

        inworld_scene_->addItem(widget);
        widget->setPos(50,250);
        widget->hide();
    }
>>>>>>> d175509b
}<|MERGE_RESOLUTION|>--- conflicted
+++ resolved
@@ -1,4 +1,3 @@
-<<<<<<< HEAD
 // For conditions of distribution and use, see copyright notice in license.txt
 
 #include "StableHeaders.h"
@@ -75,12 +74,12 @@
          *  font, cursor, sizeHint, getContentsMargins and windowTitle
          */
 
-		UiProxyWidget *proxy = new UiProxyWidget(widget, flags);
-		if (!AddProxyWidget(proxy))
-		{
-			SAFE_DELETE(proxy);
-			return 0;
-		}
+        UiProxyWidget *proxy = new UiProxyWidget(widget, flags);
+        if (!AddProxyWidget(proxy))
+        {
+            SAFE_DELETE(proxy);
+            return 0;
+        }
 
         // If the widget has WA_DeleteOnClose on, connect its proxy's visibleChanged()
         // signal to a slot which handles the deletion. This must be done because closing
@@ -127,73 +126,73 @@
     void InworldSceneController::AddWidgetToMenu(QWidget *widget, const QString &name, const QString &menu, const QString &icon)
     {
         ///\todo This string comparison is awful, get rid of this.
-			if ( name.contains("inv", Qt::CaseInsensitive))
-			{
-				UiProxyWidget *uiproxy = dynamic_cast<UiProxyWidget *>(widget->graphicsProxyWidget());
-				control_panel_manager_->GetPersonalWidget()->SetInventoryWidget(uiproxy);
-			}
-			else
-				menu_manager_->AddMenuItem(widget->graphicsProxyWidget(), name, menu, icon);
+        if ( name.contains("inv", Qt::CaseInsensitive))
+        {
+            UiProxyWidget *uiproxy = dynamic_cast<UiProxyWidget *>(widget->graphicsProxyWidget());
+            control_panel_manager_->GetPersonalWidget()->SetInventoryWidget(uiproxy);
+        }
+        else
+            menu_manager_->AddMenuItem(widget->graphicsProxyWidget(), name, menu, icon);
     }
 
     void InworldSceneController::AddWidgetToMenu(UiProxyWidget *widget, const QString &name, const QString &menu, const QString &icon)
     {
         ///\todo This string comparison is awful, get rid of this.
         //if (name== "Inventory")
-			if ( name.contains("inv", Qt::CaseInsensitive) )
-				control_panel_manager_->GetPersonalWidget()->SetInventoryWidget(widget);
-			//else if (name== "Avatar Editor")
-			else if ( name.contains("avatar", Qt::CaseSensitive) )
-			   control_panel_manager_->GetPersonalWidget()->SetAvatarWidget(widget);
-			else
-				menu_manager_->AddMenuItem(widget, name, menu, icon);
+        if ( name.contains("inv", Qt::CaseInsensitive) )
+            control_panel_manager_->GetPersonalWidget()->SetInventoryWidget(widget);
+        //else if (name== "Avatar Editor")
+        else if ( name.contains("avatar", Qt::CaseSensitive) )
+           control_panel_manager_->GetPersonalWidget()->SetAvatarWidget(widget);
+        else
+            menu_manager_->AddMenuItem(widget, name, menu, icon);
     }
 
     void InworldSceneController::RemoveProxyWidgetFromScene(QGraphicsProxyWidget *widget)
     {
-			inworld_scene_->removeItem(widget);
-			all_proxy_widgets_in_scene_.removeOne(widget);
+        inworld_scene_->removeItem(widget);
+        all_proxy_widgets_in_scene_.removeOne(widget);
     }
 
     void InworldSceneController::RemoveProxyWidgetFromScene(QWidget *widget)
     {
-		RemoveProxyWidgetFromScene(widget->graphicsProxyWidget());
+        RemoveProxyWidgetFromScene(widget->graphicsProxyWidget());
     }
 
     void InworldSceneController::RemoveWidgetFromMenu(QGraphicsProxyWidget *widget)
     {
-		menu_manager_->RemoveMenuItem(widget);
+        menu_manager_->RemoveMenuItem(widget);
     }
 
     void InworldSceneController::BringProxyToFront(QGraphicsProxyWidget *widget) const
     {
-		if (inworld_scene_->isActive())
-		{
-			inworld_scene_->setActiveWindow(widget);
-			inworld_scene_->setFocusItem(widget, Qt::ActiveWindowFocusReason);
-		}
+        if (inworld_scene_->isActive())
+        {
+            inworld_scene_->setActiveWindow(widget);
+            inworld_scene_->setFocusItem(widget, Qt::ActiveWindowFocusReason);
+        }
     }
 
     void InworldSceneController::BringProxyToFront(QWidget *widget) const
     {
-		if (inworld_scene_->isActive())
-		{
-			ShowProxyForWidget(widget);
-			inworld_scene_->setActiveWindow(widget->graphicsProxyWidget());
-			inworld_scene_->setFocusItem(widget->graphicsProxyWidget(), Qt::ActiveWindowFocusReason);
-		}
+        if (inworld_scene_->isActive())
+        {
+            ShowProxyForWidget(widget);
+            inworld_scene_->setActiveWindow(widget->graphicsProxyWidget());
+            inworld_scene_->setFocusItem(widget->graphicsProxyWidget(), Qt::ActiveWindowFocusReason);
+        }
     }
 
     void InworldSceneController::ShowProxyForWidget(QWidget *widget) const
     {
         if (inworld_scene_)
-			widget->graphicsProxyWidget()->show();
+            widget->graphicsProxyWidget()->show();
     }
 
     void InworldSceneController::HideProxyForWidget(QWidget *widget) const
     {
         if (inworld_scene_)
-			widget->graphicsProxyWidget()->hide();
+            widget->graphicsProxyWidget()->hide();
     }
 
     bool InworldSceneController::AddSettingsWidget(QWidget *settings_widget, const QString &tab_name) const
@@ -428,435 +427,4 @@
         widget->setPos(50,250);
         widget->hide();
     }
-=======
-// For conditions of distribution and use, see copyright notice in license.txt
-
-#include "StableHeaders.h"
-#include "DebugOperatorNew.h"
-
-#include "InworldSceneController.h"
-#include "ControlPanelManager.h"
-#include "Common/AnchorLayoutManager.h"
-#include "Menus/MenuManager.h"
-#include "View/CommunicationWidget.h"
-#include "Inworld/ControlPanel/SettingsWidget.h"
-#include "Inworld/ControlPanel/PersonalWidget.h"
-
-#include "UiProxyWidget.h"
-
-#include "MemoryLeakCheck.h"
-
-#define DOCK_WIDTH          (300)
-#define DIST_FROM_BOTTOM    (200)
-#define DIST_FROM_TOP       (50)
-
-namespace UiServices
-{
-    InworldSceneController::InworldSceneController(Foundation::Framework *framework, QGraphicsView *ui_view) :
-          framework_(framework),
-          ui_view_(ui_view),
-          communication_widget_(0),
-          docking_widget_(0)
-    {
-        assert(ui_view_);
-
-        // Store scene pointer
-        inworld_scene_ = ui_view_->scene();
-        assert(inworld_scene_);
-
-        // Init layout manager with scene
-        layout_manager_ = new CoreUi::AnchorLayoutManager(this, inworld_scene_);
-
-        // Init UI managers with layout manager
-        control_panel_manager_ = new CoreUi::ControlPanelManager(this, layout_manager_);
-        menu_manager_ = new CoreUi::MenuManager(this, layout_manager_);
-        
-        // Communication core UI
-        communication_widget_ = new CoreUi::CommunicationWidget(framework);
-        layout_manager_->AddCornerAnchor(communication_widget_, Qt::BottomLeftCorner, Qt::BottomLeftCorner);
-        
-        // Connect settings widget
-        connect(control_panel_manager_->GetSettingsWidget(), SIGNAL(NewUserInterfaceSettingsApplied(int, int)), SLOT(ApplyNewProxySettings(int, int)));
-        
-        // Apply new positions to active widgets when the inworld_scene_ is resized
-        connect(inworld_scene_, SIGNAL(sceneRectChanged(const QRectF)), this, SLOT(ApplyNewProxyPosition(const QRectF)));
-
-        // Docking widget
-        /*
-        Disable this feature for now, it is just plain annoying in its current state...
-        docking_widget_ = new QWidget();
-        docking_widget_->setStyleSheet("QWidget { background-color: rgba(0, 0, 0, 75); border: 1px solid rgba(255,255,255,100); border-radius: 0px; }");
-        docking_widget_proxy_ = inworld_scene_->addWidget(docking_widget_);
-        docking_widget_proxy_->hide();
-        docking_widget_proxy_->setVisible(false);
-        */
-    }
-
-    InworldSceneController::~InworldSceneController()
-    {
-        SAFE_DELETE(communication_widget_);
-        SAFE_DELETE(docking_widget_);
-    }
-
-    UiProxyWidget *InworldSceneController::AddWidgetToScene(QWidget *widget,  Qt::WindowFlags flags)
-    {
-        /*  QGraphicsProxyWidget maintains symmetry for the following states:
-         *  state, enabled, visible, geometry, layoutDirection, style, palette,
-         *  font, cursor, sizeHint, getContentsMargins and windowTitle
-         */
-
-		UiProxyWidget *proxy = new UiProxyWidget(widget, flags);
-		if (!AddProxyWidget(proxy))
-		{
-			SAFE_DELETE(proxy);
-			return 0;
-		}
-
-        // If the widget has WA_DeleteOnClose on, connect its proxy's visibleChanged()
-        // signal to a slot which handles the deletion. This must be done because closing
-        // proxy window in our system doesn't yield closeEvent, but hideEvent instead.
-        if (widget->testAttribute(Qt::WA_DeleteOnClose))
-            connect(proxy, SIGNAL(visibleChanged()), SLOT(DeleteCallingWidgetOnClose()));
-
-        return proxy;
-    }
-
-    bool InworldSceneController::AddProxyWidget(UiProxyWidget *widget)
-    {
-        // Add to scene
-        if (widget->isVisible())
-            widget->hide();
-
-        // If no position has been set for Qt::Dialog widget, use default one so that the window's title
-        // bar - or any other critical part, doesn't go outside the view.
-        if ((widget->windowFlags() & Qt::Dialog) && widget->pos() == QPointF())
-            widget->setPos(10.0, 200.0);
-
-        inworld_scene_->addItem(widget);
-
-        // Add to internal control list
-        if (!all_proxy_widgets_in_scene_.contains(widget))
-            all_proxy_widgets_in_scene_.append(widget);
-
-        // \todo Find a proper solution to the problem
-        // Proxy widget doesn't get input without main frame resisizing for unknow reason.
-        // HACK begin
-        widget->moveBy(1, 1);
-        widget->moveBy(-1,-1);
-        // HACK end
-
-        connect(widget, SIGNAL(BringProxyToFrontRequest(QGraphicsProxyWidget*)), SLOT(BringProxyToFront(QGraphicsProxyWidget*)));
-        //connect(widget, SIGNAL(ProxyMoved(QGraphicsProxyWidget*, const QPointF &)), SLOT(ProxyWidgetMoved(QGraphicsProxyWidget*, const QPointF &)));
-        //connect(widget, SIGNAL(ProxyUngrabbed(QGraphicsProxyWidget*, const QPointF &)), SLOT(ProxyWidgetUngrabbed(QGraphicsProxyWidget*, const QPointF &)));
-        connect(widget, SIGNAL(Closed()), SLOT(ProxyClosed()));
-        connect(widget, SIGNAL(Visible(bool)), SLOT(ProxyClosed()));
-
-        return true;
-    }
-
-    void InworldSceneController::AddWidgetToMenu(QWidget *widget, const QString &name, const QString &menu, const QString &icon)
-    {
-        ///\todo This string comparison is awful, get rid of this.
-			if ( name.contains("inv", Qt::CaseInsensitive))
-			{
-				UiProxyWidget *uiproxy = dynamic_cast<UiProxyWidget *>(widget->graphicsProxyWidget());
-				control_panel_manager_->GetPersonalWidget()->SetInventoryWidget(uiproxy);
-			}
-			else
-				menu_manager_->AddMenuItem(widget->graphicsProxyWidget(), name, menu, icon);
-    }
-
-    void InworldSceneController::AddWidgetToMenu(UiProxyWidget *widget, const QString &name, const QString &menu, const QString &icon)
-    {
-        ///\todo This string comparison is awful, get rid of this.
-        //if (name== "Inventory")
-			if ( name.contains("inv", Qt::CaseInsensitive) )
-				control_panel_manager_->GetPersonalWidget()->SetInventoryWidget(widget);
-			//else if (name== "Avatar Editor")
-			else if ( name.contains("avatar", Qt::CaseSensitive) )
-			   control_panel_manager_->GetPersonalWidget()->SetAvatarWidget(widget);
-			else
-				menu_manager_->AddMenuItem(widget, name, menu, icon);
-    }
-
-    void InworldSceneController::RemoveProxyWidgetFromScene(QGraphicsProxyWidget *widget)
-    {
-			inworld_scene_->removeItem(widget);
-			all_proxy_widgets_in_scene_.removeOne(widget);
-    }
-
-    void InworldSceneController::RemoveProxyWidgetFromScene(QWidget *widget)
-    {
-		RemoveProxyWidgetFromScene(widget->graphicsProxyWidget());
-    }
-
-    void InworldSceneController::RemoveWidgetFromMenu(QGraphicsProxyWidget *widget)
-    {
-		menu_manager_->RemoveMenuItem(widget);
-    }
-
-    void InworldSceneController::BringProxyToFront(QGraphicsProxyWidget *widget) const
-    {
-		if (inworld_scene_->isActive())
-		{
-			inworld_scene_->setActiveWindow(widget);
-			inworld_scene_->setFocusItem(widget, Qt::ActiveWindowFocusReason);
-		}
-    }
-
-    void InworldSceneController::BringProxyToFront(QWidget *widget) const
-    {
-		if (inworld_scene_->isActive())
-		{
-			ShowProxyForWidget(widget);
-			inworld_scene_->setActiveWindow(widget->graphicsProxyWidget());
-			inworld_scene_->setFocusItem(widget->graphicsProxyWidget(), Qt::ActiveWindowFocusReason);
-		}
-    }
-
-    void InworldSceneController::ShowProxyForWidget(QWidget *widget) const
-    {
-        if (inworld_scene_)
-			widget->graphicsProxyWidget()->show();
-    }
-
-    void InworldSceneController::HideProxyForWidget(QWidget *widget) const
-    {
-        if (inworld_scene_)
-			widget->graphicsProxyWidget()->hide();
-    }
-
-    bool InworldSceneController::AddSettingsWidget(QWidget *settings_widget, const QString &tab_name) const
-    {
-        control_panel_manager_->GetSettingsWidget()->AddWidget(settings_widget, tab_name);
-        return true;
-    }
-
-    QObject *InworldSceneController::GetSettingsObject() const
-    {
-        return dynamic_cast<QObject *>(control_panel_manager_->GetSettingsWidget());
-    }
-
-    void InworldSceneController::SetFocusToChat() const
-    {
-        if (communication_widget_)
-            communication_widget_->SetFocusToChat();
-    }
-
-    // Don't touch, please
-    void InworldSceneController::SetImWidget(UiProxyWidget *im_proxy) const
-    {
-        if (communication_widget_)
-            communication_widget_->UpdateImWidget(im_proxy);
-    }
-
-    void InworldSceneController::ApplyNewProxySettings(int new_opacity, int new_animation_speed) const
-    {
-        foreach (QGraphicsProxyWidget *widget, all_proxy_widgets_in_scene_)
-        {
-            UiProxyWidget *proxy_widget = dynamic_cast<UiProxyWidget *>(widget);
-            if (proxy_widget)
-            {
-                proxy_widget->SetUnfocusedOpacity(new_opacity);
-                proxy_widget->SetShowAnimationSpeed(new_animation_speed);
-            }
-        }
-    }
-
-    void InworldSceneController::ApplyNewProxyPosition(const QRectF &new_rect)
-    {
-        QPointF left_distance, right_distance;
-        qreal new_x, new_y;
-
-        foreach (QGraphicsProxyWidget *widget, all_proxy_widgets_in_scene_)
-        {
-            if (widget->isVisible())
-            {
-                // Make sure widget is not docked
-                if (!all_docked_proxy_widgets_.contains(widget))
-                {
-                    left_distance.setX(widget->x() / last_scene_rect.width() * new_rect.width());
-                    left_distance.setY(widget->y() / last_scene_rect.height() * new_rect.height());
-
-                    right_distance.setX((widget->x() + widget->size().width()) / last_scene_rect.width() * new_rect.width());
-                    right_distance.setY((widget->y() + widget->size().height()) / last_scene_rect.height() * new_rect.height());
-
-                    if (widget->size().width() < new_rect.width())
-                    {
-                        if (left_distance.x() > widget->size().width())
-                        {
-                            if (new_rect.width() > right_distance.x())
-                                new_x = right_distance.x() - widget->size().width();
-                            else
-                                new_x = left_distance.x();
-                        }
-                        else
-                            new_x = left_distance.x();
-                    }
-                    else
-                        new_x = left_distance.x();
-
-                    if (widget->size().height() < new_rect.height())
-                    {
-                        if (left_distance.y() > widget->size().height())
-                        {
-                            if (new_rect.height() > right_distance.y())
-                                new_y = right_distance.y() - widget->size().height();
-                            else
-                                new_y = left_distance.y();
-                        }
-                        else
-                            new_y = left_distance.y();
-                    }
-                    else
-                        new_y = left_distance.y();
-
-                    widget->setPos(new_x, new_y);
-                }
-                else
-                    widget->setPos(inworld_scene_->width() - DOCK_WIDTH, widget->y());
-            }
-        }
-
-        last_scene_rect = new_rect;
-        DockLineup();
-    }
-
-    void InworldSceneController::ProxyWidgetMoved(QGraphicsProxyWidget* proxy_widget, const QPointF &proxy_pos)
-    {
-        if (!docking_widget_)
-            return;
-
-        if (proxy_pos.x() + proxy_widget->size().width() > inworld_scene_->width() - DOCK_WIDTH)
-        {
-            docking_widget_->setGeometry(0, 0, DOCK_WIDTH, inworld_scene_->height() - DIST_FROM_BOTTOM);
-            docking_widget_proxy_->show();
-            docking_widget_proxy_->setPos(inworld_scene_->width() - DOCK_WIDTH, DIST_FROM_TOP);
-        }
-        else
-        {
-            docking_widget_proxy_->hide();
-            docking_widget_proxy_->setVisible(false);
-        }
-    }
-
-    void InworldSceneController::ProxyWidgetUngrabbed(QGraphicsProxyWidget* proxy_widget, const QPointF &proxy_pos)
-    {
-        if (!docking_widget_)
-            return;
-
-        bool changes = false;
-        if (proxy_pos.x() + proxy_widget->size().width() > inworld_scene_->width() - DOCK_WIDTH)
-        {
-            if (!all_docked_proxy_widgets_.contains(proxy_widget))
-            {
-                old_proxy_size.insert(proxy_widget, proxy_widget->size());
-                all_docked_proxy_widgets_.append(proxy_widget);
-                changes = true;
-            }
-        }
-        else
-        {
-            if (all_docked_proxy_widgets_.contains(proxy_widget))
-            {
-                QGraphicsProxyWidget *proxy = all_docked_proxy_widgets_.at(all_docked_proxy_widgets_.indexOf(proxy_widget));
-                if (proxy)
-                {
-                    QSizeF old_size = old_proxy_size.value(proxy);
-                    proxy->setMinimumSize(old_size);
-                    proxy->setGeometry(QRectF(proxy_pos.x(), proxy_pos.y(), old_size.width(), old_size.height()));
-                    all_docked_proxy_widgets_.removeAll(proxy);
-                    changes = true;
-                }
-            }
-        }
-
-        if (changes)
-            DockLineup();
-    }
-
-    void InworldSceneController::DockLineup()
-    {
-        if (!docking_widget_)
-            return;
-
-        if (all_docked_proxy_widgets_.count() == 0)
-            return;
-
-        int top_frame_addition = 22;
-        int side_frame_width = 5;
-        int order_in_dock = 0;
-
-        qreal new_x = inworld_scene_->width() - DOCK_WIDTH + side_frame_width;
-        qreal new_height = (docking_widget_->height() / all_docked_proxy_widgets_.length()) - top_frame_addition - side_frame_width;
-        qreal new_width = DOCK_WIDTH - side_frame_width;
-
-        qreal last_bottom_y = 0;
-        foreach (QGraphicsProxyWidget *proxy, all_docked_proxy_widgets_)
-        {
-            qreal new_y;
-            if (order_in_dock == 0)
-                new_y = DIST_FROM_TOP + top_frame_addition;
-            else
-                new_y = last_bottom_y;
-            
-            QRectF new_rect(new_x, new_y, new_width, new_height);
-            proxy->setMinimumSize(new_width, new_height);
-            proxy->setGeometry(new_rect);
-
-            last_bottom_y = new_rect.bottom() + top_frame_addition + side_frame_width;
-            order_in_dock++;
-        }
-    }
-
-    void InworldSceneController::ProxyClosed()
-    {
-        if (!docking_widget_)
-            return;
-
-        for(int i = 0; i < all_docked_proxy_widgets_.length(); i++)
-        {
-            if (!all_docked_proxy_widgets_.at(i)->isVisible())
-            {
-                QRectF dock_rect;
-                dock_rect.setRect(inworld_scene_->width() - all_docked_proxy_widgets_.at(i)->size().width(),
-                    all_docked_proxy_widgets_.at(i)->pos().y(), old_proxy_size.value(all_docked_proxy_widgets_.at(i)).width(),
-                    old_proxy_size.value(all_docked_proxy_widgets_.at(i)).height());
-                all_docked_proxy_widgets_.at(i)->setMinimumSize(old_proxy_size.value(all_docked_proxy_widgets_.at(i)).width(),
-                    old_proxy_size.value(all_docked_proxy_widgets_.at(i)).height());
-                all_docked_proxy_widgets_.at(i)->setGeometry(dock_rect);
-                all_docked_proxy_widgets_.removeAt(i);
-            }
-        }
-        DockLineup();
-        docking_widget_proxy_->hide();
-        docking_widget_proxy_->setVisible(false);
-    }
-
-    void InworldSceneController::DeleteCallingWidgetOnClose()
-    {
-        QGraphicsProxyWidget *proxy = dynamic_cast<QGraphicsProxyWidget *>(sender());
-        if (proxy && !proxy->isVisible())
-            proxy->deleteLater();
-    }
-
-    void InworldSceneController::HandleWidgetTransfer(const QString &name, QGraphicsProxyWidget *widget)
-    {
-        if (!widget)
-            return;
-        if (!inworld_scene_->isActive())
-            return;
-        if (widget->scene() == inworld_scene_)
-            return;
-        if (name == "Console")
-        {
-            inworld_scene_->addItem(widget);
-            return;
-        }
-
-        inworld_scene_->addItem(widget);
-        widget->setPos(50,250);
-        widget->hide();
-    }
->>>>>>> d175509b
 }