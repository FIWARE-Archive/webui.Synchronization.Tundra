--- conflicted
+++ resolved
@@ -13,15 +13,12 @@
   <property name="windowTitle">
    <string>Form</string>
   </property>
-<<<<<<< HEAD
-=======
   <property name="autoFillBackground">
    <bool>true</bool>
   </property>
   <property name="styleSheet">
    <string notr="true"/>
   </property>
->>>>>>> 20ae848b
   <layout class="QVBoxLayout" name="verticalLayout_2">
    <property name="margin">
     <number>10</number>
