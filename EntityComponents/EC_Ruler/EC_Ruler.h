/**
 *  For conditions of distribution and use, see copyright notice in license.txt
 *
 *  @file   EC_Ruler.h
 *  @brief  EC_Ruler enables visual highlighting effect for of scene entity.
 *  @note   The entity must have EC_OgrePlaceable and EC_OgreMesh (if mesh) or
 *          EC_OgreCustomObject (if prim) components available in advance.
 */

#ifndef incl_EC_Ruler_EC_Ruler_h
#define incl_EC_Ruler_EC_Ruler_h

#include "IComponent.h"
#include "Declare_EC.h"

namespace OgreRenderer
{
    class Renderer;
}

namespace Ogre
{
    class SceneNode;
    class ManualObject;
}
/**
<table class="header">
<tr>
<td>
<h2>Ruler</h2>
Ruler enables visual highlighting effect for of scene entity.


Registered by RexLogic::RexLogicModule.

<b>Attributes</b>:
<ul>
<li>int: Type
<div>Ruler type</div> 
<li>bool: visible
<div>Visibility.</div> 
<li>int: axis
<div>Axis.</div> 
<li>bool: local
<div>Local or global space.</div> 
<li>float: radius
<div></div> 
<li>float: segments
<div></div> 
</ul>


<b>Exposes the following scriptable functions:</b>
<ul>
<li>"Show": Shows the highlighting effect.
<li>"Hide": Hides the highlighting effect.
<li>"IsVisible": 
<li>"SetType": set the ruler type to show: 0 = translate, 1 = rotate, 2 = scale
<li>"StartDrag": Call StartDrag to initialise some values used to update the selected ruler.
<li>"EndDrag": Call EndDrag to tell the code we're done for now.
<li>"UpdateRuler": Callback for OnChanged from ECEditor. 
</ul>
 	

<b>Reacts on the following actions:</b>
<ul>
<li>...
</ul>
</td>
</tr>

Does not emit any actions.

<b>The entity must have EC_OgrePlaceable and EC_OgreMesh (if mesh) or
EC_OgreCustomObject (if prim) components available in advance</b>.
</table>

<<<<<<< HEAD
*/
class EC_Ruler : public Foundation::ComponentInterface
=======
class EC_Ruler : public IComponent
>>>>>>> 9279ec76
{
    Q_OBJECT
    Q_ENUMS(Type)
    DECLARE_EC(EC_Ruler);
    

public:
    /// Destructor.
    ~EC_Ruler();
    
    enum Type
    {
        Rotation,
        Scale,
        Translation,
    };
    
    enum Axis
    {
        X,
        Y,
        Z
    };
    
    //! Ruler type
    Attribute<int> typeAttr_;
    
    //! Visibility
    Attribute<bool> visibleAttr_;
    
    //! Axis
    Attribute<int> axisAttr_;
    
    //! Local or global space
    Attribute<bool> localAttr_;
    
    Attribute<float> radiusAttr_;
    
    Attribute<float> segmentsAttr_;

public slots:
    /// Shows the highlighting effect.
    void Show();

    /// Hides the highlighting effect.
    void Hide();

    /// Returns if the ruler component is visible or not.
    /// @true If the rule component is visible, false if it's hidden or not initialized properly.
    bool IsVisible() const;
    
    //! set the ruler type to show: 0 = translate, 1 = rotate, 2 = scale
    void SetType(EC_Ruler::Type type);
    
    //! Call StartDrag to initialise some values used to update the selected ruler
    void StartDrag();
    
    //! Call EndDrag to tell the code we're done for now
    void EndDrag();
    
    //! Callback for OnChanged from ECEditor
    void UpdateRuler();

private:
    /// Constuctor.
    /// @param module Owner module.
    explicit EC_Ruler(IModule *module);

    /// Creates the clone entity used for highlighting from the original.
    void Create();
    
    void SetupRotationRuler();
    void SetupTranslateRuler();
    void SetupScaleRuler();

    /// Renderer pointer.
    boost::weak_ptr<OgreRenderer::Renderer> renderer_;

    /// Ogre entity clone created for highlighting.
    Ogre::ManualObject *rulerObject;

    /// Ogre scene node where this EC is attached.
    Ogre::SceneNode *sceneNode_;
    
    /// Ogre scene node to attach EC to when we want global space axis vis
    Ogre::SceneNode *globalSceneNode;
    
    EC_Ruler::Type type;
};

#endif<|MERGE_RESOLUTION|>--- conflicted
+++ resolved
@@ -75,12 +75,8 @@
 EC_OgreCustomObject (if prim) components available in advance</b>.
 </table>
 
-<<<<<<< HEAD
 */
-class EC_Ruler : public Foundation::ComponentInterface
-=======
 class EC_Ruler : public IComponent
->>>>>>> 9279ec76
 {
     Q_OBJECT
     Q_ENUMS(Type)
