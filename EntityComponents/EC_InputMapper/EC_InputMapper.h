/**
 *  For conditions of distribution and use, see copyright notice in license.txt
 *
 *  @file   InputMapper.h
 *  @brief  Registers an InputContext from the Naali Input subsystem and uses it to translate
 *          given set of key and mouse sequences to Entity Actions on the entity the component is part of.
 */

#ifndef incl_EC_InputMapper_EC_InputMapper_h
#define incl_EC_InputMapper_EC_InputMapper_h

#include "IComponent.h"
#include "Declare_EC.h"

#include <QMap>
#include <QKeySequence>
#include <QVector>
#include <QVariant>

<<<<<<< HEAD
class KeyEvent;
class InputContext;


/**
<table class="header">
<tr>
<td>
<h2>InputMapper</h2>

Registers an InputContext from the Naali Input subsystem and uses it to translate
given set of keys to Entity Actions on the entity the component is part of.

Registered by RexLogic::RexLogicModule.

<b>Attributes</b>:
<ul>
<li>QString: contextName.
<div>This input mapper's input context priority.</div> 
<li>int: contextPriority.
<div>This input mapper's input context priority.</div> 
<li>bool: takeKeyboardEventsOverQt.
<div>This input mapper's input context priority.</div> 
</ul>

<b>Exposes the following scriptable functions:</b>
<ul>
<li>"RegisterMapping": Register new key sequence - action mapping for this input mapper.
        @param keySeq Key sequence.
        @param action Name of the action. If you want to use parameters the string should look the following: 
        "More(Forward)" or "Move(Forward,100)" etc.
        @note If registering key sequence with modifier keys, don't use Qt::Key enum - use Qt::Modifer enum instead.
</ul>

<b>Reacts on the following actions:</b>
<ul>
<li>...
</ul>

</td>
</tr>

Does not emit any actions.

<b>Doesn't depend on any components</b>

</table>
*/

/** Registers an InputContext from the Naali Input subsystem and uses it to translate
    given set of keys to Entity Actions on the entity the component is part of.
*/
class EC_InputMapper : public Foundation::ComponentInterface
=======
/// Registers an InputContext from the Naali Input subsystem and uses it to translate
/// given set of key and mouse sequences to Entity Actions on the entity the component is part of.
class EC_InputMapper : public IComponent
>>>>>>> 9279ec76
{
    DECLARE_EC(EC_InputMapper);
    Q_OBJECT

public:
    /// Destructor.
    ~EC_InputMapper();

    /// ComponentInterface override. This component is serializable.
    virtual bool IsSerializable() const { return true; }

    /// This input mapper's input context priority.
    Attribute<QString> contextName;

    /// This input mapper's input context priority.
    Attribute<int> contextPriority;

    /// Does the mapper receive keyboard input events even when a Qt widget has focus.
    Attribute<bool> takeKeyboardEventsOverQt;

    /// Does the mapper receive mouse input events even when a Qt widget has focus.
    Attribute<bool> takeMouseEventsOverQt;

    /// Key sequence - action name mappings.
    Attribute<QVariantList > mappings;

    typedef QMap<QKeySequence, QString> Mappings_t;

public slots:
    /** Register new key sequence - action mapping for this input mapper.
        @param keySeq Key sequence.
        @param action Name of the action. If you want to use parameters the string should look the following: 
        "More(Forward)" or "Move(Forward,100)" etc.
        @note If registering key sequence with modifier keys, don't use Qt::Key enum - use Qt::Modifer enum instead.
    */
    void RegisterMapping(const QKeySequence &keySeq, const QString &action);

    /// Returns the input context of this input mapper.
    InputContext *GetInputContext() const { return input_.get(); }

private:
    /** Constructor.
        @param module Declaring module.
    */
    explicit EC_InputMapper(IModule *module);

    /// Input context for this EC.
    boost::shared_ptr<InputContext> input_;

    /// List of registered key sequence - action mappings.
    Mappings_t mappings_;

private slots:
    /** Alters input context's parameters when attributes are changed.
        @param attribute Changed attribute.
        @param change Change type.
    */
    void AttributeUpdated(IAttribute *, AttributeChange::Type change);

    /** Handles key events from input service.
        Performs entity action for for the parent entity if action mapping is registered for the key event.
        @param e Key event.
    */
    void HandleKeyEvent(KeyEvent *e);

    /** Handles mouse events from input service.
        Performs entity action for for the parent entity if action mapping is registered for the mouse event.
        @param e Mouse event.
    */
    void HandleMouseEvent(MouseEvent *e);
};

#endif<|MERGE_RESOLUTION|>--- conflicted
+++ resolved
@@ -17,7 +17,6 @@
 #include <QVector>
 #include <QVariant>
 
-<<<<<<< HEAD
 class KeyEvent;
 class InputContext;
 
@@ -29,7 +28,7 @@
 <h2>InputMapper</h2>
 
 Registers an InputContext from the Naali Input subsystem and uses it to translate
-given set of keys to Entity Actions on the entity the component is part of.
+given set of key and mouse sequences to Entity Actions on the entity the component is part of.
 
 Registered by RexLogic::RexLogicModule.
 
@@ -66,16 +65,9 @@
 
 </table>
 */
-
-/** Registers an InputContext from the Naali Input subsystem and uses it to translate
-    given set of keys to Entity Actions on the entity the component is part of.
-*/
-class EC_InputMapper : public Foundation::ComponentInterface
-=======
 /// Registers an InputContext from the Naali Input subsystem and uses it to translate
 /// given set of key and mouse sequences to Entity Actions on the entity the component is part of.
 class EC_InputMapper : public IComponent
->>>>>>> 9279ec76
 {
     DECLARE_EC(EC_InputMapper);
     Q_OBJECT
