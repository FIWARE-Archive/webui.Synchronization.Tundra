--- conflicted
+++ resolved
@@ -187,25 +187,7 @@
     }
 }
 
-<<<<<<< HEAD
-void EC_DynamicComponent::ComponentChanged(const QString &changeType)
-{
-    if(changeType == "Default")
-        IComponent::ComponentChanged(AttributeChange::Default);
-    else if(changeType == "Disconnected")
-        return;
-    else if(changeType == "LocalOnly")
-        IComponent::ComponentChanged(AttributeChange::LocalOnly);
-    else if(changeType == "Replicate")
-        IComponent::ComponentChanged(AttributeChange::Replicate);
-    else
-        LogWarning("Cannot emit ComponentChanged event cause \"" + changeType.toStdString() + "\" changeType is not supported.");
-}
-
 void EC_DynamicComponent::AddQVariantAttribute(const QString &name, AttributeChange::Type change)
-=======
-void EC_DynamicComponent::AddQVariantAttribute(const QString &name)
->>>>>>> 469fb5d5
 {
     //Check if the attribute has already been created.
     if(!ContainsAttribute(name))
