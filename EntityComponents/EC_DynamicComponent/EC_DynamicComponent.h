--- conflicted
+++ resolved
@@ -73,11 +73,10 @@
 </table>
 */
 
-<<<<<<< HEAD
 struct DeserializeData;
-=======
+
+
 class QScriptValue;
->>>>>>> 3f81281c
 
 class EC_DynamicComponent : public IComponent
 {
