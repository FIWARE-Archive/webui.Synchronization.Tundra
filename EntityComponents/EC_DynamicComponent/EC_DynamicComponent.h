// For conditions of distribution and use, see copyright notice in license.txt

#ifndef incl_EC_DynamicComponent_EC_DynamicComponent_h
#define incl_EC_DynamicComponent_EC_DynamicComponent_h

#include "IComponent.h"
#include "IAttribute.h"
#include "Declare_EC.h"

#include <QVariant>

/// Component for which user can add and delete attributes at runtime.
/**
<table class="header">
<tr>
<td>
<h2>DynamicComponent</h2>
Component for which user can add and delete attributes at runtime.
It's recommend to use attribute names when you set or get your attribute values because
index can change while the dynamic componet's attributes are added or removed.

If you want to create a new attribute you can use either AddQVariantAttribute or CreateAttribute methods.
AddQVariantAttribute will create empty QVariant type of attribute and user need to set attribute value
after the attribute is added to component by using a SetAttribute method.

All component's changes should be forwarded to all clients and therefore they should be on sync.
When component is deserialized it will compare old and a new attribute values and will get difference
between those two and use that infomation to remove attributes that are not in the new list and add those
that are only in new list and only update those values that are same in both lists.

@todo Serialize is now done using a FreeData field that has character limit of 1000.
If xml file will get larger than that client will not send a new attribute values to the server.


Registered by PythonScript::PythonScriptModule.

<b>No Attributes.</b>

<b>Exposes the following scriptable functions:</b>
<ul>
<li>"AddQVariantAttribute": Create new attribute that type is QVariant.
<li>"GetAttribute":Get attribute value as QVariant. If attribute type isn't QVariantAttribute then attribute value is returned as in string format.
        @param index Index to attribute list.
        @return Return attribute value as QVariant if attribute has been found, else return null QVariant.
        Use QVariant's isNull method to check if the variant value is initialized.
<li>"SetAttribute": Insert new attribute value to attribute.
<li>"GetNumAttributes": 
<li>"GetAttributeName":
<li>"ContainSameAttribute": Check if a given component is holding exactly same attributes as this component.
    @return Return true if component is holding same attributes as this component else return false.
<li>"RemoveAttribute": Remove attribute from the component.
<li>"ContainAttribute": Check if component is hodling attribute by that name.
    @param name Name of attribute that we are looking for.
</ul>

<b>Reacts on the following actions:</b>
<ul>
<li>...
</ul>
</td>
</tr>

Does not emit any actions.

<b>Doesn't depend on any components</b>.

</table>
*/
class EC_DynamicComponent : public IComponent
{
    DECLARE_EC(EC_DynamicComponent);
    Q_OBJECT

public:
    /// Destructor.
    ~EC_DynamicComponent();

    /// IComponent override. This component is serializable.
    virtual bool IsSerializable() const { return true; }

    /// IComponent override.
    void SerializeTo(QDomDocument& doc, QDomElement& base_element) const;

    /// IComponent override.
    void DeserializeFrom(QDomElement& element, AttributeChange::Type change);

    /// Constructs a new attribute of type Attribute<T>.
    template<typename T>
    void AddAttribute(const QString &name, AttributeChange::Type change = AttributeChange::Default)
    {
        // Check if attribute has already created.
        if (!ContainsAttribute(name))
        {
            IAttribute *attribute = new Attribute<T>(this, name.toStdString().c_str());
            AttributeChanged(attribute, change);
            emit AttributeAdded(name);
        }
    }

public slots:
    /// A factory method that constructs a new attribute given the typename. This factory is not extensible.
<<<<<<< HEAD
    IAttribute *CreateAttribute(const QString &typeName, const QString &name, AttributeChange::Type change = AttributeChange::Default);

    /// Will handle ComponentChanged event to ComponentInterface.
    /** @param changeType Accepts following strings {LocalOnly, Local and Network}.
=======
    /** @param typeName Type name of the attribute.
        @param name Name of the attribute.
>>>>>>> 3e01fc21
    */
    IAttribute *CreateAttribute(const QString &typeName, const QString &name);

    /// Create new attribute that type is QVariant.
<<<<<<< HEAD
    void AddQVariantAttribute(const QString &name, AttributeChange::Type change = AttributeChange::Default);
=======
    /** @param name Name of the attribute.
    */
    void AddQVariantAttribute(const QString &name);
>>>>>>> 3e01fc21

    /// Get attribute value as QVariant.
    /** If attribute type isn't QVariantAttribute then attribute value is returned as in string format.
        Use QVariant's isNull method to check if the variant value is initialized.
        @param index Index to attribute list.
        @return Return attribute value as QVariant if attribute has been found, else return null QVariant.
    */
    QVariant GetAttribute(int index) const;

    /// This is an overloaded function.
    /** @param name Name of the attribute.
    */
    QVariant GetAttribute(const QString &name) const;

    /// Inserts new attribute value to attribute.
    /** @param index Index for the attribute.
        @param value Value of the attribute.
        @param change Change type.
    */
    void SetAttribute(int index, const QVariant &value, AttributeChange::Type change = AttributeChange::Default);

    /// This is an overloaded function.
    /** @param name Name of the attribute.
        @param value Value of the attribute.
        @param change Change type.
    */
    void SetAttribute(const QString &name, const QVariant &value, AttributeChange::Type change = AttributeChange::Default);

    /// Returns number of attributes in this component.
    int GetNumAttributes() const { return attributes_.size(); }

    /// Returns name of attribute with the spesific @c index
    /** @param index Index of the attribute.
    */
    QString GetAttributeName(int index) const;

    /// Checks if a given component @c comp is holding exactly same attributes as this component.
    /** @param comp Component to be compared with.
        @return Return true if component is holding same attributes as this component else return false.
    */
    bool ContainSameAttributes(const EC_DynamicComponent &comp) const;

    /// Remove attribute from the component.
    /** @param name Name of the attirbute.
    */
    void RemoveAttribute(const QString &name);

    /// Check if component is holding an attribute by the @c name.
    /** @param name Name of attribute that we are looking for.
    */
    bool ContainsAttribute(const QString &name) const;

signals:
    /// Emitted when a new attribute is added to this component.
    /** @param name Name of the attribute.
    */
    void AttributeAdded(const QString &name);

    /// Emitted when attribute is removed from this component.
    /** @param name Name of the attribute.
    */
    void AttributeRemoved(const QString &name);

private:
    /// Constructor.
    /** @param module Declaring module
    */
    explicit EC_DynamicComponent(IModule *module);
};

#endif<|MERGE_RESOLUTION|>--- conflicted
+++ resolved
@@ -99,26 +99,12 @@
 
 public slots:
     /// A factory method that constructs a new attribute given the typename. This factory is not extensible.
-<<<<<<< HEAD
     IAttribute *CreateAttribute(const QString &typeName, const QString &name, AttributeChange::Type change = AttributeChange::Default);
 
-    /// Will handle ComponentChanged event to ComponentInterface.
-    /** @param changeType Accepts following strings {LocalOnly, Local and Network}.
-=======
-    /** @param typeName Type name of the attribute.
-        @param name Name of the attribute.
->>>>>>> 3e01fc21
-    */
-    IAttribute *CreateAttribute(const QString &typeName, const QString &name);
-
     /// Create new attribute that type is QVariant.
-<<<<<<< HEAD
-    void AddQVariantAttribute(const QString &name, AttributeChange::Type change = AttributeChange::Default);
-=======
     /** @param name Name of the attribute.
     */
-    void AddQVariantAttribute(const QString &name);
->>>>>>> 3e01fc21
+    void AddQVariantAttribute(const QString &name, AttributeChange::Type change = AttributeChange::Default);
 
     /// Get attribute value as QVariant.
     /** If attribute type isn't QVariantAttribute then attribute value is returned as in string format.
