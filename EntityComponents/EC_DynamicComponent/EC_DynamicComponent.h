--- conflicted
+++ resolved
@@ -73,11 +73,10 @@
 </table>
 */
 
-<<<<<<< HEAD
 struct DeserializeData;
-=======
+
+
 class QScriptValue;
->>>>>>> dedb6ce2
 
 class EC_DynamicComponent : public IComponent
 {
