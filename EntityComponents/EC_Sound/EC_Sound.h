--- conflicted
+++ resolved
@@ -129,13 +129,8 @@
     /// Update signals to parents signals.
     void UpdateSignals();
 
-<<<<<<< HEAD
     /// Monitors own attribute changes.
-    void AttributeUpdated(IAttribute *attribute);
-=======
-    //! Monitors own attribute changes.
     void OnAttributeUpdated(IAttribute *attribute);
->>>>>>> 32a99ff3
 
     /// Handles asset loaded signal.
     void AudioAssetLoaded(AssetPtr asset);
