--- conflicted
+++ resolved
@@ -33,7 +33,6 @@
     class Entity;
 }
 
-<<<<<<< HEAD
 /**
 
 <table class="header">
@@ -78,10 +77,7 @@
 </table>
 
 */
-class EC_Touchable : public Foundation::ComponentInterface
-=======
 class EC_Touchable : public IComponent
->>>>>>> 9279ec76
 {
     Q_OBJECT
     DECLARE_EC(EC_Touchable);
