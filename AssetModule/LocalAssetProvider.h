// For conditions of distribution and use, see copyright notice in license.txt

#ifndef incl_Asset_LocalAssetProvider_h
#define incl_Asset_LocalAssetProvider_h

#include <boost/enable_shared_from_this.hpp>
#include "AssetModuleApi.h"
#include "IAssetProvider.h"
#include "AssetFwd.h"

namespace Asset
{
    class LocalAssetStorage;

    typedef boost::shared_ptr<LocalAssetStorage> LocalAssetStoragePtr;

    /// LocalAssetProvider provides the scene to use assets from the local file system with 'local://' reference.
    class ASSET_MODULE_API LocalAssetProvider : public QObject, public IAssetProvider, public boost::enable_shared_from_this<LocalAssetProvider>
    {
        Q_OBJECT;

    public:
        explicit LocalAssetProvider(Framework* framework);
        
        virtual ~LocalAssetProvider();
        
        /// Returns name of asset provider
        virtual QString Name();
        
        /// Checks an asset id for validity
        /** \return true if this asset provider can handle the id */
        virtual bool IsValidRef(QString assetRef, QString assetType);
                
        virtual AssetTransferPtr RequestAsset(QString assetRef, QString assetType);

        /// Performs time-based update 
        /** \param frametime Seconds since last frame */
        virtual void Update(f64 frametime);

        /// Deletes this asset from file.
        virtual void DeleteAssetFromStorage(QString assetRef);

        /// \param storageName An identifier for the storage. Remember that Asset Storage names are case-insensitive.
        virtual bool RemoveAssetStorage(QString storageName);

        /// Adds the given directory as an asset storage.
<<<<<<< HEAD
        /** \param directory The paht name for the directory to add.
            \param storageName A human-readable name for the storage. This is used in the UI to the user, but is not an ID of any kind.
=======
        /*! \param directory The paht name for the directory to add.
            \param storageName An identifier for the storage. Remember that Asset Storage names are case-insensitive.
>>>>>>> 83da890c
            \param recursive If true, all the subfolders of the given folder are added as well.
            Returns the newly created storage, or 0 if a storage with the given name already existed, or if some other error occurred. */
        LocalAssetStoragePtr AddStorageDirectory(const QString &directory, QString storageName, bool recursive);

        virtual std::vector<AssetStoragePtr> GetStorages() const;

        virtual AssetStoragePtr GetStorageByName(const QString &name) const;

        virtual AssetUploadTransferPtr UploadAssetFromFileInMemory(const u8 *data, size_t numBytes, AssetStoragePtr destination, const char *assetName);

        virtual AssetStoragePtr TryDeserializeStorageFromString(const QString &storage);

        QString GenerateUniqueStorageName() const;

    private:

        /// Finds a path where the file localFilename can be found. Searches through all local storages.
        /// @param storage [out] Receives the local storage that contains the asset.
        QString GetPathForAsset(const QString &localFilename, LocalAssetStoragePtr *storage);
        
        /// Framework
        Framework *framework;
        
        /// Asset directories to search, may be recursive or not
        std::vector<LocalAssetStoragePtr> storages;

        /// The following asset uploads are pending to be completed by this provider.
        std::vector<AssetUploadTransferPtr> pendingUploads;

        /// The following asset downloads are pending to be completed by this provider.
        std::vector<AssetTransferPtr> pendingDownloads;

        /// Takes all the pending file download transfers and finishes them.
        void CompletePendingFileDownloads();

        /// Takes all the pending file upload transfers and finishes them.
        void CompletePendingFileUploads();

    private slots:
        void FileChanged(const QString &path);

    };
}


#endif<|MERGE_RESOLUTION|>--- conflicted
+++ resolved
@@ -44,13 +44,8 @@
         virtual bool RemoveAssetStorage(QString storageName);
 
         /// Adds the given directory as an asset storage.
-<<<<<<< HEAD
         /** \param directory The paht name for the directory to add.
-            \param storageName A human-readable name for the storage. This is used in the UI to the user, but is not an ID of any kind.
-=======
-        /*! \param directory The paht name for the directory to add.
             \param storageName An identifier for the storage. Remember that Asset Storage names are case-insensitive.
->>>>>>> 83da890c
             \param recursive If true, all the subfolders of the given folder are added as well.
             Returns the newly created storage, or 0 if a storage with the given name already existed, or if some other error occurred. */
         LocalAssetStoragePtr AddStorageDirectory(const QString &directory, QString storageName, bool recursive);
