/**
 *  For conditions of distribution and use, see copyright notice in license.txt
 *
 *  @file   AddContentWindow.cpp
 *  @brief  Window for adding new content and assets.
 */

#include "StableHeaders.h"
#include "DebugOperatorNew.h"

#include "AddContentWindow.h"
#include "SceneStructureModule.h"
#include "TreeWidgetUtils.h"

#include "UiAPI.h"
#include "NaaliMainWindow.h"
#include "Framework.h"
#include "AssetAPI.h"
#include "IAssetStorage.h"
#include "IAssetUploadTransfer.h"
#include "SceneDesc.h"
#include "SceneManager.h"
#include "SceneImporter.h"
#include "Transform.h"
#include "LoggingFunctions.h"

DEFINE_POCO_LOGGING_FUNCTIONS("AddContentWindow")

#include "MemoryLeakCheck.h"

namespace fs = boost::filesystem;

typedef QMap<QString, QString> RefMap;

void ReplaceReferences(QByteArray &material, const RefMap &refs)
{
    QString matString(material);
    QStringList lines = matString.split("\n");
    for(int i = 0; i < lines.size(); ++i)
    {
        int idx = lines[i].indexOf("texture ");
        if (idx != -1)
        {
            QString texName = lines[i].mid(idx + 8).trimmed();
            texName = AssetAPI::ExtractFilenameFromAssetRef(texName); ///\todo This line is wrong and should be removed.
            // There is a problem in the refmap that it doesn't store the original assetrefs, but stores the filenames
            // without paths. Therefore we need to do the comparison here also without paths.
            RefMap::const_iterator it = refs.find(texName);
            if (it != refs.end())
            {
                lines[i] = "texture " + it.value();
                for(int spaceIdx = 0; spaceIdx < idx; ++spaceIdx)
                    lines[i].prepend(" ");
            }
        }
    }

    material = lines.join("\n").toAscii();
}

// Entity tree widget column index enumeration.
const int cColumnEntityCreate = 0; ///< Create column index.
const int cColumnEntityId = 1; ///< ID column index.
const int cColumnEntityName = 2; ///< Name column index.

// Asset tree widget column index enumeration.
const int cColumnAssetUpload = 0; ///< Upload column index;
const int cColumnAssetTypeName = 1; ///< Type name column index.
const int cColumnAssetSourceName = 2; ///< Source name column index.
const int cColumnAssetSubname = 3; ///< Subname column index.
const int cColumnAssetDestName = 4; ///< Destination name column index.

/// Tree widget item representing an entity.
class EntityWidgetItem : public QTreeWidgetItem
{
public:
    /// Constructor.
    /** @param edesc Entity description.
    */
    explicit EntityWidgetItem(const EntityDesc &edesc) : desc(edesc)
    {
        setCheckState(cColumnEntityCreate, Qt::Checked);
        setText(cColumnEntityId, desc.id);
        setText(cColumnEntityName, desc.name);
    }

    /// QTreeWidgetItem override. Peforms case-insensitive comparison.
    bool operator <(const QTreeWidgetItem &rhs) const
    {
        int column = treeWidget()->sortColumn();
        if (column == cColumnEntityCreate)
            return checkState(column) < rhs.checkState(column);
        else if (column == cColumnEntityId)
            return text(column).toInt() < rhs.text(column).toInt();
        else
            return text(column).toLower() < rhs.text(column).toLower();
    }

    EntityDesc desc; ///< Entity description of the item.
};

/// Tree widget item representing an asset.
class AssetWidgetItem : public QTreeWidgetItem
{
public:
    /// Constructor.
    /** @param adesc Asset description.
    */
    explicit AssetWidgetItem(const AssetDesc &adesc) : desc(adesc)
    {
        RewriteText();
    }

    /// QTreeWidgetItem override. Peforms case-insensitive comparison.
    bool operator <(const QTreeWidgetItem &rhs) const
    {
        int column = treeWidget()->sortColumn();
        if (column == cColumnAssetUpload)
            return checkState(column) < rhs.checkState(column);
        else
            return text(column).toLower() < rhs.text(column).toLower();
    }

    /// Rewrites the items visible text accordingly to the asset description the item owns.
    void RewriteText()
    {
        setCheckState(cColumnAssetUpload, Qt::Checked);
        setText(cColumnAssetTypeName, desc.typeName);
        setText(cColumnAssetSourceName, desc.source);
        setText(cColumnAssetSubname, desc.subname);
        setText(cColumnAssetDestName, desc.destinationName);
    }

    AssetDesc desc; ///< Asset description of the item.
};

AddContentWindow::AddContentWindow(Foundation::Framework *fw, const Scene::ScenePtr &dest, QWidget *parent) :
    QWidget(parent),
    framework(fw),
    scene(dest),
    parentEntities_(0),
    parentAssets_(0),
    contentAdded_(false)
{
    setWindowModality(Qt::ApplicationModal/*Qt::WindowModal*/);
    setAttribute(Qt::WA_DeleteOnClose);
<<<<<<< HEAD
	//$ BEGIN_MOD $
	setWindowTitle(tr("Add Content"));
    //setWindowTitle(" "); //setWindowTitle(tr("Add Content")); imo the add content name is kind of not needed
	//$ END_MOD $
	QPixmap nullIcon(16,16); // do a null icon to hide the default ugly one
=======
    setWindowTitle("Entity And Asset Import");

    // If not parent was given, lets make our main window the parent
    // and set the window flags to match the other tundra dialogs/windows
    if (!parent && framework->Ui()->MainWindow())
    {
        setParent(framework->Ui()->MainWindow());
        setWindowFlags(Qt::Tool);
    }
    else if (parent && (parent == framework->Ui()->MainWindow()))
        setWindowFlags(Qt::Tool);

    QPixmap nullIcon(16,16); // do a null icon to hide the default ugly one
>>>>>>> d7d12cf4
    nullIcon.fill(Qt::transparent);
    setWindowIcon(nullIcon);

    QString widgetStyle = "QProgressBar { border: 1px solid grey; border-radius: 0px; text-align: center; background-color: rgb(244, 244, 244); }" 
        "QProgressBar::chunk { background-color: qlineargradient(spread:pad, x1:0.028, y1:1, x2:0.972, y2:1, stop:0 rgba(194, 194, 194, 100), stop:1 rgba(115, 115, 115, 100)); }";
    setStyleSheet(widgetStyle);

    QFont titleFont("Arial", 16);
    titleFont.setBold(true);

    QVBoxLayout *layout = new QVBoxLayout(this);
    layout->setContentsMargins(5, 5, 5, 5);
    setLayout(layout);

    // Entities ui
    parentEntities_ = new QWidget();
    QVBoxLayout *entitiesLayout = new QVBoxLayout();
    entitiesLayout->setContentsMargins(0, 0, 0, 0);
    parentEntities_->setLayout(entitiesLayout);

    QLabel *entityLabel = new QLabel(tr("Entity Creation"));
    entityLabel->setFont(titleFont);
    entityLabel->setStyleSheet("color: rgb(63, 63, 63);");

    entityTreeWidget = new QTreeWidget;
    entityTreeWidget->setColumnCount(3);
    entityTreeWidget->setHeaderLabels(QStringList(QStringList() << tr("Create") << tr("ID") << tr("Name")));
    entityTreeWidget->header()->setResizeMode(QHeaderView::ResizeToContents);
    entityTreeWidget->setHorizontalScrollBarPolicy(Qt::ScrollBarAlwaysOff);
	entityTreeWidget->setMinimumHeight(120);

    QPushButton *selectAllEntitiesButton = new QPushButton(tr("Select All"));
    QPushButton *deselectAllEntitiesButton = new QPushButton(tr("Deselect All"));
    QHBoxLayout *entityButtonsLayout = new QHBoxLayout;
    QSpacerItem *entityButtonSpacer = new QSpacerItem(20, 20, QSizePolicy::Expanding, QSizePolicy::Minimum);
    QSpacerItem *middleSpacer = new QSpacerItem(20, 20, QSizePolicy::Expanding, QSizePolicy::Fixed);

    QVBoxLayout *entitiesProgressLayout = new QVBoxLayout();
    entitiesStatus_ = new QLabel();
    entitiesProgress_ = new QProgressBar();
    entitiesProgress_->setFixedHeight(20);

    entitiesLayout->addWidget(entityLabel);
    entitiesLayout->addLayout(entitiesProgressLayout);
    entitiesLayout->addWidget(entityTreeWidget);
    entitiesProgressLayout->addWidget(entitiesStatus_);
    entitiesProgressLayout->addWidget(entitiesProgress_);
    entityButtonsLayout->addWidget(selectAllEntitiesButton);
    entityButtonsLayout->addWidget(deselectAllEntitiesButton);
    entityButtonsLayout->addSpacerItem(entityButtonSpacer);
    //entitiesLayout->insertLayout(-1, entitiesProgressLayout);
    entitiesLayout->insertLayout(-1, entityButtonsLayout);
    entitiesLayout->insertSpacerItem(-1, middleSpacer);
    layout->addWidget(parentEntities_);

    // Assets ui
    parentAssets_ = new QWidget();
    QVBoxLayout *assetsLayout = new QVBoxLayout();
    assetsLayout->setContentsMargins(0, 0, 0, 0);
    parentAssets_->setLayout(assetsLayout);

    QLabel *assetLabel = new QLabel(tr("Asset Uploads"));
    assetLabel->setFont(titleFont);
    assetLabel->setStyleSheet("color: rgb(63, 63, 63);");

    assetTreeWidget = new QTreeWidget;
    assetTreeWidget->setColumnCount(5);
    QStringList labels;
    labels << tr("Upload") << tr("Type") << tr("Source name") << tr("Source subname") << tr("Destination name");
    assetTreeWidget->setHeaderLabels(labels);
    assetTreeWidget->setHorizontalScrollBarPolicy(Qt::ScrollBarAlwaysOff);
	assetTreeWidget->setMinimumHeight(120);

    QPushButton *selectAllAssetsButton = new QPushButton(tr("Select All"));
    QPushButton *deselectAllAssetsButton = new QPushButton(tr("Deselect All"));
    QHBoxLayout *assetButtonsLayout = new QHBoxLayout;
    QSpacerItem *assetButtonSpacer = new QSpacerItem(20, 20, QSizePolicy::Expanding, QSizePolicy::Minimum);
    QLabel *storageLabel = new QLabel(tr("Asset storage:"));
    storageComboBox = new QComboBox;

    QVBoxLayout *uploadLayout = new QVBoxLayout();
    uploadStatus_ = new QLabel();
    uploadProgress_ = new QProgressBar();
    uploadProgress_->setFixedHeight(20);

    // Get available asset storages. Set default storage selected as default.
    //storageComboBox->addItem(tr("Don't adjust"), "DoNotAdjust");
    storageComboBox->addItem(tr("Default storage"), "DefaultStorage");
    AssetStoragePtr def = framework->Asset()->GetDefaultAssetStorage();
    std::vector<AssetStoragePtr> storages = framework->Asset()->GetAssetStorages();
    for(size_t i = 0; i < storages.size(); ++i)
    {
        storageComboBox->addItem(storages[i]->ToString(), storages[i]->Name());
        if (def && storages[i] == def)
        {
            QFont font = QApplication::font();
            font.setBold(true);
            storageComboBox->setItemData(i+1, font, Qt::FontRole); // i+1 as we already have the default storage item
            storageComboBox->setCurrentIndex(i+1);
        }
    }

    uploadLayout->addWidget(uploadStatus_);
    uploadLayout->addWidget(uploadProgress_);

    assetsLayout->addWidget(assetLabel);
    assetsLayout->addLayout(uploadLayout);
    assetsLayout->addWidget(assetTreeWidget);
    //assetsLayout->addLayout(uploadLayout);
    assetButtonsLayout->addWidget(selectAllAssetsButton);
    assetButtonsLayout->addWidget(deselectAllAssetsButton);
    assetButtonsLayout->addSpacerItem(assetButtonSpacer);
    assetButtonsLayout->addWidget(storageLabel);
    assetButtonsLayout->addWidget(storageComboBox);
    assetsLayout->insertLayout(-1, assetButtonsLayout);
    layout->addWidget(parentAssets_);

    uploadStatus_->hide();
    uploadProgress_->hide();
    entitiesStatus_->hide();
    entitiesProgress_->hide();

    // General controls
    addContentButton = new QPushButton(tr("Add content"));
    cancelButton = new QPushButton(tr("Cancel"));

    QHBoxLayout *buttonsLayout = new QHBoxLayout;
    QSpacerItem *buttonSpacer = new QSpacerItem(20, 20, QSizePolicy::Expanding, QSizePolicy::Minimum);
    buttonsLayout->addSpacerItem(buttonSpacer);
    buttonsLayout->addWidget(addContentButton);
    buttonsLayout->addWidget(cancelButton);
    layout->insertLayout(-1, buttonsLayout);

    connect(addContentButton, SIGNAL(clicked()), SLOT(AddContent()));
    connect(cancelButton, SIGNAL(clicked()), SLOT(Close()));
    connect(selectAllEntitiesButton, SIGNAL(clicked()), SLOT(SelectAllEntities()));
    connect(deselectAllEntitiesButton, SIGNAL(clicked()), SLOT(DeselectAllEntities()));
    connect(selectAllAssetsButton, SIGNAL(clicked()), SLOT(SelectAllAssets()));
    connect(deselectAllAssetsButton, SIGNAL(clicked()), SLOT(DeselectAllAssets()));
    connect(assetTreeWidget, SIGNAL(itemDoubleClicked(QTreeWidgetItem *, int)),
        SLOT(CheckIfColumnIsEditable(QTreeWidgetItem *, int)));
    connect(storageComboBox, SIGNAL(currentIndexChanged(int)), SLOT(RewriteDestinationNames()));

    progressStep_ = 0;
    failedUploads_ = 0;
    successfullUploads_ = 0;
    totalUploads_ = 0;
}

AddContentWindow::~AddContentWindow()
{
    // Disable ResizeToContents, Qt goes sometimes into eternal loop after
    // ~AddContentWindow() if we have lots (hudreds or thousands) of items.
    entityTreeWidget->header()->setResizeMode(QHeaderView::Interactive);
    assetTreeWidget->header()->setResizeMode(QHeaderView::Interactive);

    QTreeWidgetItemIterator it(entityTreeWidget);
    while(*it)
    {
        QTreeWidgetItem *item = *it;
        SAFE_DELETE(item);
        ++it;
    }

    QTreeWidgetItemIterator it2(assetTreeWidget);
    while(*it2)
    {
        QTreeWidgetItem *item = *it2;
        SAFE_DELETE(item);
        ++it2;
    }
}

void AddContentWindow::showEvent(QShowEvent *e)
{
    CenterToMainWindow();
    QWidget::showEvent(e);
}

void AddContentWindow::AddDescription(const SceneDesc &desc)
{
    sceneDesc = desc;
    AddEntities(desc.entities);
    AddAssets(desc.assets);
    resize(1,1);
}

/*
void AddContentWindow::AddDescriptions(const QList<SceneDesc> &descs)
{
}
*/

void AddContentWindow::AddFiles(const QStringList &fileNames)
{
    assetTreeWidget->setSortingEnabled(false);

    SceneDesc desc;
    foreach(QString file, fileNames)
    {
        AssetDesc ad;
        ad.source = file;
        ad.dataInMemory = false;
        QString type = GetResourceTypeFromResourceFileName(file.toStdString().c_str());
        ad.typeName = type.isEmpty() ? "Binary" : type;
        ad.destinationName = fs::path(file.toStdString()).leaf().c_str();
        desc.assets[qMakePair(ad.source, ad.subname)]= ad;
    }

    sceneDesc = desc;

    AddAssets(desc.assets);
}

void AddContentWindow::AddEntities(const QList<EntityDesc> &entityDescs)
{
    if (sceneDesc.type == SceneDesc::AssetUpload && entityDescs.empty())
    {
        SetEntitiesVisible(false);
        return;
    }

    // Disable sorting while we insert items.
    entityTreeWidget->setSortingEnabled(false);

    foreach(EntityDesc e, entityDescs)
    {
        EntityWidgetItem *eItem = new EntityWidgetItem(e);
        entityTreeWidget->addTopLevelItem(eItem);

        // Not showing components nor attributes in the UI for now.
/*
        foreach(ComponentDesc c, e.components)
        {
            QTreeWidgetItem *cItem = new QTreeWidgetItem;
            cItem->setText(0, c.typeName + " " + c.name);
            eItem->addChild(cItem);
*/

            // Gather non-empty asset references. They're shown in their own tree widget.
/*
            foreach(AttributeDesc a, c.attributes)
                if (a.typeName == "assetreference" && !a.value.isEmpty())
                    assetRefs.insert(a);
        }
*/
    }

    entityTreeWidget->setSortingEnabled(true);
//$ BEGIN_MOD $
    // Set a minimum height for our treeview
<<<<<<< HEAD
    //int fullHeight = entityTreeWidget->header()->height();
    //fullHeight += (entityTreeWidget->sizeHintForRow(0)+5) * entityTreeWidget->model()->rowCount();
    //int halfDeskHeight = QApplication::desktop()->screenGeometry().height()/2;
    //if (fullHeight < halfDeskHeight-50)
    //{
    //    entityTreeWidget->setMinimumHeight(fullHeight);
    //}
    //else
    //{
    //    entityTreeWidget->setMinimumHeight(halfDeskHeight - 100);
    //}
//$ END_MOD $
=======
    int fullHeight = entityTreeWidget->header()->height();
    fullHeight += (entityTreeWidget->sizeHintForRow(0)+5) * entityTreeWidget->model()->rowCount();
    int halfDeskHeight = QApplication::desktop()->screenGeometry().height()/2;
    if (fullHeight < halfDeskHeight-300)
    {
        entityTreeWidget->setMinimumHeight(fullHeight);
    }
    else
    {
        entityTreeWidget->setMinimumHeight(halfDeskHeight - 300);
    }
>>>>>>> d7d12cf4
}

void AddContentWindow::AddAssets(const SceneDesc::AssetMap &assetDescs)
{
    assetTreeWidget->setSortingEnabled(false);

    foreach(AssetDesc a, assetDescs)
    {
        AssetWidgetItem *aItem = new AssetWidgetItem(a);
        assetTreeWidget->addTopLevelItem(aItem);

        QString basePath(fs::path(sceneDesc.filename.toStdString()).branch_path().string().c_str());
        QString outFilePath;
        AssetAPI::FileQueryResult res = framework->Asset()->QueryFileLocation(a.source, basePath, outFilePath);

        /*if (res == AssetAPI::FileQueryLocalFileFound)
        {
            // If file is found locally rewrite the source for asset desc.
            QList<AssetDesc>::iterator ai = qFind(sceneDesc.assets.begin(), sceneDesc.assets.end(), aItem->desc);
            if (ai != sceneDesc.assets.end())
            {
                aItem->desc.source = outFilePath;
                aItem->RewriteText();
                (*ai).source = outFilePath;
            }
        }
        */
        if ((a.typeName == "material" && a.data.isEmpty()) || res == AssetAPI::FileQueryLocalFileMissing)
        {
            // File not found, mark the item red and disable it.
            aItem->setBackgroundColor(cColumnAssetSourceName, QColor(255,0,0,200));
            aItem->setTextColor(cColumnAssetSourceName, Qt::white);
            aItem->setCheckState(cColumnAssetUpload, Qt::Unchecked);
            aItem->setText(cColumnAssetDestName, "");
            aItem->setDisabled(true);
        }
        else if (res == AssetAPI::FileQueryExternalFile)
        {
            // External reference, mark the item gray and disable it.
            aItem->setBackgroundColor(cColumnAssetSourceName, Qt::gray);
            aItem->setTextColor(cColumnAssetSourceName, Qt::white);
            aItem->setCheckState(cColumnAssetUpload, Qt::Unchecked);
            aItem->setText(cColumnAssetDestName, "");
            aItem->setDisabled(true);
        }
    }

    RewriteDestinationNames();

    // Enable sorting, resize header sections to contents.
    assetTreeWidget->setSortingEnabled(true);
    assetTreeWidget->header()->resizeSections(QHeaderView::ResizeToContents);
//$ BEGIN_MOD $
    // Set a minimum height for our treeview
    //int fullHeight = assetTreeWidget->header()->height();
    //fullHeight += (assetTreeWidget->sizeHintForRow(0)+5) * assetTreeWidget->model()->rowCount();
    //
    //int halfDeskHeight = QApplication::desktop()->screenGeometry().height()/2;
    //if(fullHeight<(halfDeskHeight-50))
    //{
    //    assetTreeWidget->setMinimumHeight(fullHeight);
    //}
    //else
    //{
    //    assetTreeWidget->setMinimumHeight(halfDeskHeight - 100);
    //}    
//$ END_MOD $
    // Set the windows minumum width from assets tree view
    int minWidth = 10;
    for (int i=0; i<assetTreeWidget->columnCount(); i++)
        minWidth += assetTreeWidget->columnWidth(i);
    setMinimumWidth(minWidth);


    // Sort asset items initially so that erroneous are first
    assetTreeWidget->sortItems(cColumnAssetUpload, Qt::AscendingOrder);
}

void AddContentWindow::RewriteAssetReferences(SceneDesc &sceneDesc, const AssetStoragePtr &dest, bool useDefaultStorage)
{
    QString path(fs::path(sceneDesc.filename.toStdString()).branch_path().string().c_str());

    QList<SceneDesc::AssetMapKey> keysWithSubname;
    foreach(SceneDesc::AssetMapKey key, sceneDesc.assets.keys())
        if (!key.second.isEmpty())
            keysWithSubname.append(key);

    QMutableListIterator<EntityDesc > edIt(sceneDesc.entities);
    while(edIt.hasNext())
    {
        QMutableListIterator<ComponentDesc> cdIt(edIt.next().components);
        while(cdIt.hasNext())
        {
            QMutableListIterator<AttributeDesc> adIt(cdIt.next().attributes);
            while(adIt.hasNext())
            {
                adIt.next();
                if (adIt.value().typeName == "assetreference" || adIt.value().typeName == "assetreferencelist")
                {
                    QStringList values = adIt.value().value.split(";");
                    QStringList newValues;
                    foreach(QString value, values)
                    {
                        if (value.isEmpty())
                            continue;

                        QString subname;

                        if (!keysWithSubname.isEmpty())
                        {
                            ///\todo This string manipulation/crafting doesn't work for .zip files, only for materials and COLLADA files
                            int slashIdx = value.lastIndexOf("/");
                            int dotIdx = value.lastIndexOf(".");
                            QString str = value.mid(slashIdx + 1, dotIdx - slashIdx - 1);

                            foreach(SceneDesc::AssetMapKey key, keysWithSubname)
                                if (value == key.first && str == key.second)
                                {
                                    value = key.first;
                                    subname = key.second;
                                    break;
                                }
                        }
                        else
                        {
                            QString ref = AssetAPI::ExtractFilenameFromAssetRef(value);
                            ///\todo Perf hit, find a better way and remove this.
                            AssetAPI::QueryFileLocation(ref, path, value);
                        }

                        SceneDesc::AssetMapKey key = qMakePair(value, subname);
                        if (sceneDesc.assets.contains(key))
                            if (useDefaultStorage)
                                newValues << AssetAPI::ExtractFilenameFromAssetRef(sceneDesc.assets[key].destinationName);
                            else
                                newValues << dest->GetFullAssetURL(sceneDesc.assets[key].destinationName);
                    }

                    if (!newValues.isEmpty())
                        adIt.value().value = newValues.join(";");
                    // After the above lines the asset reference attribute descs do not point to the original source assets.
                }
            }
        }
    }
}

void AddContentWindow::SelectAllEntities()
{
    TreeWidgetSetCheckStateForAllItems(entityTreeWidget, cColumnEntityCreate, Qt::Checked);
}

void AddContentWindow::DeselectAllEntities()
{
    TreeWidgetSetCheckStateForAllItems(entityTreeWidget, cColumnEntityCreate, Qt::Unchecked);
}

void AddContentWindow::SelectAllAssets()
{
    TreeWidgetSetCheckStateForAllItems(assetTreeWidget, cColumnAssetUpload, Qt::Checked);
}

void AddContentWindow::DeselectAllAssets()
{
    TreeWidgetSetCheckStateForAllItems(assetTreeWidget, cColumnAssetUpload, Qt::Unchecked);
}

void AddContentWindow::AddContent()
{
    uploadStatus_->setText("");
    uploadProgress_->setValue(0);
    entitiesStatus_->setText("Waiting for asset uploads to finish...");
    entitiesProgress_->setValue(0);

    if (CreateNewDesctiption())
    {
        // If no uploads are queued then AddEntities will be called automatically
        if (UploadAssets())
        {
            if (totalUploads_ > 0)
            {
                uploadStatus_->show();
                uploadProgress_->show();
            }
            if (!newDesc_.entities.empty())
            {
                entitiesStatus_->show();
                entitiesProgress_->show();
            }

            addContentButton->setEnabled(false);
            storageComboBox->setEnabled(false);
        }
        else
            QMessageBox::critical(this, "Uploading", "Starting uploads failed");
    }
    else
        QMessageBox::critical(this, "Uploading", "Starting uploads failed");

}

bool AddContentWindow::CreateNewDesctiption()
{
    QString storageName = storageComboBox->itemData(storageComboBox->currentIndex()).toString();
    AssetStoragePtr dest;
    if (storageName == "DefaultStorage")
        dest = framework->Asset()->GetDefaultAssetStorage();
    else
        dest = framework->Asset()->GetAssetStorage(storageName);
    if (!dest)
    {
        LogError("Could not retrieve asset storage " + storageName.toStdString() + ".");

        // Regenerate storage combo box items to make sure that we're up-to-date.
        storageComboBox->clear();
        foreach(AssetStoragePtr storage, framework->Asset()->GetAssetStorages())
            storageComboBox->addItem(storage->ToString(), storage->Name());

        return false;
    }
    currentStorage_ = storageName;
    currentStorageBaseUrl_ = dest->BaseURL();

    // Filter which entities will be created and which assets will be uploaded.
    newDesc_ = sceneDesc;
    QTreeWidgetItemIterator eit(entityTreeWidget);
    while(*eit)
    {
        EntityWidgetItem *eitem = dynamic_cast<EntityWidgetItem *>(*eit);
        if (eitem && eitem->checkState(cColumnEntityCreate) == Qt::Unchecked)
        {
            QList<EntityDesc>::const_iterator ei = qFind(newDesc_.entities, eitem->desc);
            if (ei != newDesc_.entities.end())
                newDesc_.entities.removeOne(*ei);
        }

        ++eit;
    }

    // Rewrite components' asset refs
    bool useDefault = storageName == "DefaultStorage";
    RewriteAssetReferences(newDesc_, dest, useDefault);

    RefMap refs;
    QTreeWidgetItemIterator ait(assetTreeWidget);
    while(*ait)
    {
        AssetWidgetItem *aitem = dynamic_cast<AssetWidgetItem *>(*ait);
        assert(aitem);
        if (aitem)
        {
            if (aitem->checkState(cColumnAssetUpload) == Qt::Unchecked)
            {
                bool removed = newDesc_.assets.remove(qMakePair(aitem->desc.source, aitem->desc.subname));
                if (!removed)
                    LogDebug("Couldn't find and remove " + aitem->desc.source.toStdString() + "from asset map.");
            }
            else
            {
                // Add textures to special map for later use.
                ///\todo This logic will be removed in the future, as we need it generic for any types of assets.
                if (aitem->desc.typeName == "texture")
                {
                    int idx = aitem->desc.source.lastIndexOf("/");
                    refs[aitem->desc.source.mid(idx != -1 ? idx + 1 : 0).trimmed()] = aitem->desc.destinationName;
                }
            }
        }

        ++ait;
    }

    // Rewrite asset refs
    QMutableMapIterator<SceneDesc::AssetMapKey, AssetDesc> rewriteIt(newDesc_.assets);
    while(rewriteIt.hasNext())
    {
        rewriteIt.next();
        if (rewriteIt.value().typeName.contains("material", Qt::CaseInsensitive))
            ///\todo This logic will be removed in the future, as we need it generic for any types of assets.
            ReplaceReferences(rewriteIt.value().data, refs);
    }

    return true;
}

bool AddContentWindow::UploadAssets()
{
    AssetStoragePtr dest;
    if (currentStorage_ == "DefaultStorage")
        dest = framework->Asset()->GetDefaultAssetStorage();
    else
        dest = framework->Asset()->GetAssetStorage(currentStorage_);
    if (!dest)
    {
        LogError("Could not retrieve asset storage " + currentStorage_.toStdString() + ".");
        // Regenerate storage combo box items to make sure that we're up-to-date.
        storageComboBox->clear();
        foreach(AssetStoragePtr storage, framework->Asset()->GetAssetStorages())
            storageComboBox->addItem(storage->ToString(), storage->Name());
        return false;
    }

    Scene::ScenePtr destScene = scene.lock();
    if (!destScene)
        return false;

    // Upload
    if (!newDesc_.assets.empty())
    {
        LogDebug("Starting uploading of " + ToString(newDesc_.assets.size()) + " asset" + "(s).");

        totalUploads_ = 0;
        progressStep_ = 0;
        failedUploads_ = 0;
        successfullUploads_ = 0;
        foreach(AssetDesc ad, newDesc_.assets)
        {
            try
            {
                AssetUploadTransferPtr transfer;

                if (ad.dataInMemory)
                {
                    transfer = framework->Asset()->UploadAssetFromFileInMemory((const u8*)QString(ad.data).toStdString().c_str(),
                        ad.data.size(), dest, ad.destinationName.toStdString().c_str());
                }
                else
                {
                    transfer = framework->Asset()->UploadAssetFromFile(ad.source.toStdString().c_str(),
                        dest, ad.destinationName.toStdString().c_str());
                }

                if (transfer)
                {
                    if (connect(transfer.get(), SIGNAL(Completed(IAssetUploadTransfer *)), SLOT(HandleUploadCompleted(IAssetUploadTransfer *)), Qt::UniqueConnection) &&
                        connect(transfer.get(), SIGNAL(Failed(IAssetUploadTransfer *)), SLOT(HandleUploadFailed(IAssetUploadTransfer *)), Qt::UniqueConnection))
                        totalUploads_++;
                }
            }
            catch(const Exception &e)
            {
                LogError(std::string(e.what()));
            }
        }
        if (totalUploads_ > 0)
            progressStep_ = 100 / totalUploads_;
        else
            progressStep_ = 100;
    }
    else
        AddEntities(); // if no uploads, then add entities now!
    return true;
}

void AddContentWindow::AddEntities()
{
    AssetStoragePtr dest;
    if (currentStorage_ == "DefaultStorage")
        dest = framework->Asset()->GetDefaultAssetStorage();
    else
        dest = framework->Asset()->GetAssetStorage(currentStorage_);
    if (!dest)
    {
        LogError("Could not retrieve asset storage " + currentStorage_.toStdString() + ".");
        // Regenerate storage combo box items to make sure that we're up-to-date.
        storageComboBox->clear();
        foreach(AssetStoragePtr storage, framework->Asset()->GetAssetStorages())
            storageComboBox->addItem(storage->ToString(), storage->Name());
        return;
    }

    Scene::ScenePtr destScene = scene.lock();
    if (!destScene)
    {
        LogError("Could not add entities to scene, no scene ptr!");
        return;
    }

    if (!newDesc_.entities.empty())
    {
        // Create entities.
        QList<Scene::Entity *> entities;
        switch(newDesc_.type)
        {
        case SceneDesc::Naali:
        case SceneDesc::OgreMesh:
            entities = destScene->CreateContentFromSceneDesc(newDesc_, false, AttributeChange::Default);
            break;
        /*
        case SceneDesc::OgreMesh:
        {
            fs::path path(newDesc.filename.toStdString());
            std::string dirname = path.branch_path().string();

            TundraLogic::SceneImporter importer(destScene);
            Scene::EntityPtr entity = importer.ImportMesh(newDesc.filename.toStdString(), dirname,
                Transform(),std::string(), dest->BaseURL(), AttributeChange::Default, true, std::string(), newDesc);
            if (entity)
                entities << entity.get();
            break;
        }
        */
        case SceneDesc::OgreScene:
        {
            fs::path path(newDesc_.filename.toStdString());
            std::string dirname = path.branch_path().string();

            TundraLogic::SceneImporter importer(destScene);
            entities = importer.Import(newDesc_.filename.toStdString(), dirname, Transform(),
                dest->BaseURL(), AttributeChange::Default, false/*clearScene*/, false);
            break;
        }
        case SceneDesc::AssetUpload:
            break;
        default:
            LogError("Invalid scene description type.");
            break;
        }

        if (!entities.empty())
        {
            entitiesStatus_->setText(QString("Added %1 entities to scene successfully").arg(entities.count()));
            entitiesStatus_->setText(QString("%1/%2 entities created succesfully").arg(QString::number(entities.count()), QString::number(newDesc_.entities.count())));
            if (position != Vector3df())
                SceneStructureModule::CentralizeEntitiesTo(position, entities);
        }
        else
        {
            entitiesStatus_->setText("No entities were created, even if the intent was to create " + QString::number(newDesc_.entities.count()));
            QMessageBox::warning(this, "Entity Creation", "No entities were created, even if input had entities!");
            return;
        }

        entitiesProgress_->setValue(100);
    }
    else
        entitiesStatus_->setText("No entities were selected for add");
    
    contentAdded_ = true; // this will be emitted on Close() for those who are interested
    cancelButton->setText(tr("Close"));
    addContentButton->setEnabled(true);
    storageComboBox->setEnabled(true);
}

void AddContentWindow::CenterToMainWindow()
{
    // Center the window to main window
    if (framework->Ui()->MainWindow())
    {
        QRect mainRect = framework->Ui()->MainWindow()->rect();
        QPoint mainPos = framework->Ui()->MainWindow()->pos();
        QPoint mainCenter = mainPos + mainRect.center();
        if((mainCenter.y() - height()/2)>=0)
        {
            move(mainCenter.x() - width()/2, mainCenter.y() - height()/2);
        }
        else
        {
            move(mainCenter.x() - width()/2, 0);
        }
    }
}

void AddContentWindow::SetEntitiesVisible(bool visible)
{
    if (parentEntities_)
    {
        parentEntities_->setVisible(visible);
        resize(width(), 200);
        CenterToMainWindow();
    }
}

void AddContentWindow::SetAssetsVisible(bool visible)
{
    if (parentAssets_)
    {
        parentAssets_->setVisible(visible);
        resize(width(), 200);
        CenterToMainWindow();
    }
}

void AddContentWindow::Close()
{
    emit Completed(contentAdded_, currentStorageBaseUrl_);
    close();
}

void AddContentWindow::CheckIfColumnIsEditable(QTreeWidgetItem *item, int column)
{
    if (column == cColumnAssetDestName)
        item->setFlags(item->flags() | Qt::ItemIsEditable);
    else
        item->setFlags(item->flags() & ~Qt::ItemIsEditable);
}

void AddContentWindow::RewriteDestinationNames()
{
    QString storageName = storageComboBox->itemData(storageComboBox->currentIndex()).toString();
    AssetStoragePtr dest;
    bool useDefault = false;
    if (storageName == "DefaultStorage")
    {
        dest = framework->Asset()->GetDefaultAssetStorage();
        useDefault = true;
    }
    else
        dest = framework->Asset()->GetAssetStorage(storageName);

    if (!dest)
    {
        LogError("Could not retrieve asset storage " + storageName.toStdString() + ".");

        // Regenerate storage combo box items to make sure that we're up-to-date.
        storageComboBox->clear();
        foreach(AssetStoragePtr storage, framework->Asset()->GetAssetStorages())
            storageComboBox->addItem(storage->ToString(), storage->Name());

        return;
    }

    assetTreeWidget->setSortingEnabled(false);

    QTreeWidgetItemIterator it(assetTreeWidget);
    while(*it)
    {
        AssetWidgetItem *aitem = dynamic_cast<AssetWidgetItem *>(*it);
        assert(aitem);
        if (aitem && !aitem->isDisabled())
        {
            if (useDefault)
                aitem->desc.destinationName = AssetAPI::ExtractFilenameFromAssetRef(aitem->text(cColumnAssetDestName).trimmed());
            else
                aitem->desc.destinationName = dest->GetFullAssetURL(aitem->text(cColumnAssetDestName).trimmed());
            aitem->setText(cColumnAssetDestName, aitem->desc.destinationName);
        }
        ++it;
    }

    assetTreeWidget->setSortingEnabled(true);
}

void AddContentWindow::HandleUploadCompleted(IAssetUploadTransfer *transfer)
{
    successfullUploads_++;
    uploadStatus_->setText("Uploaded " + transfer->AssetRef());
    uploadProgress_->setValue(uploadProgress_->value() + progressStep_);
    UpdateUploadStatus(true, transfer->AssetRef());
    CheckUploadTotals();
}

void AddContentWindow::HandleUploadFailed(IAssetUploadTransfer *transfer)
{
    failedUploads_++;
    uploadStatus_->setText("Upload failed for " + transfer->AssetRef());
    uploadProgress_->setValue(uploadProgress_->value() + progressStep_);
    UpdateUploadStatus(false, transfer->AssetRef());
    CheckUploadTotals();
}

void AddContentWindow::UpdateUploadStatus(bool succesfull, const QString &assetRef)
{
    QColor statusColor;
    if (succesfull)
        statusColor = QColor(0, 255, 0, 75);
    else
        statusColor = QColor(255, 0, 0, 75);

    QTreeWidgetItemIterator it(assetTreeWidget);
    while(*it)
    {
        AssetWidgetItem *aitem = dynamic_cast<AssetWidgetItem *>(*it);
        assert(aitem);
        if (aitem && !aitem->isDisabled())
        {
            if (aitem->text(cColumnAssetDestName) == assetRef)
            {
                aitem->setBackgroundColor(cColumnAssetTypeName, statusColor);
                aitem->setBackgroundColor(cColumnAssetSourceName, statusColor);
                aitem->setBackgroundColor(cColumnAssetSubname, statusColor);
                aitem->setBackgroundColor(cColumnAssetDestName, statusColor);
                break;
            }
        }
        ++it;
    }
}

void AddContentWindow::CheckUploadTotals()
{
    int totalNow = successfullUploads_ + failedUploads_;
    if (totalNow == totalUploads_)
    {
        uploadStatus_->setText(QString("%1/%2 uploads completed succesfully").arg(QString::number(successfullUploads_), QString::number(totalUploads_)));
        AddEntities();
    }
}
<|MERGE_RESOLUTION|>--- conflicted
+++ resolved
@@ -144,13 +144,6 @@
 {
     setWindowModality(Qt::ApplicationModal/*Qt::WindowModal*/);
     setAttribute(Qt::WA_DeleteOnClose);
-<<<<<<< HEAD
-	//$ BEGIN_MOD $
-	setWindowTitle(tr("Add Content"));
-    //setWindowTitle(" "); //setWindowTitle(tr("Add Content")); imo the add content name is kind of not needed
-	//$ END_MOD $
-	QPixmap nullIcon(16,16); // do a null icon to hide the default ugly one
-=======
     setWindowTitle("Entity And Asset Import");
 
     // If not parent was given, lets make our main window the parent
@@ -164,7 +157,6 @@
         setWindowFlags(Qt::Tool);
 
     QPixmap nullIcon(16,16); // do a null icon to hide the default ugly one
->>>>>>> d7d12cf4
     nullIcon.fill(Qt::transparent);
     setWindowIcon(nullIcon);
 
@@ -416,7 +408,6 @@
     entityTreeWidget->setSortingEnabled(true);
 //$ BEGIN_MOD $
     // Set a minimum height for our treeview
-<<<<<<< HEAD
     //int fullHeight = entityTreeWidget->header()->height();
     //fullHeight += (entityTreeWidget->sizeHintForRow(0)+5) * entityTreeWidget->model()->rowCount();
     //int halfDeskHeight = QApplication::desktop()->screenGeometry().height()/2;
@@ -429,19 +420,6 @@
     //    entityTreeWidget->setMinimumHeight(halfDeskHeight - 100);
     //}
 //$ END_MOD $
-=======
-    int fullHeight = entityTreeWidget->header()->height();
-    fullHeight += (entityTreeWidget->sizeHintForRow(0)+5) * entityTreeWidget->model()->rowCount();
-    int halfDeskHeight = QApplication::desktop()->screenGeometry().height()/2;
-    if (fullHeight < halfDeskHeight-300)
-    {
-        entityTreeWidget->setMinimumHeight(fullHeight);
-    }
-    else
-    {
-        entityTreeWidget->setMinimumHeight(halfDeskHeight - 300);
-    }
->>>>>>> d7d12cf4
 }
 
 void AddContentWindow::AddAssets(const SceneDesc::AssetMap &assetDescs)
