/**
 *  For conditions of distribution and use, see copyright notice in license.txt
 *
 *  @file   SceneStructureModule.cpp
 *  @brief  Provides Scene Structure and Assets windows and raycast drag-and-drop import of
 *          various content file formats to the main window.
 */

#include "StableHeaders.h"
#include "DebugOperatorNew.h"

#include "SceneStructureModule.h"
#include "SceneStructureWindow.h"
#include "AssetsWindow.h"
#include "SupportedFileTypes.h"
#include "AddContentWindow.h"

#include "SceneAPI.h"
#include "AssetAPI.h"
#include "IAsset.h"
#include "IAssetTransfer.h"
#include "SceneManager.h"
#include "Entity.h"
#include "ConsoleAPI.h"
#include "UiServiceInterface.h"
#include "InputAPI.h"
#include "RenderServiceInterface.h"
#include "SceneImporter.h"
#include "EC_OgreCamera.h"
#include "EC_Placeable.h"
#include "EC_Mesh.h"
#include "UiAPI.h"
#include "NaaliGraphicsView.h"
#include "NaaliMainWindow.h"
#include "LoggingFunctions.h"
#include "SceneDesc.h"

#include <QToolTip>
#include <QCursor>

#include <OgreEntity.h>
#include <OgreMesh.h>

DEFINE_POCO_LOGGING_FUNCTIONS("SceneStructure");

#ifdef ASSIMP_ENABLED
#include <OpenAssetImport.h>
#endif

//#include <OgreCamera.h>

#include "MemoryLeakCheck.h"

SceneStructureModule::SceneStructureModule() :
    IModule("SceneStructure"),
    sceneWindow(0),
    assetsWindow(0),
    toolTipWidget(0)
{
}

SceneStructureModule::~SceneStructureModule()
{
	if (GetFramework()->IsHeadless())
		return; 
    SAFE_DELETE(sceneWindow);
    SAFE_DELETE(toolTipWidget);
}

void SceneStructureModule::PostInitialize()
{
<<<<<<< HEAD
	//Create panels
	UiServiceInterface *ui = framework_->GetService<UiServiceInterface>();
    if (!ui)
        return;

	//Assets panel
	assetsWindow = new AssetsWindow(framework_, framework_->Ui()->MainWindow());
    assetsWindow->setWindowFlags(Qt::Tool);	
    ui->AddWidgetToScene(assetsWindow, true, true);
	ui->AddWidgetToMenu(assetsWindow, "Assets", "View");

	//Scene panel
	sceneWindow = new SceneStructureWindow(framework_, framework_->Ui()->MainWindow());
    sceneWindow->setWindowFlags(Qt::Tool);
	sceneWindow->SetScene(framework_->GetDefaultWorldScene());
	connect(framework_, SIGNAL(DefaultWorldSceneChanged(Scene::SceneManager *)),sceneWindow, SLOT(SetNewScene()));
    ui->AddWidgetToScene(sceneWindow, true, true);
	ui->AddWidgetToMenu(sceneWindow, "Scene", "View");

    framework_->Console()->RegisterCommand("scenestruct", "Shows the Scene Structure window.", this, SLOT(ShowSceneStructureWindow()));
    framework_->Console()->RegisterCommand("assets", "Shows the Assets window.", this, SLOT(ShowAssetsWindow()));

    inputContext = framework_->GetInput()->RegisterInputContext("SceneStructureInput", 90);
    connect(inputContext.get(), SIGNAL(KeyPressed(KeyEvent *)), this, SLOT(HandleKeyPressed(KeyEvent *)));

    connect(framework_->Ui()->GraphicsView(), SIGNAL(DragEnterEvent(QDragEnterEvent *)), SLOT(HandleDragEnterEvent(QDragEnterEvent *)));
    connect(framework_->Ui()->GraphicsView(), SIGNAL(DragLeaveEvent(QDragLeaveEvent *)), SLOT(HandleDragLeaveEvent(QDragLeaveEvent *)));
    connect(framework_->Ui()->GraphicsView(), SIGNAL(DragMoveEvent(QDragMoveEvent *)), SLOT(HandleDragMoveEvent(QDragMoveEvent *)));
    connect(framework_->Ui()->GraphicsView(), SIGNAL(DropEvent(QDropEvent *)), SLOT(HandleDropEvent(QDropEvent *)));

    toolTipWidget = new QWidget(0, Qt::ToolTip);
    toolTipWidget->setLayout(new QHBoxLayout());
    toolTipWidget->layout()->setMargin(0);
    toolTipWidget->layout()->setSpacing(0);
    toolTipWidget->setContentsMargins(0,0,0,0);
    toolTipWidget->setStyleSheet("QWidget { background-color: transparent; } QLabel { padding: 2px; border: 0.5px solid grey; border-radius: 0px; \
                                  background-color: qlineargradient(spread:pad, x1:0, y1:0, x2:0, y2:1, stop:0 rgba(246, 246, 246, 255), stop:1 rgba(237, 237, 237, 255)); }");
    
    toolTip = new QLabel(toolTipWidget);
    toolTip->setTextFormat(Qt::RichText);
    toolTipWidget->layout()->addWidget(toolTip);
=======
    framework_->Console()->RegisterCommand("scenestruct", "Shows the Scene Structure window, hides it if it's visible.", this, SLOT(ToggleSceneStructureWindow()));
    framework_->Console()->RegisterCommand("assets", "Shows the Assets window, hides it if it's visible.", this, SLOT(ToggleAssetsWindow()));

    // Don't allocate the widget memory for nothing if we are headless.
    if (!framework_->IsHeadless())
    {
        inputContext = framework_->Input()->RegisterInputContext("SceneStructureInput", 102);
        connect(inputContext.get(), SIGNAL(KeyPressed(KeyEvent *)), this, SLOT(HandleKeyPressed(KeyEvent *)));

        connect(framework_->Ui()->GraphicsView(), SIGNAL(DragEnterEvent(QDragEnterEvent *)), SLOT(HandleDragEnterEvent(QDragEnterEvent *)));
        connect(framework_->Ui()->GraphicsView(), SIGNAL(DragLeaveEvent(QDragLeaveEvent *)), SLOT(HandleDragLeaveEvent(QDragLeaveEvent *)));
        connect(framework_->Ui()->GraphicsView(), SIGNAL(DragMoveEvent(QDragMoveEvent *)), SLOT(HandleDragMoveEvent(QDragMoveEvent *)));
        connect(framework_->Ui()->GraphicsView(), SIGNAL(DropEvent(QDropEvent *)), SLOT(HandleDropEvent(QDropEvent *)));

        toolTipWidget = new QWidget(0, Qt::ToolTip);
        toolTipWidget->setLayout(new QHBoxLayout());
        toolTipWidget->layout()->setMargin(0);
        toolTipWidget->layout()->setSpacing(0);
        toolTipWidget->setContentsMargins(0,0,0,0);
        toolTipWidget->setStyleSheet("QWidget { background-color: transparent; } QLabel { padding: 2px; border: 0.5px solid grey; border-radius: 0px; \
                                      background-color: qlineargradient(spread:pad, x1:0, y1:0, x2:0, y2:1, stop:0 rgba(246, 246, 246, 255), stop:1 rgba(237, 237, 237, 255)); }");
        
        toolTip = new QLabel(toolTipWidget);
        toolTip->setTextFormat(Qt::RichText);
        toolTipWidget->layout()->addWidget(toolTip);
    }
>>>>>>> d7d12cf4
}

QList<Scene::Entity *> SceneStructureModule::InstantiateContent(const QString &filename, Vector3df worldPos, bool clearScene)
{
    return InstantiateContent(filename, worldPos, SceneDesc(), clearScene);
}

QList<Scene::Entity *> SceneStructureModule::InstantiateContent(const QString &filename, Vector3df worldPos, const SceneDesc &desc, bool clearScene)
{
    return InstantiateContent(QStringList(QStringList() << filename), worldPos, desc, clearScene);
}

QList<Scene::Entity *> SceneStructureModule::InstantiateContent(const QStringList &filenames, Vector3df worldPos, const SceneDesc &desc, bool clearScene)
{
    QList<Scene::Entity *> ret;

    const Scene::ScenePtr &scene = GetFramework()->Scene()->GetDefaultScene();
    if (!scene)
    {
        LogError("Could not retrieve default world scene.");
        return ret;
    }

    QList<SceneDesc> sceneDescs;

    foreach(QString filename, filenames)
    {
        if (!IsSupportedFileType(filename))
        {
            LogError("Unsupported file extension: " + filename.toStdString());
            continue;
        }

        if (filename.endsWith(cOgreSceneFileExtension, Qt::CaseInsensitive))
        {
            ///\todo Implement ogre.scene url drops at some point?
            TundraLogic::SceneImporter importer(scene);
            sceneDescs.append(importer.GetSceneDescForScene(filename));
        }
        else if (filename.endsWith(cOgreMeshFileExtension, Qt::CaseInsensitive))
        {
            TundraLogic::SceneImporter importer(scene);
            if (IsUrl(filename))
                ///\todo Perhaps download the mesh before instantiating so we could inspect the mesh binar for materials and skeleton? The path is already there for tundra scene file web drops
                sceneDescs.append(importer.GetSceneDescForMesh(QUrl(filename)));
            else
                sceneDescs.append(importer.GetSceneDescForMesh(filename));
        }
        else if (filename.toLower().indexOf(cTundraXmlFileExtension) != -1 && filename.toLower().indexOf(cOgreMeshFileExtension) == -1)
        {
            if (IsUrl(filename))
            {
                AssetTransferPtr transfer = framework_->Asset()->RequestAsset(filename);
                if (transfer.get())
                {
                    urlToDropPos[filename] = worldPos;
                    connect(transfer.get(), SIGNAL(Loaded(AssetPtr)), SLOT(HandleSceneDescLoaded(AssetPtr)));
                    connect(transfer.get(), SIGNAL(Failed(IAssetTransfer*, QString)), SLOT(HandleSceneDescFailed(IAssetTransfer*, QString)));
                    break; // Only allow one .txml drop at a time
                }
            }
            else
                sceneDescs.append(scene->GetSceneDescFromXml(filename));
        }
        else if (filename.toLower().indexOf(cTundraBinFileExtension) != -1)
        {
            if (IsUrl(filename))
            {
                AssetTransferPtr transfer = framework_->Asset()->RequestAsset(filename);
                if (transfer.get())
                {
                    urlToDropPos[filename] = worldPos;
                    connect(transfer.get(), SIGNAL(Loaded(AssetPtr)), SLOT(HandleSceneDescLoaded(AssetPtr)));
                    connect(transfer.get(), SIGNAL(Failed(IAssetTransfer*, QString)), SLOT(HandleSceneDescFailed(IAssetTransfer*, QString)));
                    break; // Only allow one .tbin drop at a time
                }
            }
            else
            {
                sceneDescs.append(scene->GetSceneDescFromBinary(filename));
            }
        }
        else
        {
#ifdef ASSIMP_ENABLED
            boost::filesystem::path path(filename.toStdString());
            AssImp::OpenAssetImport assimporter;
            QString extension = QString(path.extension().c_str()).toLower();
            if (assimporter.IsSupportedExtension(extension))
            {
                std::string dirname = path.branch_path().string();
                std::vector<AssImp::MeshData> meshNames;
                assimporter.GetMeshData(filename, meshNames);

                TundraLogic::SceneImporter sceneimporter(scene);
                for (size_t i=0 ; i<meshNames.size() ; ++i)
                {
                    Scene::EntityPtr entity = sceneimporter.ImportMesh(meshNames[i].file_.toStdString(), dirname, meshNames[i].transform_,
                        std::string(), "local://", AttributeChange::Default, false, meshNames[i].name_.toStdString());
                    if (entity)
                        ret.append(entity.get());
                }

                return ret;
            }
#endif
        }
    }

    if (!sceneDescs.isEmpty())
    {
        AddContentWindow *addContent = new AddContentWindow(framework_, scene);
        addContent->AddDescription(sceneDescs[0]);
        if (worldPos != Vector3df())
            addContent->AddPosition(worldPos);
        addContent->show();
    }

    /** \todo this is always empty list of entities, remove (?!) as we actually dont know the entity count yet.
     *  it is known only after the add content window selectios and processing has been done 
     */
    return ret; 
}

void SceneStructureModule::CentralizeEntitiesTo(const Vector3df &pos, const QList<Scene::Entity *> &entities)
{
    Vector3df minPos(1e9f, 1e9f, 1e9f);
    Vector3df maxPos(-1e9f, -1e9f, -1e9f);

    foreach(Scene::Entity *e, entities)
    {
        EC_Placeable *p = e->GetComponent<EC_Placeable>().get();
        if (p)
        {
            Vector3df pos = p->transform.Get().position;
            minPos.x = std::min(minPos.x, pos.x);
            minPos.y = std::min(minPos.y, pos.y);
            minPos.z = std::min(minPos.z, pos.z);
            maxPos.x = std::max(maxPos.x, pos.x);
            maxPos.y = std::max(maxPos.y, pos.y);
            maxPos.z = std::max(maxPos.z, pos.z);
        }
    }

    // We assume that world's up axis is Z-coordinate axis.
    Vector3df importPivotPos = Vector3df((minPos.x + maxPos.x) / 2, (minPos.y + maxPos.y) / 2, minPos.z);
    Vector3df offset = pos - importPivotPos;

    foreach(Scene::Entity *e, entities)
    {
        EC_Placeable *p = e->GetComponent<EC_Placeable>().get();
        if (p)
        {
            Transform t = p->transform.Get();
            t.position += offset;
            p->transform.Set(t, AttributeChange::Default);
        }
    }
}

bool SceneStructureModule::IsSupportedFileType(const QString &fileRef)
{
    if (fileRef.endsWith(cTundraXmlFileExtension, Qt::CaseInsensitive) ||
        fileRef.endsWith(cTundraBinFileExtension, Qt::CaseInsensitive) ||
        fileRef.endsWith(cOgreMeshFileExtension, Qt::CaseInsensitive) ||
        fileRef.endsWith(cOgreSceneFileExtension, Qt::CaseInsensitive))
    {
        return true;
    }
    else
    {
#ifdef ASSIMP_ENABLED
        boost::filesystem::path path(fileRef.toStdString());
        AssImp::OpenAssetImport assimporter;
        QString extension = QString(path.extension().c_str()).toLower();
        if (assimporter.IsSupportedExtension(extension))
            return true;
#endif
        return false;
    }
}

bool SceneStructureModule::IsMaterialFile(const QString &fileRef)
{
    if (fileRef.toLower().endsWith(".material"))
        return true;
    return false;
}

bool SceneStructureModule::IsUrl(const QString &fileRef)
{
    if (fileRef.startsWith("http://") || fileRef.startsWith("https://"))
        return true;
    return false;
}

void SceneStructureModule::CleanReference(QString &fileRef)
{
    if (!IsUrl(fileRef))
    {
        QUrl fileUrl(fileRef);
        fileRef = fileUrl.path();
#ifdef _WINDOWS
        // We have '/' as the first char on windows and the filename
        // is not identified as a file properly. But on other platforms the '/' is valid/required.
        fileRef = fileRef.mid(1);
#endif
    }
}

void SceneStructureModule::ToggleSceneStructureWindow()
{
<<<<<<< HEAD
    UiServiceInterface *ui = framework_->GetService<UiServiceInterface>();
	if (ui && sceneWindow){
		ui->ShowWidget(sceneWindow);
		return;
	}      

	/*NaaliUi *ui = GetFramework()->Ui();
    if (!ui)
        return;

    if (sceneWindow)
    {
        ui->ShowWidget(sceneWindow);
        //sceneWindow->show();
        return;
    }

    sceneWindow = new SceneStructureWindow(framework_, ui->MainWindow());
    sceneWindow->setWindowFlags(Qt::Tool);
    sceneWindow->SetScene(framework_->GetDefaultWorldScene());
    //sceneWindow->show();
    ui->AddWidgetToScene(sceneWindow);
    ui->ShowWidget(sceneWindow);*/
=======
    if (framework_->IsHeadless())
    {
        LogError("Cannot show scene structure window in headless mode.");
        return;
    }

    if (sceneWindow)
    {
        sceneWindow->setVisible(!sceneWindow->isVisible());
        return;
    }

    UiAPI *ui = GetFramework()->Ui();
    if (!ui)
        return;

    sceneWindow = new SceneStructureWindow(framework_, ui->MainWindow());
    sceneWindow->setWindowFlags(Qt::Tool);
    sceneWindow->SetScene(GetFramework()->Scene()->GetDefaultScene());
    sceneWindow->show();
>>>>>>> d7d12cf4
}

void SceneStructureModule::ToggleAssetsWindow()
{
<<<<<<< HEAD
    UiServiceInterface *ui = framework_->GetService<UiServiceInterface>();
	if (ui && assetsWindow){
        ui->ShowWidget(assetsWindow);
		return;
	}
=======
    if (framework_->IsHeadless())
    {
        LogError("Cannot show assets window in headless mode.");
        return;
    }
>>>>>>> d7d12cf4

   /* if (assetsWindow)
    {
        assetsWindow->setVisible(!assetsWindow->isVisible());
        return;
    }

    UiAPI *ui = GetFramework()->Ui();
    if (!ui)
        return;

    assetsWindow = new AssetsWindow(framework_, ui->MainWindow());
    assetsWindow->setWindowFlags(Qt::Tool);
    assetsWindow->show();
<<<<<<< HEAD
	*/

    //ui->AddWidgetToScene(assetsWindow);
    //ui->ShowWidget(assetsWindow);
=======
>>>>>>> d7d12cf4
}

void SceneStructureModule::HandleKeyPressed(KeyEvent *e)
{
    if (e->eventType != KeyEvent::KeyPressed || e->keyPressCount > 1)
        return;

    InputAPI &input = *framework_->Input();

    const QKeySequence &showSceneStruct = input.KeyBinding("ShowSceneStructureWindow", QKeySequence(Qt::ShiftModifier + Qt::Key_S));
    const QKeySequence &showAssets = input.KeyBinding("ShowAssetsWindow", QKeySequence(Qt::ShiftModifier + Qt::Key_A));

    QKeySequence keySeq(e->keyCode | e->modifiers);
    if (keySeq == showSceneStruct)
    {
        ToggleSceneStructureWindow();
        e->handled = true;
    }
    if (keySeq == showAssets)
    {
        ToggleAssetsWindow();
        e->handled = true;
    }
}

void SceneStructureModule::HandleDragEnterEvent(QDragEnterEvent *e)
{
    // If at least one file is supported, accept.
    bool accept = false;

    int acceptedCount = 0;
    QString dropResourceNames;
    currentToolTipSource.clear();
    if (e->mimeData()->hasUrls())
    {   
        foreach(QUrl url, e->mimeData()->urls())
        {
            if (IsSupportedFileType(url.path()))
            {
                dropResourceNames.append(url.toString().split("/").last() + ", ");
                acceptedCount++;
                accept = true;
            }
            // Accept .material only if a single material is being dropped
            else if (IsMaterialFile(url.path()))
            {
                if (e->mimeData()->urls().count() == 1)
                {
                    dropResourceNames.append(url.toString().split("/").last());
                    acceptedCount++;
                    accept = true;
                }
            }
        }
    }
    
    if (accept)
    {
        if (dropResourceNames.endsWith(", "))
            dropResourceNames.chop(2);
        if (dropResourceNames.count(",") >= 2 && acceptedCount > 2)
        {
            int from = dropResourceNames.indexOf(",");
            dropResourceNames = dropResourceNames.left(dropResourceNames.indexOf(",", from+1));
            dropResourceNames.append(QString("... (%1 assets)").arg(acceptedCount));
        }
        if (!dropResourceNames.isEmpty())
        {
            if (dropResourceNames.count(",") > 0)
                currentToolTipSource = "<p style='white-space:pre'><span style='font-weight:bold;'>Sources:</span> " + dropResourceNames;
            else
                currentToolTipSource = "<p style='white-space:pre'><span style='font-weight:bold;'>Source:</span> " + dropResourceNames;
        }
    }

    e->setAccepted(accept);
}

void SceneStructureModule::HandleDragLeaveEvent(QDragLeaveEvent *e)
{
    if (!toolTipWidget)
        return;
    toolTipWidget->hide();
    currentToolTipSource.clear();
    currentToolTipDestination.clear();
}

void SceneStructureModule::HandleDragMoveEvent(QDragMoveEvent *e)
{
    if (!e->mimeData()->hasUrls())
    {
        e->ignore();
        return;
    }

    currentToolTipDestination.clear();
    foreach(QUrl url, e->mimeData()->urls())
    {
        if (IsSupportedFileType(url.path()))
            e->accept();
        else if (IsMaterialFile(url.path()))
        {
            e->setAccepted(false);
            currentToolTipDestination = "<br><span style='font-weight:bold;'>Destination:</span> ";
            // Raycast to see if there is a submesh under the material drop
            Foundation::RenderServiceInterface *renderer = framework_->GetService<Foundation::RenderServiceInterface>();
            if (renderer)
            {
                RaycastResult* res = renderer->Raycast(e->pos().x(), e->pos().y());
                if (res->entity_)
                {
                    EC_Mesh *mesh = res->entity_->GetComponent<EC_Mesh>().get();
                    if (mesh)
                    {
                        currentToolTipDestination.append("Submesh " + QString::number(res->submesh_));
                        if (!mesh->Name().isEmpty())
                            currentToolTipDestination.append(" on " + mesh->Name());
                        else if (!mesh->GetParentEntity()->GetName().isEmpty())
                            currentToolTipDestination.append(" on " + mesh->GetParentEntity()->GetName());
                        currentToolTipDestination.append("</p>");
                        e->accept();
                    }
                }
            }
            if (!e->isAccepted())
            {
                currentToolTipDestination.append("None</p>");
                e->ignore();
            }
        }
    }

    if (e->isAccepted() && currentToolTipDestination.isEmpty())
    {
        Foundation::RenderServiceInterface *renderer = framework_->GetService<Foundation::RenderServiceInterface>();
        if (renderer)
        {
            RaycastResult* res = renderer->Raycast(e->pos().x(), e->pos().y());
            if (res)
            {
                if (res->entity_)
                {
                    QString entityName = res->entity_->GetName();
                    currentToolTipDestination = "<br><span style='font-weight:bold;'>Destination:</span> ";
                    if (!entityName.isEmpty())
                        currentToolTipDestination.append(entityName + " ");
                    QString xStr = QString::number(res->pos_.x);
                    xStr = xStr.left(xStr.indexOf(".")+3);
                    QString yStr = QString::number(res->pos_.y);
                    yStr = yStr.left(yStr.indexOf(".")+3);
                    QString zStr = QString::number(res->pos_.z);
                    zStr = zStr.left(zStr.indexOf(".")+3);
                    currentToolTipDestination.append(QString("(%2 %3 %4)</p>").arg(xStr, yStr, zStr));
                }
                else
                    currentToolTipDestination = "<br><span style='font-weight:bold;'>Destination:</span> Dropping in front of camera</p>";
            }
        }
    }
    
    if (toolTipWidget && !currentToolTipSource.isEmpty())
    {
        if (currentToolTipDestination.isEmpty())
            currentToolTipDestination = "</p>";
        if (toolTip->text() != currentToolTipSource + currentToolTipDestination)
        {
            toolTip->setText(currentToolTipSource + currentToolTipDestination);
            toolTipWidget->resize(1,1);
        }
        toolTipWidget->move(QPoint(QCursor::pos().x()+25, QCursor::pos().y()+25));

        if (!toolTipWidget->isVisible())
            toolTipWidget->show();
    }
}

void SceneStructureModule::HandleDropEvent(QDropEvent *e)
{
    if (toolTipWidget)
        toolTipWidget->hide();

    if (e->mimeData()->hasUrls())
    {
        // Handle materials with own handler
        if (e->mimeData()->urls().count() == 1)
        {
            QString fileRef = e->mimeData()->urls().first().toString();
            if (IsMaterialFile(fileRef))
            {
                CleanReference(fileRef);
                HandleMaterialDropEvent(e, fileRef);
                return;
            }
        }

        // Handle other supported file types
        QList<Scene::Entity *> importedEntities;

        Foundation::RenderServiceInterface *renderer = framework_->GetService<Foundation::RenderServiceInterface>();
        if (!renderer)
            return;

        Vector3df worldPos;
        RaycastResult* res = renderer->Raycast(e->pos().x(), e->pos().y());
        if (!res->entity_)
        {
            // No entity hit, use camera's position with hard-coded offset.
            const Scene::ScenePtr &scene = GetFramework()->Scene()->GetDefaultScene();
            if (!scene)
                return;

            foreach(Scene::EntityPtr cam, scene->GetEntitiesWithComponent(EC_OgreCamera::TypeNameStatic()))
                if (cam->GetComponent<EC_OgreCamera>()->IsActive())
                {
                    EC_Placeable *placeable = cam->GetComponent<EC_Placeable>().get();
                    if (placeable)
                    {
                        //Ogre::Ray ray = cam->GetComponent<EC_OgreCamera>()->GetCamera()->getCameraToViewportRay(e->pos().x(), e->pos().y());
                        Quaternion q = placeable->GetOrientation();
                        Vector3df v = q * -Vector3df::UNIT_Z;
                        //Ogre::Vector3 oV = ray.getPoint(20);
                        worldPos = /*Vector3df(oV.x, oV.y, oV.z);*/ placeable->GetPosition() + v * 20;
                        break;
                    }
                }
        }
        else
            worldPos = res->pos_;

        foreach (QUrl url, e->mimeData()->urls())
        {
            QString fileRef = url.toString();
            CleanReference(fileRef);
            importedEntities.append(InstantiateContent(fileRef, worldPos/*Vector3df()*/, false));
        }

        // Calculate import pivot and offset for new content
        //if (importedEntities.size())
        //    CentralizeEntitiesTo(worldPos, importedEntities);

        e->acceptProposedAction();
    }
}

void SceneStructureModule::HandleMaterialDropEvent(QDropEvent *e, const QString &materialRef)
{   
    // Raycast to see if there is a submesh under the material drop
    Foundation::RenderServiceInterface *renderer = framework_->GetService<Foundation::RenderServiceInterface>();
    if (renderer)
    {
        RaycastResult* res = renderer->Raycast(e->pos().x(), e->pos().y());
        if (res->entity_)
        {
            EC_Mesh *mesh = res->entity_->GetComponent<EC_Mesh>().get();
            if (mesh)
            {
                uint subMeshCount = mesh->GetNumSubMeshes();
                uint subMeshIndex = res->submesh_;
                if (subMeshIndex < subMeshCount)
                {
                    materialDropData.affectedIndexes.clear();

                    // Get the filename
                    QString matName = materialRef;
                    matName.replace("\\", "/");
                    matName = matName.split("/").last();

                    QString cleanMaterialRef = matName;

                    // Add our dropped material to the raycasted submesh,
                    // append empty string or the current material string to the rest of them
                    AssetReferenceList currentMaterials = mesh->getmeshMaterial();
                    AssetReferenceList afterMaterials;
                    for(uint i=0; i<subMeshCount; ++i)
                    {
                        if (i == subMeshIndex)
                        {
                            afterMaterials.Append(cleanMaterialRef);
                            materialDropData.affectedIndexes.append(i);
                        }
                        else if (i < currentMaterials.Size())
                            afterMaterials.Append(currentMaterials[i]);
                        else
                            afterMaterials.Append(AssetReference());
                    }
                    // Clear our any empty ones from the end
                    for(uint i=afterMaterials.Size(); i>0; --i)
                    {
                        AssetReference assetRef = afterMaterials[i-1];
                        if (assetRef.ref.isEmpty())
                            afterMaterials.RemoveLast();
                        else
                            break;
                    }

                    // Url: Finish now
                    // File: Finish when add content dialog gives Completed signal
                    materialDropData.mesh = mesh;
                    materialDropData.materials = afterMaterials;

                    if (IsUrl(materialRef))
                    {
                        QString baseUrl = materialRef.left(materialRef.length() - cleanMaterialRef.length());
                        FinishMaterialDrop(true, baseUrl);
                    }
                    else
                    {
                        const Scene::ScenePtr &scene = GetFramework()->Scene()->GetDefaultScene();
                        if (!scene)
                        {
                            LogError("Could not retrieve default world scene.");
                            return;
                        }

                        // Open source file for reading
                        QFile materialFile(materialRef);
                        if (!materialFile.open(QIODevice::ReadOnly))
                        {
                            LogError("Could not open dropped material file.");
                            return;
                        }

                        // Create scene description
                        SceneDesc sceneDesc;
                        sceneDesc.type = SceneDesc::AssetUpload;
                        sceneDesc.filename = materialRef;

                        // Add our material asset to scene description
                        AssetDesc ad;
                        ad.typeName = "material";
                        ad.source = materialRef;
                        ad.destinationName = matName;
                        ad.data = materialFile.readAll();
                        ad.dataInMemory = true;

                        sceneDesc.assets[qMakePair(ad.source, ad.subname)] = ad;
                        materialFile.close();

                        // Add texture assets to scene description
                        TundraLogic::SceneImporter importer(scene);
                        QSet<QString> textures = importer.ProcessMaterialForTextures(ad.data);
                        if (!textures.empty())
                        {
                            QString dropFolder = materialRef;
                            dropFolder = dropFolder.replace("\\", "/");
                            dropFolder = dropFolder.left(dropFolder.lastIndexOf("/")+1);

                            foreach(QString textureName, textures)
                            {
                                AssetDesc ad;
                                ad.typeName = "texture";
                                ad.source = dropFolder + textureName;
                                ad.destinationName = textureName;
                                ad.dataInMemory = false;
                                sceneDesc.assets[qMakePair(ad.source, ad.subname)] = ad;
                            }
                        }

                        // Show add content window
                        AddContentWindow *addMaterials = new AddContentWindow(framework_, scene);
                        connect(addMaterials, SIGNAL(Completed(bool, const QString&)), SLOT(FinishMaterialDrop(bool, const QString&)));
                        addMaterials->AddDescription(sceneDesc);
                        addMaterials->show();
                    }
                    e->acceptProposedAction();
                }
            }
        }
    }
}

void SceneStructureModule::FinishMaterialDrop(bool apply, const QString &materialBaseUrl)
{
    if (apply)
    {
        EC_Mesh *mesh = materialDropData.mesh;
        if (mesh)
        {
            // Inspect the base url where the assets were uploaded
            // rewrite the affeced materials to have the base url in front
            if (!materialDropData.affectedIndexes.empty())
            {
                AssetReferenceList rewrittenMats;
                AssetReferenceList mats = materialDropData.materials;
                for(uint i=0; i<mats.Size(); ++i)
                {
                    if (materialDropData.affectedIndexes.contains(i))
                    {
                        QString newRef = materialBaseUrl;
                        if (!newRef.endsWith("/")) // just to be sure
                            newRef.append("/");
                        newRef.append(mats[i].ref);
                        rewrittenMats.Append(newRef);
                    }
                    else
                        rewrittenMats.Append(mats[i].ref);

                }
                mesh->setmeshMaterial(rewrittenMats);
            }
        }
    }
    materialDropData.mesh = 0;
    materialDropData.materials = AssetReferenceList();
    materialDropData.affectedIndexes.clear();
}

void SceneStructureModule::HandleSceneDescLoaded(AssetPtr asset)
{
    QApplication::restoreOverrideCursor();

    const Scene::ScenePtr &scene = GetFramework()->Scene()->GetDefaultScene();
    if (!scene)
    {
        LogError("Could not retrieve default world scene.");
        return;
    }

    // Resolve the adjust raycast pos of this drop
    Vector3df adjustPos = Vector3df::ZERO;
    if (urlToDropPos.contains(asset->Name()))
    {
        adjustPos = urlToDropPos[asset->Name()];
        urlToDropPos.remove(asset->Name());
    }

    // Get xml data
    std::vector<u8> data;
    asset->SerializeTo(data);
    if (data.empty())
    {
        LogError("Failed to serialize txml.");
        return;
    }

    QByteArray data_qt((const char *)&data[0], data.size());
    if (data_qt.isEmpty())
    {
        LogError("Failed to convert txml data to QByteArray.");
        return;
    }

    // Init description
    SceneDesc sceneDesc;
    sceneDesc.type = SceneDesc::Naali;
    sceneDesc.filename = asset->Name();

    // Get data
    if (sceneDesc.filename.toLower().endsWith(cTundraXmlFileExtension))
        sceneDesc = scene->GetSceneDescFromXml(data_qt, sceneDesc); 
    else if(sceneDesc.filename.toLower().endsWith(cTundraBinFileExtension))
        sceneDesc = scene->GetSceneDescFromBinary(data_qt, sceneDesc);
    else
    {
        LogError("Somehow other that " + cTundraXmlFileExtension.toStdString() + " or " + cTundraBinFileExtension.toStdString() + 
            " file got drag and dropped to the scene? Cannot proceed with add content dialog.");
        return;
    }

    // Show add content window
    AddContentWindow *addContent = new AddContentWindow(framework_, scene);
    addContent->AddDescription(sceneDesc);
    addContent->AddPosition(adjustPos);
    addContent->show();
}

void SceneStructureModule::HandleSceneDescFailed(IAssetTransfer *transfer, QString reason)
{
    QApplication::restoreOverrideCursor();
    QString error = QString("Failed to download %1 with reason %2").arg(transfer->source.ref, reason);
    LogError(error.toStdString());

    if (urlToDropPos.contains(transfer->GetSourceUrl()))
        urlToDropPos.remove(transfer->GetSourceUrl());
}

extern "C" void POCO_LIBRARY_API SetProfiler(Foundation::Profiler *profiler);
void SetProfiler(Foundation::Profiler *profiler)
{
    Foundation::ProfilerSection::SetProfiler(profiler);
}

POCO_BEGIN_MANIFEST(IModule)
   POCO_EXPORT_CLASS(SceneStructureModule)
POCO_END_MANIFEST<|MERGE_RESOLUTION|>--- conflicted
+++ resolved
@@ -69,7 +69,6 @@
 
 void SceneStructureModule::PostInitialize()
 {
-<<<<<<< HEAD
 	//Create panels
 	UiServiceInterface *ui = framework_->GetService<UiServiceInterface>();
     if (!ui)
@@ -91,29 +90,6 @@
 
     framework_->Console()->RegisterCommand("scenestruct", "Shows the Scene Structure window.", this, SLOT(ShowSceneStructureWindow()));
     framework_->Console()->RegisterCommand("assets", "Shows the Assets window.", this, SLOT(ShowAssetsWindow()));
-
-    inputContext = framework_->GetInput()->RegisterInputContext("SceneStructureInput", 90);
-    connect(inputContext.get(), SIGNAL(KeyPressed(KeyEvent *)), this, SLOT(HandleKeyPressed(KeyEvent *)));
-
-    connect(framework_->Ui()->GraphicsView(), SIGNAL(DragEnterEvent(QDragEnterEvent *)), SLOT(HandleDragEnterEvent(QDragEnterEvent *)));
-    connect(framework_->Ui()->GraphicsView(), SIGNAL(DragLeaveEvent(QDragLeaveEvent *)), SLOT(HandleDragLeaveEvent(QDragLeaveEvent *)));
-    connect(framework_->Ui()->GraphicsView(), SIGNAL(DragMoveEvent(QDragMoveEvent *)), SLOT(HandleDragMoveEvent(QDragMoveEvent *)));
-    connect(framework_->Ui()->GraphicsView(), SIGNAL(DropEvent(QDropEvent *)), SLOT(HandleDropEvent(QDropEvent *)));
-
-    toolTipWidget = new QWidget(0, Qt::ToolTip);
-    toolTipWidget->setLayout(new QHBoxLayout());
-    toolTipWidget->layout()->setMargin(0);
-    toolTipWidget->layout()->setSpacing(0);
-    toolTipWidget->setContentsMargins(0,0,0,0);
-    toolTipWidget->setStyleSheet("QWidget { background-color: transparent; } QLabel { padding: 2px; border: 0.5px solid grey; border-radius: 0px; \
-                                  background-color: qlineargradient(spread:pad, x1:0, y1:0, x2:0, y2:1, stop:0 rgba(246, 246, 246, 255), stop:1 rgba(237, 237, 237, 255)); }");
-    
-    toolTip = new QLabel(toolTipWidget);
-    toolTip->setTextFormat(Qt::RichText);
-    toolTipWidget->layout()->addWidget(toolTip);
-=======
-    framework_->Console()->RegisterCommand("scenestruct", "Shows the Scene Structure window, hides it if it's visible.", this, SLOT(ToggleSceneStructureWindow()));
-    framework_->Console()->RegisterCommand("assets", "Shows the Assets window, hides it if it's visible.", this, SLOT(ToggleAssetsWindow()));
 
     // Don't allocate the widget memory for nothing if we are headless.
     if (!framework_->IsHeadless())
@@ -138,7 +114,6 @@
         toolTip->setTextFormat(Qt::RichText);
         toolTipWidget->layout()->addWidget(toolTip);
     }
->>>>>>> d7d12cf4
 }
 
 QList<Scene::Entity *> SceneStructureModule::InstantiateContent(const QString &filename, Vector3df worldPos, bool clearScene)
@@ -351,7 +326,6 @@
 
 void SceneStructureModule::ToggleSceneStructureWindow()
 {
-<<<<<<< HEAD
     UiServiceInterface *ui = framework_->GetService<UiServiceInterface>();
 	if (ui && sceneWindow){
 		ui->ShowWidget(sceneWindow);
@@ -371,49 +345,19 @@
 
     sceneWindow = new SceneStructureWindow(framework_, ui->MainWindow());
     sceneWindow->setWindowFlags(Qt::Tool);
-    sceneWindow->SetScene(framework_->GetDefaultWorldScene());
+    sceneWindow->SetScene(GetFramework()->Scene()->GetDefaultScene());
     //sceneWindow->show();
     ui->AddWidgetToScene(sceneWindow);
     ui->ShowWidget(sceneWindow);*/
-=======
-    if (framework_->IsHeadless())
-    {
-        LogError("Cannot show scene structure window in headless mode.");
-        return;
-    }
-
-    if (sceneWindow)
-    {
-        sceneWindow->setVisible(!sceneWindow->isVisible());
-        return;
-    }
-
-    UiAPI *ui = GetFramework()->Ui();
-    if (!ui)
-        return;
-
-    sceneWindow = new SceneStructureWindow(framework_, ui->MainWindow());
-    sceneWindow->setWindowFlags(Qt::Tool);
-    sceneWindow->SetScene(GetFramework()->Scene()->GetDefaultScene());
-    sceneWindow->show();
->>>>>>> d7d12cf4
 }
 
 void SceneStructureModule::ToggleAssetsWindow()
 {
-<<<<<<< HEAD
     UiServiceInterface *ui = framework_->GetService<UiServiceInterface>();
 	if (ui && assetsWindow){
         ui->ShowWidget(assetsWindow);
 		return;
 	}
-=======
-    if (framework_->IsHeadless())
-    {
-        LogError("Cannot show assets window in headless mode.");
-        return;
-    }
->>>>>>> d7d12cf4
 
    /* if (assetsWindow)
     {
@@ -428,13 +372,10 @@
     assetsWindow = new AssetsWindow(framework_, ui->MainWindow());
     assetsWindow->setWindowFlags(Qt::Tool);
     assetsWindow->show();
-<<<<<<< HEAD
 	*/
 
     //ui->AddWidgetToScene(assetsWindow);
     //ui->ShowWidget(assetsWindow);
-=======
->>>>>>> d7d12cf4
 }
 
 void SceneStructureModule::HandleKeyPressed(KeyEvent *e)
