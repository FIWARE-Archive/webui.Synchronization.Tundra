/**
 *  For conditions of distribution and use, see copyright notice in license.txt
 *
 *  @file   SceneTreeView.cpp
 *  @brief  Tree widget showing the scene structure.
 */

#include "StableHeaders.h"
#include "DebugOperatorNew.h"
#include "SceneTreeWidget.h"
#include "SceneStructureModule.h"

#include "UiServiceInterface.h"
#include "SceneManager.h"
#include "QtUtils.h"
#include "LoggingFunctions.h"
#include "SceneImporter.h"
#include "ComponentManager.h"
#include "ModuleManager.h"
#include "TundraEvents.h"
#include "EventManager.h"
#include "ConfigurationManager.h"
#include "ECEditorWindow.h"
#include "EntityActionDialog.h"
#include "AddComponentDialog.h"
#include "FunctionDialog.h"
#include "ArgumentType.h"
#include "InvokeItem.h"

DEFINE_POCO_LOGGING_FUNCTIONS("SceneTreeView");

#include <QDomDocument>
#include <QDomElement>

#include <kNet/DataDeserializer.h>
#include <kNet/DataSerializer.h>

#include "MemoryLeakCheck.h"

// File filter definitions for supported files.
const QString cOgreSceneFileFilter(QApplication::translate("SceneTreeWidget", "OGRE scene (*.scene)"));
const QString cOgreMeshFileFilter(QApplication::translate("SceneTreeWidget", "OGRE mesh (*.mesh)"));
const QString cNaaliXmlFileFilter(QApplication::translate("SceneTreeWidget", "Naali scene XML(*.xml)"));
const QString cNaaliBinaryFileFilter(QApplication::translate("SceneTreeWidget", "Naali Binary Format (*.nbf)"));
const QString cAllSupportedTypesFileFilter(QApplication::translate("SceneTreeWidget", "All supported types (*.scene *.mesh *.xml *.nbf)"));

// EntityItem

EntityItem::EntityItem(const Scene::EntityPtr &entity) :
    ptr(entity), id(entity->GetId())
{
}
Scene::EntityPtr EntityItem::Entity() const
{
    return ptr.lock();
}

entity_id_t EntityItem::Id() const
{
    return id;
}

// ComponentItem

ComponentItem::ComponentItem(const ComponentPtr &comp, EntityItem *parent) :
    QTreeWidgetItem(parent), parentItem(parent), ptr(comp), typeName(comp->TypeName()), name(comp->Name())
{
}

ComponentPtr ComponentItem::Component() const
{
    return ptr.lock();
}

EntityItem *ComponentItem::Parent() const
{
    return parentItem;
}

// Selection

bool Selection::IsEmpty() const
{
    return entities.size() == 0 && components.size() == 0;
}

bool Selection::HasEntities() const
{
    return entities.size() > 0;
}

bool Selection::HasComponents() const
{
    return components.size() > 0;
}

QList<entity_id_t> Selection::EntityIds() const
{
    QSet<entity_id_t> ids;
    foreach(EntityItem *e, entities)
        ids.insert(e->Id());
    foreach(ComponentItem *c, components)
        ids.insert(c->Parent()->Id());

    return ids.toList();
}

// SceneTreeWidget

SceneTreeWidget::SceneTreeWidget(Foundation::Framework *fw, QWidget *parent) :
    QTreeWidget(parent),
    framework(fw),
    showComponents(false)
{
    setEditTriggers(/*QAbstractItemView::EditKeyPressed*/QAbstractItemView::NoEditTriggers/*EditKeyPressed*/);
    setDragDropMode(QAbstractItemView::DropOnly/*DragDrop*/);
//    setDragEnabled(true);
    setSelectionMode(QAbstractItemView::ExtendedSelection);
    setSelectionBehavior(QAbstractItemView::SelectItems);
    setAnimated(true);
    setAllColumnsShowFocus(true);
    //setDefaultDropAction(Qt::MoveAction);
    setDropIndicatorShown(true);
    setHeaderHidden(true);

    connect(this, SIGNAL(doubleClicked(const QModelIndex &)), SLOT(Edit()));

    // Create keyboard shortcuts.
    QShortcut *renameShortcut = new QShortcut(QKeySequence(Qt::Key_F2), this);
    QShortcut *deleteShortcut = new QShortcut(QKeySequence(Qt::Key_Delete), this);
    QShortcut *copyShortcut = new QShortcut(QKeySequence(Qt::ControlModifier + Qt::Key_C), this);
    QShortcut *pasteShortcut = new QShortcut(QKeySequence(Qt::ControlModifier + Qt::Key_V), this);

    connect(renameShortcut, SIGNAL(activated()), SLOT(Rename()));
    connect(deleteShortcut, SIGNAL(activated()), SLOT(Delete()));
    connect(copyShortcut, SIGNAL(activated()), SLOT(Copy()));
    connect(pasteShortcut, SIGNAL(activated()), SLOT(Paste()));

//    disconnect(this, SIGNAL(itemChanged(QTreeWidgetItem *, int)), this, SLOT(OnItemEdited(QTreeWidgetItem *, int)));
    LoadInvokeHistory();
}

SceneTreeWidget::~SceneTreeWidget()
{
    if (ecEditor)
        ecEditor->close();
    if (fileDialog)
        fileDialog->close();
}

void SceneTreeWidget::contextMenuEvent(QContextMenuEvent *e)
{
    // Do mousePressEvent so that the right item gets selected before we show the menu
    // (right-click doesn't do this automatically).
    QMouseEvent mouseEvent(QEvent::MouseButtonPress, e->pos(), e->globalPos(),
        Qt::LeftButton, Qt::LeftButton, Qt::NoModifier);

    mousePressEvent(&mouseEvent);

    // Create context menu and show it.
    QMenu *menu = new QMenu(this);
    menu->setAttribute(Qt::WA_DeleteOnClose);

    AddAvailableActions(menu);

    menu->popup(e->globalPos());
}

void SceneTreeWidget::dragEnterEvent(QDragEnterEvent *e)
{
    if (e->mimeData()->hasUrls())
        e->accept();
    else
        e->ignore();
}

void SceneTreeWidget::dragMoveEvent(QDragMoveEvent *e)
{
    if (e->mimeData()->hasUrls())
        e->accept();
    else
        e->ignore();
}

void SceneTreeWidget::dropEvent(QDropEvent *e)
{
    const QMimeData *data = e->mimeData();
    if (data->hasUrls())
    {
        SceneStructureModule *sceneStruct = framework->GetModule<SceneStructureModule>();
        if (!sceneStruct)
            LogError("Could not retrieve SceneStructureModule. Cannot instantiate content.");

        foreach(QUrl url, data->urls())
        {
            QString filename = url.path();
#ifdef _WINDOWS
            // We have '/' as the first char on windows and the filename
            // is not identified as a file properly. But on other platforms the '/' is valid/required.
            filename = filename.mid(1);
#endif
            if (sceneStruct)
                sceneStruct->InstantiateContent(filename, Vector3df(), false);
        }

        e->acceptProposedAction();
    }
    else
        QTreeWidget::dropEvent(e);
}

void SceneTreeWidget::AddAvailableActions(QMenu *menu)
{
    assert(menu);

    // "New entity...", "Import..." and "Open new scene..." actions are available always
    QAction *newEntityAction = new QAction(tr("New entity..."), menu);
    QAction *importAction = new QAction(tr("Import..."), menu);
    QAction *openNewSceneAction = new QAction(tr("Open new scene..."), menu);

    connect(newEntityAction, SIGNAL(triggered()), SLOT(NewEntity()));
    connect(importAction, SIGNAL(triggered()), SLOT(Import()));
    connect(openNewSceneAction, SIGNAL(triggered()), SLOT(OpenNewScene()));

    // "Paste" action is available only if we have valid entity-component XML data in clipboard.
    QAction *pasteAction = 0;
    bool pastePossible = false;
    {
        QDomDocument scene_doc("Scene");
        pastePossible = scene_doc.setContent(QApplication::clipboard()->text());
        if (pastePossible)
        {
            pasteAction = new QAction(tr("Paste"), menu);
            connect(pasteAction, SIGNAL(triggered()), SLOT(Paste()));
        }
    }

    // "Save scene as..." action is possible if we have at least one entity in the scene.
    bool saveSceneAsPossible = (topLevelItemCount() > 0);
    QAction *saveSceneAsAction = 0;
    if (saveSceneAsPossible)
    {
        saveSceneAsAction = new QAction(tr("Save scene as..."), menu);
        connect(saveSceneAsAction, SIGNAL(triggered()), SLOT(SaveSceneAs()));
    }

    // "Edit", "Edit in new", "New component...", "Delete", "Copy", "Actions..." and "Functions..."
    // actions are available only if we have selection.
    QAction *editAction = 0, *editInNewAction = 0, *newComponentAction = 0, *deleteAction = 0,
        *renameAction = 0, *copyAction = 0, *saveAsAction = 0, *actionsAction = 0, *functionsAction = 0;

    bool hasSelection = !selectionModel()->selection().isEmpty();
    if (hasSelection)
    {
        editAction = new QAction(tr("Edit"), menu);
        editInNewAction = new QAction(tr("Edit in new window"), menu);
        newComponentAction = new QAction(tr("New component..."), menu);
        deleteAction = new QAction(tr("Delete"), menu);
        copyAction = new QAction(tr("Copy"), menu);
        saveAsAction = new QAction(tr("Save as..."), menu);
        actionsAction = new QAction(tr("Actions..."), menu);
        functionsAction = new QAction(tr("Functions..."), menu);

        connect(editAction, SIGNAL(triggered()), SLOT(Edit()));
        connect(editInNewAction, SIGNAL(triggered()), SLOT(EditInNew()));
        connect(newComponentAction, SIGNAL(triggered()), SLOT(NewComponent()));
        connect(deleteAction, SIGNAL(triggered()), SLOT(Delete()));
        connect(copyAction, SIGNAL(triggered()), SLOT(Copy()));
        connect(saveAsAction, SIGNAL(triggered()), SLOT(SaveAs()));
        connect(actionsAction, SIGNAL(triggered()), SLOT(OpenEntityActionDialog()));
        connect(functionsAction, SIGNAL(triggered()), SLOT(OpenFunctionDialog()));
    }

    // "Rename" action is possible only if have one entity selected.
    bool renamePossible = (selectionModel()->selection().size() == 1);
    if (renamePossible)
    {
        renameAction = new QAction(tr("Rename"), menu);
        connect(renameAction, SIGNAL(triggered()), SLOT(Rename()));
    }

    if (renamePossible)
        menu->addAction(renameAction);

    if (hasSelection)
    {
        menu->addAction(editAction);
        menu->addAction(editInNewAction);
    }

    menu->addAction(newEntityAction);

    if (hasSelection)
    {
        menu->addAction(newComponentAction);
        menu->addAction(deleteAction);
        menu->addAction(copyAction);
    }

    if (pastePossible)
        menu->addAction(pasteAction);

    menu->addSeparator();

    if (hasSelection)
        menu->addAction(saveAsAction);

    if (saveSceneAsPossible)
        menu->addAction(saveSceneAsAction);

    menu->addAction(importAction);
    menu->addAction(openNewSceneAction);

    if (hasSelection)
    {
        menu->addSeparator();
        menu->addAction(actionsAction);
        menu->addAction(functionsAction);

        // "Functions..." is disabled if we have both entities and components selected simultaneously.
        Selection sel = GetSelection();
        if (sel.HasEntities() && sel.HasComponents())
            functionsAction->setDisabled(true);
    }
/*
    if (invokeHistory.size())
    {
        menu->addSeparator();
        int numberOfInvokeItemsVisible = 5;
        for(int i = 0; i < numberOfInvokeItemsVisible; ++i)
            if (i < invokeHistory.size())
            {
                QAction *invokeAction = new QAction(invokeHistory[i].ToString(), menu);
                menu->addAction(invokeAction);
                connect(invokeAction, SIGNAL(triggered()), SLOT(InvokeActionTriggered()));
                invokeAction->setDisabled(true);
            }
    }
*/
}

void SceneTreeWidget::LoadInvokeHistory()
{
    int idx = 0;
    //framework->GetDefaultConfig().GetSetting<int>("InvokeHistory", "item" + ToString(idx));

    invokeHistory = QList<InvokeItem>();
    for(int i = 0; i< invokeHistory.size(); ++i)
    {
        invokeHistory[i].mruOrder = invokeHistory.size() - 1;
    }
}

void SceneTreeWidget::SaveInvokeHistory()
{
    qSort(invokeHistory);

    Foundation::ConfigurationManager &cfgMgr = framework->GetDefaultConfig();
    for(int idx = 0; idx < invokeHistory.size(); ++idx)
        cfgMgr.SetSetting<std::string>("InvokeHistory", "item" + ToString(idx), invokeHistory[idx].ToSetting());
}

Selection SceneTreeWidget::GetSelection() const
{
    Selection ret;
    QListIterator<QTreeWidgetItem *> it(selectedItems());
    while(it.hasNext())
    {
        QTreeWidgetItem *item = it.next();
        EntityItem *eItem = dynamic_cast<EntityItem *>(item);
        if (eItem)
            ret.entities << eItem;
        else
        {
            ComponentItem *cItem = dynamic_cast<ComponentItem *>(item);
            if (cItem)
                ret.components << cItem;
        }
    }

    return ret;
}

QString SceneTreeWidget::GetSelectionAsXml() const
{
    Selection selection = GetSelection();
    if (selection.IsEmpty())
        return QString();

    // Create root Scene element always for consistency, even if we only have one entity
    QDomDocument scene_doc("Scene");
    QDomElement scene_elem = scene_doc.createElement("scene");

    if (selection.HasEntities())
    {
        foreach(EntityItem *eItem, selection.entities)
        {
            Scene::EntityPtr entity = eItem->Entity();
            assert(entity.get());
            if (entity)
            {
                QDomElement entity_elem = scene_doc.createElement("entity");
                entity_elem.setAttribute("id", QString::number((int)entity->GetId()));

                foreach(ComponentPtr component, entity->GetComponentVector())
                    if (component->IsSerializable())
                        component->SerializeTo(scene_doc, entity_elem);

                scene_elem.appendChild(entity_elem);
            }
        }

        scene_doc.appendChild(scene_elem);
    }
    else if (selection.HasComponents())
    {
        foreach(ComponentItem *cItem, selection.components)
        {
            ComponentPtr component = cItem->Component();
            if (component && component->IsSerializable())
                component->SerializeTo(scene_doc, scene_elem);
        }

        scene_doc.appendChild(scene_elem);
    }

    return scene_doc.toString();
}

InvokeItem *SceneTreeWidget::FindMruItem() const
{
    InvokeItem *mruItem = 0;

    if (!invokeHistory.empty())
        foreach(InvokeItem ii, invokeHistory)
        {
            if (mruItem == 0)
                mruItem = &ii;
            
            if (ii.mruOrder > mruItem->mruOrder)
                mruItem = &ii;
        }

    return mruItem;
}

void SceneTreeWidget::Edit()
{
    Selection selection = GetSelection();
    if (selection.IsEmpty())
        return;

    UiServiceInterface *ui = framework->GetService<UiServiceInterface>();
    assert(ui);

    // If we have an existing editor instance, use it.
    if (ecEditor)
    {
        foreach(entity_id_t id, selection.EntityIds())
            ecEditor->AddEntity(id);
        ecEditor->SetSelectedEntities(selection.EntityIds());
        ui->BringWidgetToFront(ecEditor);
        return;
    }

    // Create new editor.
    ecEditor = new ECEditor::ECEditorWindow(framework);
    ecEditor->setAttribute(Qt::WA_DeleteOnClose);
    ecEditor->move(mapToGlobal(pos()) + QPoint(50, 50));
    ecEditor->hide();
    foreach(entity_id_t id, selection.EntityIds())
        ecEditor->AddEntity(id);
    ecEditor->SetSelectedEntities(selection.EntityIds());

    ui->AddWidgetToScene(ecEditor);
    ui->ShowWidget(ecEditor);
    ui->BringWidgetToFront(ecEditor);
}

void SceneTreeWidget::EditInNew()
{
    Selection selection = GetSelection();
    if (selection.IsEmpty())
        return;

    // Create new editor instance every time, but if our "singleton" editor is not instantiated, create it.
    UiServiceInterface *ui = framework->GetService<UiServiceInterface>();
    assert(ui);

    ECEditor::ECEditorWindow *editor = new ECEditor::ECEditorWindow(framework);
    editor->setAttribute(Qt::WA_DeleteOnClose);
    editor->move(mapToGlobal(pos()) + QPoint(50, 50));
    editor->hide();
    foreach(entity_id_t id, selection.EntityIds())
        editor->AddEntity(id);
    editor->SetSelectedEntities(selection.EntityIds());

    if (!ecEditor)
        ecEditor = editor;

    ui->AddWidgetToScene(editor);
    ui->ShowWidget(editor);
    ui->BringWidgetToFront(editor);
}

void SceneTreeWidget::Rename()
{
    QModelIndex index = selectionModel()->currentIndex();
    if (!index.isValid())
        return;

    Selection sel = GetSelection();
    if (sel.entities.size() == 1)
    {
        EntityItem *eItem = sel.entities[0];
        Scene::EntityPtr entity = eItem->Entity();
        if (entity)
        {
            // Remove the entity ID from the text when user is editing entity's name.
            eItem->setText(0, entity->GetName());
//            openPersistentEditor(eItem);
//            setCurrentIndex(index);
            edit(index);
            connect(this, SIGNAL(itemChanged(QTreeWidgetItem *, int)), SLOT(OnItemEdited(QTreeWidgetItem *, int)), Qt::UniqueConnection);
//            connect(this, SIGNAL(currentItemChanged(QTreeWidgetItem *, QTreeWidgetItem *)), SLOT(CloseEditor(QTreeWidgetItem *,QTreeWidgetItem *)));
        }
    }
/*
    else if (sel.components.size() == 1)
    {
        ComponentItem *cItem = sel.components[0];
        // Remove the type name from the text when user is editing entity's name.
        cItem->setText(0, cItem->name);
        edit(index);
//        connect(this, SIGNAL(itemChanged(QTreeWidgetItem *, int)), SLOT(OnItemEdited(QTreeWidgetItem *)), Qt::UniqueConnection);
    }
*/
}

void SceneTreeWidget::OnItemEdited(QTreeWidgetItem *item, int column)
{
    if (column != 0)
        return;

    EntityItem *eItem = dynamic_cast<EntityItem *>(item);
    if (eItem)
    {
        Scene::EntityPtr entity = eItem->Entity();
        assert(entity);
        if (entity)
        {
            QString newName = eItem->text(0);
            disconnect(this, SIGNAL(itemChanged(QTreeWidgetItem *, int)), this, SLOT(OnItemEdited(QTreeWidgetItem *, int)));
            // We don't need to set item text here. It's done when SceneStructureWindow gets AttributeChanged() signal from Scene.
            entity->SetName(newName);
//            closePersistentEditor(item);
            return;
        }
    }
/*
    ComponentItem *cItem = dynamic_cast<ComponentItem *>(item);
    EntityItem *parentItem = dynamic_cast<EntityItem *>(cItem->parent());
    if (cItem && parentItem)
    {
        Scene::EntityPtr entity = scene->GetEntity(parentItem->id);
        QString newName = cItem->text(0);
        disconnect(this, SIGNAL(itemChanged(QTreeWidgetItem *, int)), this, SLOT(OnItemEdited(QTreeWidgetItem *)));
        ComponentPtr component = entity->GetComponent(cItem->typeName, cItem->name);
        if (component)
            component->SetName(newName);
        //cItem->typeName
    }
*/
}

void SceneTreeWidget::CloseEditor(QTreeWidgetItem *c, QTreeWidgetItem *p)
{
//    foreach(EntityItem *eItem, GetSelection().entities)
    closePersistentEditor(p);
}

void SceneTreeWidget::NewEntity()
{
    const Scene::ScenePtr &scene = framework->GetDefaultWorldScene();
    assert(scene.get());
    if (!scene)
        return;

    entity_id_t id;
    AttributeChange::Type changeType;

    // Show a dialog so that user can choose if he wants to create local or synchronized entity.
    QStringList types(QStringList() << tr("Synchronized") << tr("Local"));
    bool ok;
    QString type = QInputDialog::getItem(this, tr("Choose Entity Type"), tr("Type:"), types, 0, false, &ok);
    if (!ok || type.isEmpty())
        return;

    if (type == tr("Synchronized"))
    {
        id = scene->GetNextFreeId();
        changeType = AttributeChange::Replicate;
    }
    else if(type == tr("Local"))
    {
        id =scene->GetNextFreeIdLocal();
        changeType = AttributeChange::LocalOnly;
    }
    else
    {
        LogError("Invalid entity type:" + type.toStdString());
        return;
    }

    // Create entity.
    Scene::EntityPtr entity = scene->CreateEntity(id, QStringList(), changeType);
    assert(entity.get());
    scene->EmitEntityCreated(entity, changeType);
}

void SceneTreeWidget::NewComponent()
{
    Selection sel = GetSelection();
    if (!sel.HasEntities())
        return;

    ECEditor::AddComponentDialog *dialog = new ECEditor::AddComponentDialog(framework, sel.EntityIds(), this);
    dialog->SetComponentList(framework->GetComponentManager()->GetAvailableComponentTypeNames());
    connect(dialog, SIGNAL(finished(int)), SLOT(ComponentDialogFinished(int)));
    dialog->show();
}

void SceneTreeWidget::ComponentDialogFinished(int result)
{
    ECEditor::AddComponentDialog *dialog = qobject_cast<ECEditor::AddComponentDialog *>(sender());
    if (!dialog)
        return;

    if (result != QDialog::Accepted)
        return;

    Scene::ScenePtr scene = framework->GetDefaultWorldScene();
    if (!scene)
    {
       LogWarning("Fail to add new component to entity, since default world scene was null");
        return;
    }

    QList<entity_id_t> entities = dialog->GetEntityIds();
    for(int i = 0; i < entities.size(); i++)
    {
        Scene::EntityPtr entity = scene->GetEntity(entities[i]);
        if (!entity)
        {
            LogWarning("Fail to add new component to entity, since couldn't find a entity with ID:" + ::ToString<entity_id_t>(entities[i]));
            continue;
        }

        // Check if component has been already added to a entity.
        ComponentPtr comp = entity->GetComponent(dialog->GetTypename(), dialog->GetName());
        if (comp)
        {
            LogWarning("Fail to add a new component, cause there was already a component with a same name and a type");
            continue;
        }

        comp = framework->GetComponentManager()->CreateComponent(dialog->GetTypename(), dialog->GetName());
        assert(comp.get());
        if (comp)
        {
            comp->SetNetworkSyncEnabled(dialog->GetSynchronization());
            entity->AddComponent(comp, AttributeChange::Default);
        }
    }
}

void SceneTreeWidget::Delete()
{
    const Scene::ScenePtr &scene = framework->GetDefaultWorldScene();
    assert(scene.get());
    if (!scene)
        return;

    Selection sel = GetSelection();
    // If we have components selected, remove them first.
    if (sel.HasComponents())
        foreach(ComponentItem *cItem, sel.components)
        {
            Scene::EntityPtr entity = cItem->Parent()->Entity();
            ComponentPtr component = cItem->Component();
            if (entity && component)
                entity->RemoveComponent(component, AttributeChange::Default);
        }

    // Remove entities.
    if (sel.HasEntities())
        foreach(entity_id_t id, GetSelection().EntityIds())
            scene->RemoveEntity(id, AttributeChange::Replicate);
}

void SceneTreeWidget::Copy()
{
    QString sceneXml = GetSelectionAsXml();
    if (!sceneXml.isEmpty())
        QApplication::clipboard()->setText(sceneXml);
}

void SceneTreeWidget::Paste()
{
    const Scene::ScenePtr &scene = framework->GetDefaultWorldScene();
    assert(scene.get());
    if (!scene)
        return;

    QString errorMsg;
    QDomDocument scene_doc("Scene");
    if (!scene_doc.setContent(QApplication::clipboard()->text(), false, &errorMsg))
    {
        LogError("Parsing scene XML from clipboard failed: " + errorMsg.toStdString());
        return;
    }

    ///\todo Move all code below, except scene->CreateContentFromXml(), to SceneManager.
    QDomElement sceneElem = scene_doc.firstChildElement("scene");
    if (sceneElem.isNull())
        return;

    QDomElement entityElem = sceneElem.firstChildElement("entity");
    if (entityElem.isNull())
    {
        // No entity element, we probably have just components then. Search for component element.
        QDomElement componentElem = sceneElem.firstChildElement("component");
        if (componentElem.isNull())
        {
            LogError("");
            return;
        }

        // Get currently selected entities and paste components to them.
        foreach(EntityItem *eItem, GetSelection().entities)
        {
            Scene::EntityPtr entity = eItem->Entity();
            if (entity)
            {
                while(!componentElem.isNull())
                {
                    QString type = componentElem.attribute("type");
                    QString name = componentElem.attribute("name");
                    if (!type.isNull())
                    {
                        // If we already have component with the same type name and name, add suffix to the new component's name.
                        if (entity->HasComponent(type, name))
                            name.append("_copy");

                        ComponentPtr component = framework->GetComponentManager()->CreateComponent(type, name);
                        if (component)
                        {
                            component->DeserializeFrom(componentElem, AttributeChange::Default);
                            entity->AddComponent(component);
                        }
                    }

                    componentElem = componentElem.nextSiblingElement("component");
                }

                // Rewind back to start if we are pasting components to multiple entities.
                componentElem = sceneElem.firstChildElement("component");
            }
        }
    }

    scene->CreateContentFromXml(scene_doc, false, AttributeChange::Replicate);
}

void SceneTreeWidget::SaveAs()
{
    if (fileDialog)
        fileDialog->close();
    fileDialog = Foundation::QtUtils::SaveFileDialogNonModal(cNaaliXmlFileFilter + ";;" + cNaaliBinaryFileFilter,
        tr("Save Selection"), "", 0, this, SLOT(SaveSelectionDialogClosed(int)));
}

void SceneTreeWidget::SaveSceneAs()
{
    if (fileDialog)
        fileDialog->close();
    fileDialog = Foundation::QtUtils::SaveFileDialogNonModal(cNaaliXmlFileFilter + ";;" + cNaaliBinaryFileFilter,
        tr("Save Scene"), "", 0, this, SLOT(SaveSceneDialogClosed(int)));
}

void SceneTreeWidget::Import()
{
    if (fileDialog)
        fileDialog->close();
    fileDialog = Foundation::QtUtils::OpenFileDialogNonModal(cAllSupportedTypesFileFilter + ";;" +
        cOgreSceneFileFilter + ";;"  + cOgreMeshFileFilter + ";;" + cNaaliXmlFileFilter + ";;" + cNaaliBinaryFileFilter,
        tr("Import"), "", 0, this, SLOT(OpenFileDialogClosed(int)));
}

void SceneTreeWidget::OpenNewScene()
{
    if (fileDialog)
        fileDialog->close();
    fileDialog = Foundation::QtUtils::OpenFileDialogNonModal(cAllSupportedTypesFileFilter + ";;" +
        cOgreSceneFileFilter + ";;" + cNaaliXmlFileFilter + ";;" + cNaaliBinaryFileFilter,
        tr("Open New Scene"), "", 0, this, SLOT(OpenFileDialogClosed(int)));
}

void SceneTreeWidget::OpenEntityActionDialog()
{
    QAction *action = dynamic_cast<QAction *>(sender());
    assert(action);
    if (!action)
        return;

    Selection sel = GetSelection();
    if (!sel.HasEntities())
        return;

    QList<Scene::EntityWeakPtr> entities;
    foreach(EntityItem *eItem, sel.entities)
    {
        Scene::EntityPtr e = eItem->Entity();
        if (e)
            entities.append(e);
    }

    EntityActionDialog *d = new EntityActionDialog(entities, this);
    connect(d, SIGNAL(finished(int)), this, SLOT(EntityActionDialogFinished(int)));
    d->show();
}

void SceneTreeWidget::EntityActionDialogFinished(int result)
{
    EntityActionDialog *dialog = qobject_cast<EntityActionDialog *>(sender());
    if (!dialog)
        return;

    if (result == QDialog::Rejected)
        return;

    EntityAction::ExecutionTypeField execTypes = dialog->ExecutionType();
    QString action = dialog->Action();
    QStringList params = dialog->Parameters();

    foreach(Scene::EntityWeakPtr e, dialog->Entities())
        if (e.lock())
            e.lock()->Exec(execTypes, action, params);

    // Save invoke item
    InvokeItem *mruItem = FindMruItem();

    InvokeItem ii;
    ii.type = Action;
    ii.name = action;
    ii.execTypes = execTypes;
    if (mruItem)
        ii.mruOrder = mruItem->mruOrder + 1;
    else
        ii.mruOrder = 0;

    for(int i = 0; i < params.size(); ++i)
        ii.parameters.push_back(qMakePair(QString("QString"), QVariant(params[i])));

    invokeHistory.push_back(ii);
}

void SceneTreeWidget::OpenFunctionDialog()
{
    QAction *action = dynamic_cast<QAction *>(sender());
    assert(action);
    if (!action)
        return;

    Selection sel = GetSelection();
    if (sel.IsEmpty())
        return;

    QList<boost::weak_ptr<QObject> > objs;
    if (sel.HasEntities())
        foreach(EntityItem *eItem, sel.entities)
        {
            Scene::EntityPtr e = eItem->Entity();
            if (e)
                objs.append(boost::dynamic_pointer_cast<QObject>(e));
        }
    else if(sel.HasComponents())
        foreach(ComponentItem *cItem, sel.components)
        {
            ComponentPtr c = cItem->Component();
            if (c)
                objs.append(boost::dynamic_pointer_cast<QObject>(c));
        }

    FunctionDialog *d = new FunctionDialog(objs, this);
    connect(d, SIGNAL(finished(int)), SLOT(FunctionDialogFinished(int)));
    d->show();
    d->move(300,300);
}

void SceneTreeWidget::FunctionDialogFinished(int result)
{
    FunctionDialog *dialog = qobject_cast<FunctionDialog *>(sender());
    if (!dialog)
        return;

    if (result == QDialog::Rejected)
        return;

    // Get the list of parameters we will pass to the function we are invoking, and update the latest values to them from the editor widgets the user inputted.
    QList<IArgumentType *> arguments = dialog->Arguments();
    foreach(IArgumentType *arg, arguments)
        arg->UpdateValueFromEditor();

    IArgumentType* retValArg = dialog->ReturnValueArgument();
    if (!retValArg)
    {
        LogError("The return value argument type for the given function call is missing. Cannot execute " + dialog->Function().toStdString() + ".");
        return;
    }

    // Clear old return value from the dialog.
    dialog->SetReturnValueText("");

    foreach(boost::weak_ptr<QObject> o, dialog->Objects())
        if (o.lock())
        {
            QObject *obj = o.lock().get();
            QString objName = obj->metaObject()->className();

            QGenericReturnArgument retArg = retValArg->ReturnValue();

            InvokeItem iItem;
            iItem.type = Function;
            iItem.name = dialog->Function();

            QList<QGenericArgument> args;
            for(int i = 0; i < arguments.size(); ++i)
            {
                IArgumentType *arg = arguments[i];
                args.push_back(arg->Value());
                iItem.parameters.push_back(qMakePair(QString(arg->Value().name()), arg->ToQVariant()));
            }

            while(args.size() < 10)
                args.push_back(QGenericArgument());

            try
            {
<<<<<<< HEAD
                QMetaObject::invokeMethod(obj, dialog->Function().toStdString().c_str(), Qt::DirectConnection,
                    args[0], args[1], args[2], args[3], args[4], args[5], args[6], args[7], args[8], args[9]);

                dialog->SetReturnValueText(objName + ' ' + retValArg->ToString());
            }
            else
            {
                QMetaObject::invokeMethod(obj, dialog->Function().toStdString().c_str(), Qt::DirectConnection,
                    retArg, args[0], args[1], args[2], args[3], args[4], args[5], args[6], args[7], args[8], args[9]);
=======
                if (retValArg->ToString() == "void")
                {
                    QMetaObject::invokeMethod(obj.lock().get(), dialog->Function().toStdString().c_str(), Qt::DirectConnection,
                        args[0], args[1], args[2], args[3], args[4], args[5], args[6], args[7], args[8], args[9]);
                    dialog->SetReturnValueText("The function call was successful.");
                }
                else
                {
                    QMetaObject::invokeMethod(obj.lock().get(), dialog->Function().toStdString().c_str(), Qt::DirectConnection,
                        retArg, args[0], args[1], args[2], args[3], args[4], args[5], args[6], args[7], args[8], args[9]);
>>>>>>> 768c6e22

                    retValArg->SetValue(retArg.data());

                    LogInfo("Function call returned " + retValArg->ToString().toStdString() + ".");

<<<<<<< HEAD
                dialog->AppendReturnValueText(objName + ' ' + retValArg->ToString());
=======
                    dialog->SetReturnValueText(retValArg->ToString());
                }
            } catch(const Exception &e)
            {
                dialog->SetReturnValueText(QString("The function call threw an Exception \"") + e.what() + "\"!");
            } catch(const std::exception &e)
            {
                dialog->SetReturnValueText(QString("The function call threw a std::exception \"") + e.what() + "\"!");
            } catch(...)
            {
                dialog->SetReturnValueText(QString("The function call threw an exception of unknown type!"));
>>>>>>> 768c6e22
            }

            // Save invoke item
            InvokeItem *mruItem = FindMruItem();
            if (mruItem)
                iItem.mruOrder = mruItem->mruOrder + 1;
            else
                iItem.mruOrder = 0;
            invokeHistory.push_back(iItem);
        }
}

void SceneTreeWidget::SaveSelectionDialogClosed(int result)
{
    QFileDialog *dialog = dynamic_cast<QFileDialog *>(sender());
    assert(dialog);
    if (!dialog)
        return;

    if (result != QDialog::Accepted)
        return;

    QStringList files = dialog->selectedFiles();
    if (files.size() != 1)
        return;

    // Check out file extension. If filename has none, use the selected name filter from the save file dialog.
    QString fileExtension;
    if (files[0].lastIndexOf('.') != -1)
    {
        fileExtension = files[0].mid(files[0].lastIndexOf('.'));
    }
    else if (dialog->selectedNameFilter() == cNaaliXmlFileFilter)
    {
        fileExtension = ".xml";
        files[0].append(fileExtension);
    }
    else if (dialog->selectedNameFilter() == cNaaliBinaryFileFilter)
    {
        fileExtension = ".nbf";
        files[0].append(fileExtension);
    }

    QFile file(files[0]);
    if (!file.open(QIODevice::WriteOnly))
    {
        LogError("Could not open file " + files[0].toStdString() + " for writing.");
        return;
    }

    QByteArray bytes;

    if (fileExtension == ".xml")
    {
        bytes = GetSelectionAsXml().toAscii();
    }
    else
    {
        // Handle all other as binary.
        Selection sel = GetSelection();
        if (!sel.IsEmpty())
        {
            // Assume 4MB max for now
            bytes.resize(4 * 1024 * 1024);
            kNet::DataSerializer dest(bytes.data(), bytes.size());

            dest.Add<u32>(sel.entities.size());

            foreach(EntityItem *eItem, sel.entities)
            {
                Scene::EntityPtr entity = eItem->Entity();
                assert(entity.get());
                if (entity)
                    entity->SerializeToBinary(dest);
            }

            bytes.resize(dest.BytesFilled());
        }
    }

    file.write(bytes);
    file.close();
}

void SceneTreeWidget::SaveSceneDialogClosed(int result)
{
    QFileDialog *dialog = dynamic_cast<QFileDialog *>(sender());
    assert(dialog);
    if (!dialog)
        return;

    if (result != QDialog::Accepted)
        return;

    QStringList files = dialog->selectedFiles();
    if (files.size() != 1)
        return;

    const Scene::ScenePtr &scene = framework->GetDefaultWorldScene();
    assert(scene.get());
    if (!scene)
        return;

    // Check out file extension. If filename has none, use the selected name filter from the save file dialog.
    bool binary = false;
    QString fileExtension;
    if (files[0].lastIndexOf('.') != -1)
    {
        fileExtension = files[0].mid(files[0].lastIndexOf('.'));
        if (fileExtension.compare(".xml", Qt::CaseInsensitive) != 0)
            binary = true;
    }
    else if (dialog->selectedNameFilter() == cNaaliXmlFileFilter)
    {
        fileExtension = ".xml";
        files[0].append(fileExtension);
    }
    else if (dialog->selectedNameFilter() == cNaaliBinaryFileFilter)
    {
        fileExtension = ".nbf";
        files[0].append(fileExtension);
        binary = true;
    }

    if (binary)
        scene->SaveSceneBinary(files[0].toStdString());
    else
        scene->SaveSceneXML(files[0].toStdString());
}

void SceneTreeWidget::OpenFileDialogClosed(int result)
{
    QFileDialog *dialog = dynamic_cast<QFileDialog *>(sender());
    assert(dialog);
    if (!dialog)
        return;

    if (result != QDialog::Accepted)
        return;

    foreach(QString filename, dialog->selectedFiles())
    {
        bool clearScene = false;
        ///\todo This is awful hack, find better way
        if (dialog->windowTitle() == tr("Open New Scene"))
            clearScene = true;

        SceneStructureModule *sceneStruct = framework->GetModule<SceneStructureModule>();
        if (sceneStruct)
            sceneStruct->InstantiateContent(filename, Vector3df(), clearScene);
        else
            LogError("Could not retrieve SceneStructureModule. Cannot instantiate content.");
    }
}

void SceneTreeWidget::InvokeActionTriggered()
{
    QAction *action = dynamic_cast<QAction *>(sender());
    assert(action);
    if (!action)
        return;

    action->text();
}<|MERGE_RESOLUTION|>--- conflicted
+++ resolved
@@ -928,11 +928,10 @@
             QObject *obj = o.lock().get();
             QString objName = obj->metaObject()->className();
 
-            QGenericReturnArgument retArg = retValArg->ReturnValue();
-
+            // Generate/get argumetns for QMetaObject::invokeMethod.
+            // Also craft InvokeItem struct while we're at it.
             InvokeItem iItem;
             iItem.type = Function;
-            iItem.name = dialog->Function();
 
             QList<QGenericArgument> args;
             for(int i = 0; i < arguments.size(); ++i)
@@ -947,51 +946,39 @@
 
             try
             {
-<<<<<<< HEAD
-                QMetaObject::invokeMethod(obj, dialog->Function().toStdString().c_str(), Qt::DirectConnection,
-                    args[0], args[1], args[2], args[3], args[4], args[5], args[6], args[7], args[8], args[9]);
-
-                dialog->SetReturnValueText(objName + ' ' + retValArg->ToString());
-            }
-            else
-            {
-                QMetaObject::invokeMethod(obj, dialog->Function().toStdString().c_str(), Qt::DirectConnection,
-                    retArg, args[0], args[1], args[2], args[3], args[4], args[5], args[6], args[7], args[8], args[9]);
-=======
+                QGenericReturnArgument retArg = retValArg->ReturnValue();
                 if (retValArg->ToString() == "void")
                 {
-                    QMetaObject::invokeMethod(obj.lock().get(), dialog->Function().toStdString().c_str(), Qt::DirectConnection,
+                    QMetaObject::invokeMethod(obj, dialog->Function().toStdString().c_str(), Qt::DirectConnection,
                         args[0], args[1], args[2], args[3], args[4], args[5], args[6], args[7], args[8], args[9]);
-                    dialog->SetReturnValueText("The function call was successful.");
+
+                    dialog->AppendReturnValueText(objName + ' ' + retValArg->ToString());
                 }
                 else
                 {
-                    QMetaObject::invokeMethod(obj.lock().get(), dialog->Function().toStdString().c_str(), Qt::DirectConnection,
+                    QMetaObject::invokeMethod(obj, dialog->Function().toStdString().c_str(), Qt::DirectConnection,
                         retArg, args[0], args[1], args[2], args[3], args[4], args[5], args[6], args[7], args[8], args[9]);
->>>>>>> 768c6e22
-
-                    retValArg->SetValue(retArg.data());
 
                     LogInfo("Function call returned " + retValArg->ToString().toStdString() + ".");
 
-<<<<<<< HEAD
-                dialog->AppendReturnValueText(objName + ' ' + retValArg->ToString());
-=======
-                    dialog->SetReturnValueText(retValArg->ToString());
+                   dialog->AppendReturnValueText(objName + ' ' + retValArg->ToString());
                 }
-            } catch(const Exception &e)
+            }
+            catch(const Exception &e)
             {
-                dialog->SetReturnValueText(QString("The function call threw an Exception \"") + e.what() + "\"!");
-            } catch(const std::exception &e)
+                dialog->AppendReturnValueText(objName + ' ' + QString("The function call threw an Exception \"") + e.what() + "\"!");
+            }
+            catch(const std::exception &e)
             {
-                dialog->SetReturnValueText(QString("The function call threw a std::exception \"") + e.what() + "\"!");
-            } catch(...)
+                dialog->AppendReturnValueText(objName + ' ' + QString("The function call threw a std::exception \"") + e.what() + "\"!");
+            }
+            catch(...)
             {
-                dialog->SetReturnValueText(QString("The function call threw an exception of unknown type!"));
->>>>>>> 768c6e22
+                dialog->AppendReturnValueText(objName + ' ' + QString("The function call threw an exception of unknown type!"));
             }
 
             // Save invoke item
+            iItem.name = dialog->Function();
             InvokeItem *mruItem = FindMruItem();
             if (mruItem)
                 iItem.mruOrder = mruItem->mruOrder + 1;
