--- conflicted
+++ resolved
@@ -82,11 +82,7 @@
         Communications::ServiceInterface* GetCommunicationsService() const;
         
         void RemoveQtDynamicProperty(QObject* qobj, char* propname);
-<<<<<<< HEAD
-        QList<Scene::Entity*> ApplyUICanvasToSubmeshesWithTexture(QWidget* qwidget_ptr, QString uuidstr, uint refresh_rate);
-=======
         //QList<Scene::Entity*> ApplyUICanvasToSubmeshesWithTexture(QWidget* qwidget_ptr, QObject* qobject_ptr, QString uuidstr, uint refresh_rate);
->>>>>>> dc3a6bcf
 
         /// Prepares Python script instance used with EC_Script for execution.
         /** The script is executed instantly only if the runOnLoad attribute of the script EC is true.
