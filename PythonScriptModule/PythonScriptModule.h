// For conditions of distribution and use, see copyright notice in license.txt

#ifndef incl_PythonScriptModule_PythonScriptModule_h
#define incl_PythonScriptModule_PythonScriptModule_h

#include "Foundation.h"
#include "IModule.h"

#include "PythonQtScriptingConsole.h"
#include "InputFwd.h"
#include "SceneFwd.h"

#include <QObject>
#include <QList>
#include <QString>
#include <QVariantMap>

#ifdef PYTHON_FORCE_RELEASE_VERSION
  #ifdef _DEBUG
    #undef _DEBUG
    #include <Python.h>
    #define _DEBUG
  #else
    #include <Python.h>
  #endif 
#else
    #include <Python.h>
#endif

class ScriptAsset;
typedef boost::shared_ptr<ScriptAsset> ScriptAssetPtr;

namespace OgreRenderer
{
    class Renderer;
}

namespace Foundation
{
    class WorldLogicInterface;
}

namespace ProtocolUtilities
{
    class InventorySkeleton;
    class WorldStream;
    typedef boost::shared_ptr<WorldStream> WorldStreamPtr;
    typedef boost::shared_ptr<InventorySkeleton> InventoryPtr;
}

namespace MediaPlayer
{
    class ServiceInterface;
}

namespace Communications
{
    class ServiceInterface;
}

class UiProxyWidget;

namespace PythonScript
{
    class PythonEngine;
    typedef boost::shared_ptr<PythonEngine> PythonEnginePtr;

    /// A scripting module using Python
    class MODULE_API PythonScriptModule : public QObject, public IModule
    {
        Q_OBJECT

    public slots: //things for the py side to call.
        OgreRenderer::Renderer* GetRenderer() const;
#ifdef ENABLE_TAIGA_SUPPORT
        Foundation::WorldLogicInterface* GetWorldLogic() const;
#endif
        Scene::Entity* GetActiveCamera() const;
        Scene::SceneManager* GetScene(const QString &name) const;
        void RunJavascriptString(const QString &codestr, const QVariantMap &context = QVariantMap());
        InputContext* GetInputContext() const { return input.get(); }
        InputContext* CreateInputContext(const QString &name, int priority = 100);
        MediaPlayer::ServiceInterface* GetMediaPlayerService() const;
        Communications::ServiceInterface* GetCommunicationsService() const;
        
        void RemoveQtDynamicProperty(QObject* qobj, char* propname);
        //QList<Scene::Entity*> ApplyUICanvasToSubmeshesWithTexture(QWidget* qwidget_ptr, QObject* qobject_ptr, QString uuidstr, uint refresh_rate);

        /// Prepares Python script instance used with EC_Script for execution.
        /** The script is executed instantly only if the runOnLoad attribute of the script EC is true.
            @param scriptAsset Script asset.
        */
        void LoadScript(ScriptAssetPtr scriptAsset);

        PythonQtScriptingConsole* CreateConsole();

        /// Shows the Python script console.
        void ShowConsole();

    public:
        PythonScriptModule();
        virtual ~PythonScriptModule();

        // Module interface overrides
        virtual void Load();
        virtual void Unload();
        virtual void Initialize();
        virtual void PostInitialize();
        virtual void Uninitialize();
        virtual void Update(f64 frametime);
        virtual bool HandleEvent(event_category_id_t category_id, event_id_t event_id, IEventData* data);

<<<<<<< HEAD
        /// callback for console command
        Console::CommandResult ConsoleRunString(const StringVector &params);
        Console::CommandResult ConsoleRunFile(const StringVector &params);
        Console::CommandResult ConsoleReset(const StringVector &params);
=======
        //! callback for console command
        ConsoleCommandResult ConsoleRunString(const StringVector &params);
        ConsoleCommandResult ConsoleRunFile(const StringVector &params);
        ConsoleCommandResult ConsoleReset(const StringVector &params);
>>>>>>> 89fe40cb

        /// returns name of this module. Needed for logging.
        static const std::string &NameStatic() { return type_name_static_; }

        static void Add3DCanvasComponents(Scene::Entity *entity, QWidget *widget, const QList<uint> &submeshes, int refresh_rate);

        //Foundation::Framework* GetFramework() { return frameworkptr;  };//this still returns null or 0... WHY?
        //static Foundation::ScriptEventInterface* engineAccess;

        //api code is outside the module now, but reuses these .. err, but can't see 'cause dont have a ref to the instance?
        // Category id for incoming messages.
        event_category_id_t inboundCategoryID_;
        event_category_id_t inputeventcategoryid;
        event_category_id_t networkstate_category_id;
        event_category_id_t framework_category_id;

        /// Returns the currently initialized PythonScriptModule.
        static PythonScriptModule *GetInstance();

        Scene::ScenePtr GetScenePtr() const;
        PyObject* WrapQObject(QObject* qobj) const;

        PyObject* entity_create(entity_id_t ent_id); //, Scene::EntityPtr entity);

//        PyTypeObject *GetRexPyTypeObject();

        // Inventory skeleton retrieved during login process
        ProtocolUtilities::InventoryPtr inventory;

        /// World stream pointer.
        ProtocolUtilities::WorldStreamPtr worldstream;

        /// Keep list of proxy widgets created from py as the cause mem leaks if not deleted explicitily.
        QList<UiProxyWidget *> proxyWidgets;

    private:
        /// Type name of the module.
        static std::string type_name_static_;

        /// Static instance of ourselves.
        static PythonScriptModule *pythonScriptModuleInstance_;

        PythonEnginePtr engine_;
        bool pythonqt_inited;

        //a testing place
        void x();

        PyObject *apiModule; //the module made here that exposes the c++ side / api, 'rexviewer'

        // the hook to the python-written module manager that passes events on
        PyObject *pmmModule, *pmmDict, *pmmClass, *pmmInstance;
        PyObject *pmmArgs, *pmmValue;

        //Foundation::ScriptObject* modulemanager;
        
        // can't get passing __VA_ARGS__ to pass my args 
        //   in PythonScriptObject::CallMethod2
        //   so reverting to use the Py C API directly, not using the ScriptObject now
        //   for the modulemanager 
        
        // EventManager to member variable to be accessed from SubscribeNetworkEvents()
        EventManagerPtr em_;

        /// The default input context for python code to access. This context operates below
        /// the Qt windowing priority.
        InputContextPtr input;

        QList<InputContextPtr> created_inputs_;

        void ProcessCommandLineOptions();

    private slots:
        /** Called when new component is added to the active scene.
            Currently used for handling EC_Script.
            @param entity Entity for which the component was added.
            @param component The added component.
         */
        void OnComponentAdded(Scene::Entity *entity, IComponent *component);

        /** Called when component is removed from the active scene.
            Currently used for handling EC_Script.
            @param entity Entity from which the component was removed.
            @param component The removed component.
        */
        void OnComponentRemoved(Scene::Entity *entity, IComponent *component);
    };

    static PythonScriptModule *self() { return PythonScriptModule::GetInstance(); }
}

#endif<|MERGE_RESOLUTION|>--- conflicted
+++ resolved
@@ -110,17 +110,10 @@
         virtual void Update(f64 frametime);
         virtual bool HandleEvent(event_category_id_t category_id, event_id_t event_id, IEventData* data);
 
-<<<<<<< HEAD
         /// callback for console command
-        Console::CommandResult ConsoleRunString(const StringVector &params);
-        Console::CommandResult ConsoleRunFile(const StringVector &params);
-        Console::CommandResult ConsoleReset(const StringVector &params);
-=======
-        //! callback for console command
         ConsoleCommandResult ConsoleRunString(const StringVector &params);
         ConsoleCommandResult ConsoleRunFile(const StringVector &params);
         ConsoleCommandResult ConsoleReset(const StringVector &params);
->>>>>>> 89fe40cb
 
         /// returns name of this module. Needed for logging.
         static const std::string &NameStatic() { return type_name_static_; }
