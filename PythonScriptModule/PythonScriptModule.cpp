// For conditions of distribution and use, see copyright notice in license.txt

/* NOTES FOR FURTHER CLEANUP: this module depends largely on the rexlogic module now. 
   early on it was the thing that implemented much of the functionality,
   and it also owns the scene which is the key for basic funcs like creating & getting scene entities.

   the idea of rexlogic, however, is to be a replaceable module that things in core don't generally depend on.
   the framework has developed so that most things can already be gotten without referring to it, like
   the default scene can now be gotten from Scene::ScenePtr scene = GetFramework()->GetDefaultWorldScene(); etc.
   if we could use the ECs without depending on the module itself, the dependency might be removed,
   and it would be more feasible to replace rexlogic with something and still have the py module work.

18:04 < antont> getting av and cam and doing session stuff like login&logout
                remains open
18:05 < Stinkfist> antont: pretty much, and after sempuki's re-factor,
                   login-logout should be possible to be done also (if i have
                   undestanded correctly)
18:05 < Stinkfist> without use of rexlogic
18:05 < sempuki> Stinkfist: yes
18:05 < antont> yep was thinking of that too, there'd be some session service
                thing or something by the new module

18:29 < antont> hm, there is also network sending code in rexlogic which we use
                from py, like void Primitive::SendRexPrimData(entity_id_t
                entityid)
18:31 < antont> iirc there was some issue that 'cause the data for those is not
                in rexlogic it makes the packets too, and not e.g. worldstream
                which doesn't know EC_OpenSimPrim
*/

#include "StableHeaders.h"
#include "DebugOperatorNew.h"

#include "PythonScriptModule.h"
#include "PyEntity.h"
#include "RexPythonQt.h"
#include "PythonScriptInstance.h"

#include "ModuleManager.h"
#include "EventManager.h"
#include "ServiceManager.h"
#include "ConsoleCommandServiceInterface.h"
#include "InputServiceInterface.h"
#include "RenderServiceInterface.h"
#include "PythonEngine.h"
#include "WorldStream.h"
#include "NetworkEvents.h"
#include "RealXtend/RexProtocolMsgIDs.h"
#include "RenderServiceInterface.h" //for getting rendering services, i.e. raycasts
#include "Inventory/InventorySkeleton.h"
#include "SceneManager.h"
#include "SceneEvents.h" //sending scene events after (placeable component) manipulation
#include "RexNetworkUtils.h"
#include "GenericMessageUtils.h"
#include "LoginServiceInterface.h"
#include "Frame.h"
#include "Console.h"
#include "ISoundService.h"

#include "Avatar/AvatarHandler.h"
#include "Avatar/AvatarControllable.h"
#include "EC_NetworkPosition.h"

#include "RexLogicModule.h" //much of the api is here
#include "Camera/CameraControllable.h"
#include "Environment/Primitive.h"
#include "Environment/PrimGeometryUtils.h"
#include "EntityComponent/EC_AttachedSound.h"

//for CreateEntity. to move to an own file (after the possible prob with having api code in diff files is solved)
//#include "../OgreRenderingModule/EC_OgreMesh.h"
#include "Renderer.h"
#include "EC_OgrePlaceable.h"
#include "EC_OgreCamera.h"
#include "EC_OgreMesh.h"
#include "EC_OgreCustomObject.h"
#include "EC_OgreMovableTextOverlay.h"

#include "UiServiceInterface.h"
#include "UiProxyWidget.h"

#include "EC_OpenSimPresence.h"
#include "EC_OpenSimPrim.h"
#include "EC_3DCanvas.h"
#include "EC_Touchable.h"

//ECs declared by PythonScriptModule
#include "EC_DynamicComponent.h"
#include "EC_Script.h"

#include <PythonQt.h>

#include <QGroupBox> //just for testing addObject
#include <QtUiTools> //for .ui loading in testing
#include <QApplication>
#include <QGraphicsView>
#include <QWebView>
//#include <QDebug>

#include <MediaPlayerService.h>
#include <WorldBuildingServiceInterface.h>

#include "QtInputKeyEvent.h"
#include "QtInputMouseEvent.h"

//#include <QDebug>

//==== Note py developers: MemoryLeakCheck must be the last include in order to make it work fully ====//
#include "MemoryLeakCheck.h"

namespace PythonScript
{
    std::string PythonScriptModule::type_name_static_ = "PythonScript";

    PythonScriptModule *PythonScriptModule::pythonScriptModuleInstance_ = 0;

    PythonScriptModule::PythonScriptModule()
    :IModule(type_name_static_),
    pmmModule(0), pmmDict(0), pmmClass(0), pmmInstance(0)
    {
        pythonqt_inited = false;
        inboundCategoryID_ = 0;
        inputeventcategoryid = 0;
        networkstate_category_id = 0;
        framework_category_id = 0;
    }

    PythonScriptModule::~PythonScriptModule()
    {
        pythonScriptModuleInstance_ = 0;
    }

    // virtual
    void PythonScriptModule::Load()
    {
        DECLARE_MODULE_EC(EC_DynamicComponent);
        DECLARE_MODULE_EC(EC_Script);
    }

    // virtual
    void PythonScriptModule::Unload()
    {
        pythonScriptModuleInstance_ = 0;
        input.reset();

        pmmModule = pmmDict = pmmClass = pmmInstance = 0;
        foreach(UiProxyWidget *proxy, proxyWidgets)
            SAFE_DELETE(proxy);
    }

    void PythonScriptModule::PostInitialize()
    {
        em_ = framework_->GetEventManager();
        
        // Reprioritize to be able to override behaviour
        em_->RegisterEventSubscriber(this, 105);

        // Get Framework category, so we can listen to its event about protocol module ready,
        // then we can subscribe to the other networking categories
        framework_category_id = em_->QueryEventCategory("Framework");

        // Input (OIS)
        inputeventcategoryid = em_->QueryEventCategory("Input");
        // Scene (SceneManager)
        scene_event_category_ = em_->QueryEventCategory("Scene");
        
        // Create a new input context with a default priority of 100.
        input = framework_->Input()->RegisterInputContext("PythonInput", 100);

        /* add events constants - now just the input events */
        //XXX move these to some submodule ('input'? .. better than 'constants'?)
        /*PyModule_AddIntConstant(apiModule, "MOVE_FORWARD_PRESSED", Input::Events::MOVE_FORWARD_PRESSED);
        PyModule_AddIntConstant(apiModule, "MOVE_FORWARD_RELEASED", Input::Events::MOVE_FORWARD_RELEASED);
        LogInfo("Added event constants.");*/

        /* TODO: add other categories and expose the hierarchy as py submodules or something,
        add registrating those (it's not (currently) mandatory),
        to the modules themselves, e.g. InputModule (currently the OIS thing but that is to change) */
        const Foundation::EventManager::EventMap &evmap = em_->GetEventMap();
        Foundation::EventManager::EventMap::const_iterator cat_iter = evmap.find(inputeventcategoryid);
        if (cat_iter != evmap.end())
        {
            std::map<event_id_t, std::string> evs = cat_iter->second;
            for (std::map<event_id_t, std::string>::iterator ev_iter = evs.begin();
                ev_iter != evs.end(); ++ev_iter)
            {
                /*std::stringstream ss;
                ss << ev_iter->first << " (id:" << ev_iter->second << ")";
                LogInfo(ss.str());*/
                PyModule_AddIntConstant(apiModule, ev_iter->second.c_str(), ev_iter->first);
            }
        }
        else
            LogInfo("No registered events in the input category.");

        /*for (Foundation::EventManager::EventMap::const_iterator iter = evmap[inputeventcategoryid].begin();
            iter != evmap[inputeventcategoryid].end(); ++iter)
        {
            std::stringstream ss;
            ss << iter->first << " (id:" << iter->second << ")";
            LogInfo(ss.str());
        }*/
        
        /* TODO perhaps should expose all categories, so any module would get it's events exposed automagically 
        const Foundation::EventManager::EventCategoryMap &categories = em.GetEventCategoryMap();
        for(Foundation::EventManager::EventCategoryMap::const_iterator iter = categories.begin();
            iter != categories.end(); ++iter)
        
            std::stringstream ss;
            ss << iter->first << " (id:" << iter->second << ")";

            treeiter->set_value(0, ss.str());
        } */

        if (!pmmClass)
        {
            LogError("PythonScriptModule::Initialize was not successful! PostInit not proceeding.");
            return;
        }
        //now that the event constants etc are there, can instanciate the manager which triggers the loading of components
        if (PyCallable_Check(pmmClass)) {
            pmmInstance = PyObject_CallObject(pmmClass, NULL); 
            LogInfo("Instanciated Py ModuleManager.");
        } else {
            LogError("Unable to create instance from class ModuleManager");
        }

        RegisterConsoleCommand(Console::CreateCommand(
            "PyExec", "Execute given code in the embedded Python interpreter. Usage: PyExec(mycodestring)", 
            Console::Bind(this, &PythonScriptModule::ConsoleRunString))); 
        /* NOTE: called 'exec' cause is similar to py shell builtin exec() func.
         * Also in the IPython shell 'run' refers to running an external file and not the given string
         */

        RegisterConsoleCommand(Console::CreateCommand(
            "PyLoad", "Execute a python file. PyLoad(mypymodule)", 
            Console::Bind(this, &PythonScriptModule::ConsoleRunFile))); 

        RegisterConsoleCommand(Console::CreateCommand(
            "PyReset", "Resets the Python interpreter - should free all it's memory, and clear all state.", 
            Console::Bind(this, &PythonScriptModule::ConsoleReset)));
    }

    bool PythonScriptModule::HandleEvent(event_category_id_t category_id, event_id_t event_id, IEventData* data)
    {    
        PyObject* value = NULL;

        //input events. 
        //another option for enabling py handlers for these would be to allow
        //implementing input state in py, see the AvatarController and CameraController in rexlogic
        /*if (category_id == inputeventcategoryid && event_id == Input::Events::INWORLD_CLICK)
        {
            Input::Events::Movement *movement = checked_static_cast<Input::Events::Movement*>(data);
            
            value = PyObject_CallMethod(pmmInstance, "MOUSE_INPUT_EVENT", "iiiii", event_id, movement->x_.abs_, movement->y_.abs_, movement->x_.rel_, movement->y_.rel_);
        }
        else*/ if (category_id == scene_event_category_)
        {
            if (event_id == Scene::Events::EVENT_SCENE_ADDED)
            {
                Scene::Events::SceneEventData* edata = checked_static_cast<Scene::Events::SceneEventData *>(data);
                value = PyObject_CallMethod(pmmInstance, "SCENE_ADDED", "s", edata->sceneName.c_str());

                const Scene::ScenePtr &scene = framework_->GetScene(edata->sceneName.c_str());
                assert(scene.get());
                if (scene)
                {
                    connect(scene.get(), SIGNAL(ComponentAdded(Scene::Entity*, IComponent*, AttributeChange::Type)),
                        SLOT(OnComponentAdded(Scene::Entity*, IComponent*)));
                    connect(scene.get(), SIGNAL(ComponentRemoved(Scene::Entity*, IComponent*, AttributeChange::Type)),
                        SLOT(OnComponentRemoved(Scene::Entity*, IComponent*)));
                }
            }

            /*
             only handles local modifications so far, needs a network refactorin of entity update events
             to get inbound network entity updates workin
            */
            if (event_id == Scene::Events::EVENT_ENTITY_UPDATED) //XXX remove this and handle with the new generic thing below?
            {
                Scene::Events::SceneEventData* edata = checked_static_cast<Scene::Events::SceneEventData *>(data);
                //LogInfo("Entity updated.");
                unsigned int ent_id = edata->localID;
                if (ent_id != 0)
                    value = PyObject_CallMethod(pmmInstance, "ENTITY_UPDATED", "I", ent_id);
            }
            //todo: add EVENT_ENTITY_DELETED so that e.g. editgui can keep on track in collaborative editing when objs it keeps refs disappear

            //for mediaurl handler
            else if (event_id == Scene::Events::EVENT_ENTITY_VISUALS_MODIFIED) 
            {
                Scene::Events::EntityEventData *entity_data = dynamic_cast<Scene::Events::EntityEventData*>(data);
                if (!entity_data)
                    return false;
                    
                Scene::EntityPtr entity = entity_data->entity;
                if (!entity)
                    return false;

                value = PyObject_CallMethod(pmmInstance, "ENTITY_VISUALS_MODIFIED", "I", entity->GetId());
            }

            //how to pass any event data?
            /*else
            {
                // Note: can't assume that all scene events will use this datatype!!!
                Scene::Events::SceneEventData* edata = dynamic_cast<Scene::Events::SceneEventData *>(data);
                if (edata)
                {
                    unsigned int ent_id = edata->localID;    
                    if (ent_id != 0)
                        value = PyObject_CallMethod(pmmInstance, "SCENE_EVENT", "iI", event_id, ent_id);
                }
            }*/            
        }
        else if (category_id == networkstate_category_id) // if (category_id == "NETWORK?") 
        {
            if (event_id == ProtocolUtilities::Events::EVENT_SERVER_CONNECTED)
            {
                value = PyObject_CallMethod(pmmInstance, "LOGIN_INFO", "i", event_id);

                // Save inventory skeleton for later use.
                ProtocolUtilities::AuthenticationEventData *auth = checked_static_cast<ProtocolUtilities::AuthenticationEventData *>(data);
                assert(auth);
                if (!auth)
                    return false;

                inventory = auth->inventorySkeleton;
            }
            else if (event_id == ProtocolUtilities::Events::EVENT_SERVER_DISCONNECTED)
            {
                value = PyObject_CallMethod(pmmInstance, "SERVER_DISCONNECTED", "i", event_id); //XXX useless to pass the id here - remove, but verify that all users are ported then
            }
        }
        else if (category_id == framework_category_id)
        {
            if  (event_id == Foundation::NETWORKING_REGISTERED)
            {
                inboundCategoryID_ = em_->QueryEventCategory("NetworkIn");
                networkstate_category_id = em_->QueryEventCategory("NetworkState");
            }
            else if (event_id == Foundation::WORLD_STREAM_READY)
            {
                ProtocolUtilities::WorldStreamReadyEvent *event_data = checked_static_cast<ProtocolUtilities::WorldStreamReadyEvent *>(data);
                if (event_data) {
                    worldstream = event_data->WorldStream;
                    value = PyObject_CallMethod(pmmInstance, "WORLD_STREAM_READY", "i", event_id);
                }
            }
        }

        //was for first receive chat test, when no module provided it, so handles net event directly
        /* got a crash with this now during login, when the viewer was also getting asset data etc.
           disabling the direct reading of network data here now to be on the safe side,
           this has always behaved correctly till now though (since march). --antont june 12th */

        else if (category_id == inboundCategoryID_)
        {
            using namespace ProtocolUtilities;
            NetworkEventInboundData *event_data = static_cast<NetworkEventInboundData *>(data);
            NetMsgID msgID = event_data->messageID;
            NetInMessage *msg = event_data->message;
            const NetMessageInfo *info = event_data->message->GetMessageInfo();
            //std::vector<ProtocolUtilities::NetMessageBlock> vec = info->blocks;

            //Vector3df data = event_data->message->GetData();
            //assert(info);
            const std::string str = info->name;
            unsigned int id = info->id;

            //testing if the unsigned int actually is the same NetMsgID, in this case RexNetMsgAgentAlertMessage == 0xffff0087
            //if (id == 0xff09) //RexNetMsgObjectProperties == 0xff09
            //    LogInfo("golly... it worked");

            if (id == RexNetMsgGenericMessage)
            {
                PyObject *stringlist = PyList_New(0);
                if (!stringlist)
                    return false;

                std::string cxxmsgname = ParseGenericMessageMethod(*msg);
                StringVector params = ParseGenericMessageParameters(*msg);

                for (uint i = 0; i < params.size(); ++i)
                {
                    std::string cxxs = params[i];
                    PyObject *pys = PyString_FromStringAndSize(cxxs.c_str(), cxxs.size());
                    if (!pys) 
                    {
                        //Py_DECREF(stringlist);
                        return false;
                    }
                    PyList_Append(stringlist, pys);
                    Py_DECREF(pys);
                }

                value = PyObject_CallMethod(pmmInstance, "GENERIC_MESSAGE", "sO", cxxmsgname.c_str(), stringlist);
            }
            /*else
            {
                value = PyObject_CallMethod(pmmInstance, "INBOUND_NETWORK", "Is", id, str.c_str());//, msgID, msg);
            }*/
            
            /*
            std::stringstream ss;
            ss << info->name << " received, " << ToString(msg->GetDataSize()) << " bytes.";
            //LogInfo(ss.str());

            switch(msgID)
            {
            case RexNetMsgChatFromSimulator:
                {
                std::stringstream ss;
                size_t bytes_read = 0;

                std::string name = (const char *)msg->ReadBuffer(&bytes_read);
                msg->SkipToFirstVariableByName("Message");
                std::string message = (const char *)msg->ReadBuffer(&bytes_read);
                
                //ss << "[" << GetLocalTimeString() << "] " << name << ": " << message << std::endl;
                //LogInfo(ss.str());
                //WriteToChatWindow(ss.str());
                //can readbuffer ever return null? should be checked if yes. XXX

                PyObject_CallMethod(pmmInstance, "RexNetMsgChatFromSimulator", "ss", name, message);

                break;
                }
            }*/
        }

        if (value)
        {
            if (PyObject_IsTrue(value))
            {
                //LogInfo("X_INPUT_EVENT returned True.");
                return true;  
            } 
            else 
            {
                //LogInfo("X_INPUT_EVENT returned False.");
                return false;
            }
        }
        return false;
    }

    Console::CommandResult PythonScriptModule::ConsoleRunString(const StringVector &params)
    {
        if (params.size() != 1)
            return Console::ResultFailure("Usage: PyExec(print 1 + 1)");
            //how to handle input like this? PyExec(print '1 + 1 = %d' % (1 + 1))");
            //probably better have separate py shell.
        engine_->RunString(QString::fromStdString(params[0]));

        return Console::ResultSuccess();
    }

    //void PythonScriptModule::x()
    //{
    //    Vector3df v1 = Vector3df();
    //    using Core;
    //    v2 = Vector3df();
    //    
    //    RexLogic::RexLogicModule *rexlogic_;
    //    rexlogic_ = dynamic_cast<RexLogic::RexLogicModule *>(framework_->GetModuleManager()->GetModule("RexLogic").lock().get());

    //    rexlogic_->GetServerConnection()->SendChatFromViewerPacket("x");

    //    rexlogic_->GetServerConnection()->IsConnected();
    //    rexlogic_->GetCameraControllable()->GetPitch();
    //    
    //    float newyaw = 0.1;
    //    //rexlogic_->GetAvatarControllable()->SetYaw(newyaw);
    //    rexlogic_->SetAvatarYaw(newyaw);
    //    //rexlogic_->GetAvatarControllable()->AddTime(0.1);
    //    //rexlogic_->GetAvatarControllable()->HandleInputEvent(0, NULL);
    //    
    //    //rexlogic_->GetAvatarControllable()->HandleAgentMovementComplete(Vector3(128, 128, 25), Vector3(129, 129, 24));
    //}

    Console::CommandResult PythonScriptModule::ConsoleRunFile(const StringVector &params)
    {
        if (params.size() != 1)
            return Console::ResultFailure("Usage: PyLoad(mypymodule) (to run mypymodule.py by importing it)");

        engine_->RunScript(QString::fromStdString(params[0]));
        return Console::ResultSuccess();
    }

    Console::CommandResult PythonScriptModule::ConsoleReset(const StringVector &params)
    {
        //engine_->Reset();
        Uninitialize(); //does also engine_->Uninitialize();
        Initialize();

        return Console::ResultSuccess();
    }

    // virtual 
    void PythonScriptModule::Uninitialize()
    {
        framework_->GetServiceManager()->UnregisterService(engine_);

        if (pmmInstance != NULL) //sometimes when devving it can be, when there was a bug - this helps to be able to reload it
            PyObject_CallMethod(pmmInstance, "exit", "");
        /*char** args = new char*[2]; //is this 2 'cause the latter terminates?
        std::string methodname = "exit";
        std::string paramtypes = ""; //"f"
        modulemanager->CallMethod2(methodname, paramtypes);*/

        engine_->Uninitialize();

        created_inputs_.clear();
        em_.reset();
        engine_.reset();
        inventory.reset();
    }
    
    // virtual
    void PythonScriptModule::Update(f64 frametime)
    {
        //XXX remove when/as the core has the fps limitter
        //engine_->RunString("import time; time.sleep(0.01);"); //a hack to save cpu now.

        // Somehow this causes extreme lag in consoleless mode         
        if (pmmInstance != NULL)
            PyObject_CallMethod(pmmInstance, "run", "f", frametime);
        
        /*char** args = new char*[2]; //is this 2 'cause the latter terminates?
        std::string methodname = "run";
        std::string paramtypes = "f";
        modulemanager->CallMethod2(methodname, paramtypes, 0.05); //;frametime);
        */        

        /* Mouse input special handling. InputModuleOIS has sending these as events commented out,
           This polling is copy-pasted from the InputHandler in RexLogicModule */
        //boost::shared_ptr<Input::InputServiceInterface> input = framework_->GetService<Input::InputServiceInterface>(Foundation::Service::ST_Input).lock();

        //XXX not ported to UImodule / OIS replacement yet
   //     boost::shared_ptr<Input::InputModuleOIS> input = framework_->GetModuleManager()->GetModule<Input::InputModuleOIS>(Foundation::Module::MT_Input).lock();
    }

    PythonScriptModule* PythonScriptModule::GetInstance()
    {
        assert(pythonScriptModuleInstance_);
        return pythonScriptModuleInstance_;
    }

     PyObject* PythonScriptModule::WrapQObject(QObject* qobj) const
     {
        return PythonQt::self()->priv()->wrapQObject(qobj);
    }

    OgreRenderer::Renderer* PythonScriptModule::GetRenderer() const
    {
        OgreRenderer::Renderer *renderer = framework_->GetService<OgreRenderer::Renderer>();
        if (renderer)
            return renderer;

        LogError("Renderer module not there?");
        return 0;
    }

    Foundation::WorldLogicInterface* PythonScriptModule::GetWorldLogic() const
    {
        Foundation::WorldLogicInterface *worldLogic = framework_->GetService<Foundation::WorldLogicInterface>();
        if (worldLogic)
            return worldLogic;

        LogError("WorldLogicInterface service not available in py GetWorldLogic");
        return 0;
    }

    Scene::SceneManager* PythonScriptModule::GetScene(const QString &name) const
    {
        Scene::ScenePtr scene = framework_->GetScene(name);
        if (scene)
            return scene.get();

        return 0;
    }

    void PythonScriptModule::RunJavascriptString(const QString &codestr, const QVariantMap &context)
    {
        using namespace Foundation;
        boost::shared_ptr<ScriptServiceInterface> js = framework_->GetService<ScriptServiceInterface>(Service::ST_JavascriptScripting).lock();
        if (js)
            js->RunString(codestr, context);
        else
            LogError("Javascript script service not available in py RunJavascriptString");
    }

    InputContext* PythonScriptModule::CreateInputContext(const QString &name, int priority)
    {
        InputContextPtr new_input = framework_->Input()->RegisterInputContext(name.toStdString().c_str(), priority);
        if (new_input)
        {
            LogDebug("Created new input context with name: " + name.toStdString());
            created_inputs_ << new_input; // Need to store these otherwise we get scoped ptr crash after return
            return new_input.get();
        }
        else
            return 0;
    }

    MediaPlayer::ServiceInterface* PythonScriptModule::GetMediaPlayerService() const
    {
        Foundation::Framework* framework = PythonScript::self()->GetFramework();
        if (!framework)
        {
            PythonScriptModule::LogCritical("Framework object doesn't exist!");
            return 0;
        }

        MediaPlayer::ServiceInterface *player_service = framework_->GetService<MediaPlayer::ServiceInterface>();
        if (player_service)
            return player_service;

        PythonScriptModule::LogError("Cannot find PlayerServiceInterface implementation.");
        return 0;
    }

    void PythonScriptModule::RemoveQtDynamicProperty(QObject* qobj, char* propname)
    {
        qobj->setProperty(propname, QVariant());
    }

    void PythonScriptModule::LoadScript(const QString &filename)
    {
        EC_Script *script = dynamic_cast<EC_Script *>(sender());
        if (!script)
            return;

        if (script->type.Get() != "py")
            return;

        PythonScriptInstance *pyInstance = new PythonScriptInstance(script->scriptRef.Get(), script->GetParentEntity());
        script->SetScriptInstance(pyInstance);
        if (script->runOnLoad.Get())
            script->Run();
    }

    void PythonScriptModule::OnComponentAdded(Scene::Entity *entity, IComponent *component)
    {
        if (component->TypeName() == EC_Script::TypeNameStatic())
        {
            EC_Script *script = static_cast<EC_Script *>(component);
            connect(script, SIGNAL(ScriptRefChanged(const QString &)), SLOT(LoadScript(const QString &)));
        }
    }

    void PythonScriptModule::OnComponentRemoved(Scene::Entity *entity, IComponent *component)
    {
    }
}

extern "C" void POCO_LIBRARY_API SetProfiler(Foundation::Profiler *profiler);
void SetProfiler(Foundation::Profiler *profiler)
{
    Foundation::ProfilerSection::SetProfiler(profiler);
}

using namespace PythonScript;

POCO_BEGIN_MANIFEST(IModule)
    POCO_EXPORT_CLASS(PythonScriptModule)
POCO_END_MANIFEST

#ifdef __cplusplus
extern "C"
#endif

/* API calls exposed to py. 
will probably be wrapping the actual modules in separate files,
but first test now here. also will use boostpy or something, but now first by hand */
PyObject* SendChat(PyObject *self, PyObject *args)
{
    const char* msg;

    if(!PyArg_ParseTuple(args, "s", &msg))
    {
        PyErr_SetString(PyExc_ValueError, "param should be a string.");
        return NULL;
    }

    //move decl to .h and getting to Initialize (see NetTEstLogicModule::Initialize)
    //if this kind of usage, i.e. getting the logic module for the api, is to remain.
    if (PythonScript::self()->worldstream)
        PythonScript::self()->worldstream->SendChatFromViewerPacket(msg);
    //rexlogic_->GetServerConnection()->IsConnected();
    //float newyaw = 0.1;
    //rexlogic_->GetAvatarControllable()->SetYaw(newyaw);
    //rexlogic_->GetCameraControllable()->GetPitch();
    //rexlogic_->GetAvatarControllable()->HandleAgentMovementComplete(Vector3(128, 128, 25), Vector3(129, 129, 24));

    Py_RETURN_TRUE;
}

static PyObject* SetAvatarRotation(PyObject *self, PyObject *args)
{
    RexLogic::RexLogicModule *rexlogic = PythonScript::self()->GetFramework()->GetModule<RexLogic::RexLogicModule>();
    if (rexlogic)
    {
        float x, y, z, w;

        if(!PyArg_ParseTuple(args, "ffff", &x, &y, &z, &w))
        {
            PyErr_SetString(PyExc_ValueError, "Value error, need x, y, z, w params");
            return NULL;
        }
        std::cout << "Sending newrot..." << std::endl;
        Quaternion newrot(x, y, z, w); //seriously, is this how constructing a quat works!?
        rexlogic->SetAvatarRotation(newrot);
    }

    Py_RETURN_NONE;
}

//returns the entity(id) at the position (x, y), if nothing there, returns None
//\todo XXX renderer is a qobject now, rc should be made a slot there and this removed.
static PyObject* RayCast(PyObject *self, PyObject *args)
{
    uint x, y;
    
    if(!PyArg_ParseTuple(args, "II", &x, &y)){
        PyErr_SetString(PyExc_ValueError, "Raycasting failed due to ValueError, needs (x, y) values.");
        return NULL;   
    }

    Foundation::RenderServiceInterface *render = PythonScript::self()->GetFramework()->GetService<Foundation::RenderServiceInterface>();
    if (render)
    {
        //Scene::Entity *entity = render->Raycast(x, y).entity_;
        Foundation::RaycastResult result = render->Raycast(x, y);

        if (result.entity_)
            return Py_BuildValue("IfffIff", result.entity_->GetId(), result.pos_.x, result.pos_.y, result.pos_.z,
                result.submesh_, float(result.u_), float(result.v_));
        else
            Py_RETURN_NONE;
    }
    /*
    if (result)
    {
        //Scene::Events::SceneEventData event_data(entity->GetId());
        //framework_->GetEventManager()->SendEvent(scene_event_category_, Scene::Events::EVENT_ENTITY_GRAB, &event_data);
        return entity_create(entity->GetId());
    }
    else 
        Py_RETURN_NONE;
    */
    Py_RETURN_NONE;
}

static PyObject* GetQWorldBuildingHandler(PyObject *self)
{
    Foundation::WorldBuildingServiceInterface *wb =  PythonScript::self()->GetFramework()->GetService<Foundation::WorldBuildingServiceInterface>();
    if (wb)
        return PythonScriptModule::GetInstance()->WrapQObject(wb->GetPythonHandler());
    else
        Py_RETURN_NONE;
}

static PyObject* TakeScreenshot(PyObject *self, PyObject *args)
{
    const char* filePath;
    const char* fileName;

    if(!PyArg_ParseTuple(args, "ss", &filePath, &fileName))
        PyErr_SetString(PyExc_ValueError, "Getting the filepath and filename failed.");

    OgreRenderer::Renderer *renderer = PythonScript::self()->GetFramework()->GetService<OgreRenderer::Renderer>();
    if (renderer)
    {
        //std::cout << "Screenshot in PYSM ... " << std::endl;
        renderer->TakeScreenshot(filePath, fileName);
    }
    else
        std::cout << "Could not retrieve Ogre renderer." << std::endl;

    Py_RETURN_NONE;
}

static PyObject* SwitchCameraState(PyObject *self)
{
    RexLogic::RexLogicModule *rexlogic = PythonScript::self()->GetFramework()->GetModule<RexLogic::RexLogicModule>();
    rexlogic->SwitchCameraState();
    Py_RETURN_NONE;
}

static PyObject* SendEvent(PyObject *self, PyObject *args)
{
    std::cout << "PySendEvent" << std::endl;
    unsigned int event_id_int;//, ent_id_int = 0;
    Foundation::Framework *framework_ = PythonScript::self()->GetFramework();//PythonScript::staticframework;
    //entity_id_t ent_id;
    event_id_t event_id;

    if(!PyArg_ParseTuple(args, "i", &event_id_int))//, &ent_id_int))
    {
        PyErr_SetString(PyExc_ValueError, "Getting an event id failed, param should be an integer.");
        return NULL;   
    }
    
    //ent_id = (entity_id_t) ent_id_int;
    event_id = (event_id_t) event_id_int;
    event_category_id_t event_category = framework_->GetEventManager()->QueryEventCategory("Input");
    if (event_id == Input::Events::SWITCH_CAMERA_STATE) 
    {
        std::cout << "switch camera state gotten!" << std::endl;
        framework_->GetEventManager()->SendEvent(event_category, event_id, NULL);//&event_data);
    } 
    else
        std::cout << "failed..." << std::endl;

    Py_RETURN_TRUE;
}

//returns an Entity wrapper, is in actual use
PyObject* GetEntity(PyObject *self, PyObject *args)
{
    unsigned int ent_id_int;
    entity_id_t ent_id;

    if(!PyArg_ParseTuple(args, "I", &ent_id_int))
    {
        PyErr_SetString(PyExc_ValueError, "Getting an entity failed, param should be an integer.");
        return NULL;   
    }

    ent_id = (entity_id_t) ent_id_int;

    PythonScriptModule *owner = PythonScriptModule::GetInstance();

    Scene::ScenePtr scene = owner->GetScenePtr();

    if (scene == 0)
    {
        PyErr_SetString(PyExc_ValueError, "Scene is none.");
        return NULL;   
    }

    //PythonScript::foo(); 
    /*
    const Scene::EntityPtr entity = scene->GetEntity(ent_id);
    if (entity.get() != 0) //same that scene->HasEntity does, i.e. it first does GetEntity too, so not calling HasEntity here to not do GetEntity twice.
        return entity_create(ent_id, entity);
    //the ptr is stored in a separate map now, so also id needs to passed to entity_create
    */
    //if would just store the id and always re-get ptr, would do this:
    if (scene->HasEntity(ent_id))
        return owner->entity_create(ent_id);

    else
    {
        PyErr_SetString(PyExc_ValueError, "No entity with the ent_id found.");
        return NULL;   
    }
}

PyObject* GetEntityByUUID(PyObject *self, PyObject *args)
{
    char* uuidstr;
    if(!PyArg_ParseTuple(args, "s", &uuidstr))
    {
        PyErr_SetString(PyExc_ValueError, "Getting an entity by UUID failed, param should be a string.");
        return NULL;
    }

    RexUUID ruuid = RexUUID();
    ruuid.FromString(std::string(uuidstr));

    PythonScriptModule *owner = PythonScriptModule::GetInstance();

    RexLogic::RexLogicModule *rexlogic_ = PythonScript::self()->GetFramework()->GetModule<RexLogic::RexLogicModule>();
    if (rexlogic_)
    {
        //PythonScript::self()->LogInfo("Getting prim with UUID:" + ruuid.ToString());
        Scene::EntityPtr entity = rexlogic_->GetPrimEntity(ruuid);
        if (entity)
        {
            return owner->entity_create(entity->GetId());
        }
        else
        {
            //PyErr_SetString(PyExc_RuntimeError, "Entity found by UUID is not in default scene?");
            //return NULL;   
            Py_RETURN_NONE; //not there yet, when still loading?
        }
    }
    else
    {
        PyErr_SetString(PyExc_RuntimeError, "RexLogic module not there?");
        return NULL;   
    }
}

PyObject* ApplyUICanvasToSubmeshesWithTexture(PyObject* self, PyObject* args)
{
    PyObject* qwidget;
    char* uuidstr;
    uint refresh_rate;

    if(!PyArg_ParseTuple(args, "OsI", &qwidget, &uuidstr, &refresh_rate))
        Py_RETURN_NONE;
    if (!PyObject_TypeCheck(qwidget, &PythonQtInstanceWrapper_Type))
        Py_RETURN_NONE;

    // Prepare QWidget and texture UUID
    PythonQtInstanceWrapper* wrapped_qwidget = (PythonQtInstanceWrapper*)qwidget;
    QObject* qobject_ptr = wrapped_qwidget->_obj;
    QWidget* qwidget_ptr = (QWidget*)qobject_ptr;
    
    if (!qwidget_ptr)
        Py_RETURN_NONE;

    RexUUID texture_uuid = RexUUID();
    texture_uuid.FromString(std::string(uuidstr));

    Scene::ScenePtr scene = PythonScript::self()->GetFramework()->GetDefaultWorldScene();
    if (!scene)
    {
        PyErr_SetString(PyExc_RuntimeError, "Default scene is not there in GetEntityMatindicesWithTexture.");
        Py_RETURN_NONE;
    }

    Foundation::WorldLogicInterface *worldLogic = PythonScript::self()->GetWorldLogic();
    if (worldLogic)
    {
        PyErr_SetString(PyExc_RuntimeError, "Could not get world logic.");
        Py_RETURN_NONE;
    }

    // Iterate the scene to find all submeshes that use this texture uuid
    QList<uint> submeshes_;
    QList<entity_id_t> affected_entitys_;
    Scene::EntityList prims = scene->GetEntitiesWithComponent("EC_OpenSimPrim");
    foreach(Scene::EntityPtr e, prims)
    {
        Scene::Entity &entity = *e.get();
        submeshes_.clear();

        EC_OpenSimPrim &prim = *entity.GetComponent<EC_OpenSimPrim>().get();

        if (prim.DrawType == RexTypes::DRAWTYPE_MESH || prim.DrawType == RexTypes::DRAWTYPE_PRIM)
        {
            ComponentPtr mesh = entity.GetComponent(OgreRenderer::EC_OgreMesh::TypeNameStatic());
            ComponentPtr custom_object = entity.GetComponent(OgreRenderer::EC_OgreCustomObject::TypeNameStatic());
            
            OgreRenderer::EC_OgreMesh *meshptr = 0;
            OgreRenderer::EC_OgreCustomObject *custom_object_ptr = 0;

            if (mesh) 
            {
                meshptr = checked_static_cast<OgreRenderer::EC_OgreMesh*>(mesh.get());
                if (!meshptr)
                    continue;
                if (!meshptr->GetEntity())
                    continue;
            }
            else if (custom_object)
            {
                custom_object_ptr = checked_static_cast<OgreRenderer::EC_OgreCustomObject*>(custom_object.get());
                if (!custom_object_ptr)
                    continue;
                if (!custom_object_ptr->GetEntity())
                    continue;
                Ogre::ManualObject* manual = RexLogic::CreatePrimGeometry(PythonScript::self()->GetFramework(), prim, false);
                custom_object_ptr->CommitChanges(manual);
            }
            else
                continue;
            
            // Iterate mesh materials map
            if (meshptr)
            {
                MaterialMap material_map = prim.Materials;
                MaterialMap::const_iterator i = material_map.begin();
                while (i != material_map.end())
                {
                    // Store sumbeshes to list where we want to apply the new widget as texture
                    uint submesh_id = i->first;
                    if ((i->second.Type == RexTypes::RexAT_Texture) && (i->second.asset_id.compare(texture_uuid.ToString()) == 0))
                        submeshes_.append(submesh_id);
                    ++i;
                }
            }
            // Iterate custom object texture map
            else if (custom_object_ptr && prim.PrimTextures.size() > 0 )
            {
                TextureMap texture_map = prim.PrimTextures;
                TextureMap::const_iterator i = texture_map.begin();

                while (i != texture_map.end()) /// @todo This causes unresolved crash in some cases!
                {
                    uint submesh_id = i->first;
                    if (i->second == texture_uuid.ToString())
                        submeshes_.append(submesh_id);
                    ++i;
                }
            }
            else
                continue;

            if (submeshes_.size() > 0)
            {
                PythonScriptModule::Add3DCanvasComponents(&entity, qwidget_ptr, submeshes_, refresh_rate);
                affected_entitys_.append(entity.GetId());
            }
        }
    }

    PythonScriptModule *owner = PythonScriptModule::GetInstance();
    if (owner && affected_entitys_.count() > 0)
    {
        PyObject *py_ent_ptr_list = PyList_New(affected_entitys_.size());
        int i = 0;
        foreach(entity_id_t entity_id, affected_entitys_)
        {
            PyList_SET_ITEM(py_ent_ptr_list, i, owner->entity_create(entity_id));
            ++i;
        }
        return py_ent_ptr_list;
    }
    else
        Py_RETURN_NONE;
}

PyObject* CheckSceneForTexture(PyObject* self, PyObject* args)
{
    const char* uuidstr;
    if(!PyArg_ParseTuple(args, "s", &uuidstr))
        return NULL;

    RexUUID texture_uuid(uuidstr);

    /// Get scene
    const Scene::ScenePtr &scene = PythonScript::self()->GetFramework()->GetDefaultWorldScene();
    if (!scene)
    {
        PyErr_SetString(PyExc_RuntimeError, "Default scene is not there in GetEntityMatindicesWithTexture.");
        return NULL;
    }

    // Iterate the scene to find all submeshes that use this texture uuid
    QList<uint> submeshes_;
    bool submeshes_found_ = false;
    Scene::EntityList prims = scene->GetEntitiesWithComponent("EC_OpenSimPrim");
    foreach(Scene::EntityPtr e, prims)
    {
        Scene::Entity &entity = *e.get();
        submeshes_.clear();

        EC_OpenSimPrim &prim = *entity.GetComponent<EC_OpenSimPrim>();

        if (prim.DrawType == RexTypes::DRAWTYPE_MESH || prim.DrawType == RexTypes::DRAWTYPE_PRIM)
        {
            ComponentPtr mesh = entity.GetComponent(OgreRenderer::EC_OgreMesh::TypeNameStatic());
            ComponentPtr custom_object = entity.GetComponent(OgreRenderer::EC_OgreCustomObject::TypeNameStatic());

            OgreRenderer::EC_OgreMesh *meshptr = 0;
            OgreRenderer::EC_OgreCustomObject *custom_object_ptr = 0;

            if (mesh)
            {
                meshptr = checked_static_cast<OgreRenderer::EC_OgreMesh*>(mesh.get());
                if (!meshptr)
                    continue;
                if (!meshptr->GetEntity())
                    continue;
            }
            else if (custom_object)
            {
                custom_object_ptr = checked_static_cast<OgreRenderer::EC_OgreCustomObject*>(custom_object.get());
                if (!custom_object_ptr)
                    continue;
                if (!custom_object_ptr->GetEntity())
                    continue;
                Ogre::ManualObject* manual = RexLogic::CreatePrimGeometry(PythonScript::self()->GetFramework(), prim, false);
                custom_object_ptr->CommitChanges(manual);
            }
            else
                continue;
            
            // Iterate mesh materials map
            if (meshptr)
            {
                MaterialMap material_map = prim.Materials;
                MaterialMap::const_iterator i = material_map.begin();
                while (i != material_map.end())
                {
                    // Store sumbeshes to list where we want to apply the new widget as texture
                    uint submesh_id = i->first;
                    if ((i->second.Type == RexTypes::RexAT_Texture))
                    {
                        if ((i->second.asset_id.compare(texture_uuid.ToString()) == 0))
                        {
                            submeshes_.append(submesh_id);
                        }
                        else
                        {
                            // Url asset id check for containing texture UUID
                            QString q_asset_id(i->second.asset_id.c_str());
                            if (q_asset_id.contains(texture_uuid.ToString().c_str()))
                                submeshes_.append(submesh_id);
                        }
                    }
                    ++i;
                }
            }
            // Iterate custom object texture map
            else if (custom_object_ptr && prim.PrimTextures.size() > 0 )
            {
                TextureMap texture_map = prim.PrimTextures;
                TextureMap::const_iterator i = texture_map.begin();

                while (i != texture_map.end()) /// @todo This causes unresolved crash in some cases!
                {
                    uint submesh_id = i->first;
                    if (i->second == texture_uuid.ToString())
                        submeshes_.append(submesh_id);
                    ++i;
                }
            }
            else
                continue;

            if (submeshes_.size() > 0)
                Py_RETURN_TRUE; // No need to iterate further if any submeshes were found
        }
    }

    if (submeshes_found_)
        Py_RETURN_TRUE;
    else
        Py_RETURN_FALSE;
}

PyObject* ApplyUICanvasToSubmeshes(PyObject* self, PyObject* args)
{
    uint ent_id_int;
    PyObject* py_submeshes;
    PyObject* py_qwidget;
    uint refresh_rate;

    if(!PyArg_ParseTuple(args, "IOOI", &ent_id_int, &py_submeshes, &py_qwidget, &refresh_rate))
        return NULL;

    // Get entity pointer
    RexLogic::RexLogicModule *rexlogicmodule_ = dynamic_cast<RexLogic::RexLogicModule *>(PythonScript::self()->GetFramework()->GetModuleManager()->GetModule("RexLogic").lock().get());
    Scene::EntityPtr primentity = rexlogicmodule_->GetPrimEntity((entity_id_t)ent_id_int);
    
    if (!primentity) 
        Py_RETURN_NONE;
    if (!PyList_Check(py_submeshes))
        return NULL;
    if (!PyObject_TypeCheck(py_qwidget, &PythonQtInstanceWrapper_Type))
        return NULL;

    PythonQtInstanceWrapper* wrapped_qwidget = (PythonQtInstanceWrapper*)py_qwidget;
    QObject* qobject_ptr = wrapped_qwidget->_obj;
    QWidget* qwidget_ptr = (QWidget*)qobject_ptr;

    if (!qwidget_ptr)
        return NULL;

    // Convert a python list to a std::vector.
    // TODO: Make a util function for this? - Jonne Nauha
    QList<uint> submeshes_;
    PyObject* py_iter;
    PyObject* item;
    py_iter = PyObject_GetIter(py_submeshes);
    while (item = PyIter_Next(py_iter))
    {
        PyObject* py_int;
        py_int = PyNumber_Int(item);
        if (!item)
        {
            Py_DECREF(py_iter);
            Py_DECREF(item);
            PyErr_SetString(PyExc_ValueError, "Submesh indexes for applying uicanvases must be integers.");
            return NULL;
        }
        submeshes_.append((uint)PyInt_AsLong(py_int));
        Py_DECREF(item);
    }
    Py_DECREF(py_iter);

    PythonScriptModule::Add3DCanvasComponents(primentity.get(), qwidget_ptr, submeshes_, refresh_rate);

    Py_RETURN_NONE;
}

void PythonScriptModule::Add3DCanvasComponents(Scene::Entity *entity, QWidget *widget, const QList<uint> &submeshes, int refresh_rate)
{
    if (submeshes.isEmpty())
        return;
    
    // Always create new EC_3DCanvas component
    EC_3DCanvas *ec_canvas = entity->GetComponent<EC_3DCanvas>().get();
    if (ec_canvas)
        entity->RemoveComponent(entity->GetComponent<EC_3DCanvas>());    

    // Add the component
    entity->AddComponent(PythonScript::self()->GetFramework()->GetComponentManager()->CreateComponent(EC_3DCanvas::TypeNameStatic()));
    ec_canvas = entity->GetComponent<EC_3DCanvas>().get();

    if (ec_canvas)
    {
        // Setup the component
        ec_canvas->Setup(widget, submeshes, refresh_rate);
        ec_canvas->Start();
    }

    // Touchable 
    EC_Touchable *ec_touchable = entity->GetComponent<EC_Touchable>().get();
    if (!ec_touchable)
    {
        entity->AddComponent(PythonScript::self()->GetFramework()->GetComponentManager()->CreateComponent(EC_Touchable::TypeNameStatic()));
        ec_touchable = entity->GetComponent<EC_Touchable>().get();
    }
    if (ec_touchable)
    {
        ec_touchable->highlightOnHover.Set(false, AttributeChange::Local);
        ec_touchable->hoverCursor.Set(Qt::PointingHandCursor, AttributeChange::Local);
    }
}

PyObject* GetSubmeshesWithTexture(PyObject* self, PyObject* args)
{
    // Read params from py: entid as uint, textureuuid as string
    unsigned int ent_id_int;
    const char* uuidstr;
    entity_id_t ent_id;

    if(!PyArg_ParseTuple(args, "Is", &ent_id_int, &uuidstr))
        return NULL;

    ent_id = (entity_id_t)ent_id_int;
    RexUUID texture_uuid(uuidstr);

    Foundation::WorldLogicInterface *worldLogic = PythonScript::self()->GetFramework()->GetService<Foundation::WorldLogicInterface>();
    if (!worldLogic)
        Py_RETURN_NONE;

    Scene::EntityPtr primentity = worldLogic->GetEntityWithComponent(ent_id, EC_OpenSimPrim::TypeNameStatic());
    if (!primentity)
        Py_RETURN_NONE;

    EC_OpenSimPrim &prim = *primentity->GetComponent<EC_OpenSimPrim>();
    if (prim.DrawType == RexTypes::DRAWTYPE_MESH || prim.DrawType == RexTypes::DRAWTYPE_PRIM)
    {
        QList<uint> submeshes_;
        ComponentPtr mesh = primentity->GetComponent(OgreRenderer::EC_OgreMesh::TypeNameStatic());
        ComponentPtr custom_object = primentity->GetComponent(OgreRenderer::EC_OgreCustomObject::TypeNameStatic());

        OgreRenderer::EC_OgreMesh *meshptr = 0;
        OgreRenderer::EC_OgreCustomObject *custom_object_ptr = 0;

        if (mesh)
        {
            meshptr = checked_static_cast<OgreRenderer::EC_OgreMesh*>(mesh.get());
            if (!meshptr)
                Py_RETURN_NONE;
            if (!meshptr->GetEntity())
                Py_RETURN_NONE;
        }
        else if (custom_object)
        {
            custom_object_ptr = checked_static_cast<OgreRenderer::EC_OgreCustomObject*>(custom_object.get());
            if (!custom_object_ptr)
                Py_RETURN_NONE;
            if (!custom_object_ptr->GetEntity())
                Py_RETURN_NONE;
            Ogre::ManualObject* manual = RexLogic::CreatePrimGeometry(PythonScript::self()->GetFramework(), prim, false);
            custom_object_ptr->CommitChanges(manual);
        }
        else
            Py_RETURN_NONE;
        
        // Iterate mesh materials map
        if (meshptr)
        {
            MaterialMap material_map = prim.Materials;
            MaterialMap::const_iterator i = material_map.begin();
            while (i != material_map.end())
            {
                // Store sumbeshes to list where we want to apply the new widget as texture
                uint submesh_id = i->first;
                if ((i->second.Type == RexTypes::RexAT_Texture) && (i->second.asset_id.compare(texture_uuid.ToString()) == 0))
                    submeshes_.append(submesh_id);
                ++i;
            }
        }
        // Iterate custom object texture map
        else if (custom_object_ptr)
        {
            TextureMap texture_map = prim.PrimTextures;
            TextureMap::const_iterator i = texture_map.begin();
            if (i == texture_map.end())
            {
                if (prim.getPrimDefaultTextureID() == QString(texture_uuid.ToString().c_str()))
                    for (uint submesh = 0; submesh < 6; ++submesh)
                        submeshes_.append(submesh);
            }
            else
            {
                while (i != texture_map.end())
                {
                    uint submesh_id = i->first;
                    if (i->second.compare(texture_uuid.ToString()) == 0)
                        submeshes_.append(submesh_id);
                    ++i;
                }
            }
        }
        else
            Py_RETURN_NONE;

        if (submeshes_.count() > 0)
        {
            PyObject* py_submeshes = PyList_New(submeshes_.size());
            int i = 0;
            foreach(uint submesh, submeshes_)
            {
                PyList_SET_ITEM(py_submeshes, i, Py_BuildValue("I", submesh));
                ++i;
            }
            return py_submeshes;
        }
    }

    Py_RETURN_NONE;
}

PyObject* GetApplicationDataDirectory(PyObject *self)
{
    PythonScriptModule* module = PythonScriptModule::GetInstance();
    std::string cache_path = module->GetFramework()->GetPlatform()->GetApplicationDataDirectory();
    //PyString_New
    return PyString_FromString(cache_path.c_str());
    //return QString(cache_path.c_str());
}

//returns the internal Entity that's now a QObject, 
//with no manual wrapping (just PythonQt exposing qt things)
//experimental now, may replace the PyType in Entity.h used above
//largely copy-paste from above now, is an experiment
/*PyObject* GetQEntity(PyObject *self, PyObject *args)
{
    unsigned int ent_id_int;
    entity_id_t ent_id;
    const Scene::EntityPtr entityptr;
    const Scene::Entity entity;

    if(!PyArg_ParseTuple(args, "I", &ent_id_int))
    {
        PyErr_SetString(PyExc_ValueError, "Getting an entity failed, param should be an integer.");
        return NULL;   
    }

    ent_id = (entity_id_t) ent_id_int;

    Scene::ScenePtr scene = PythonScript::GetScenePtr();

    if (scene == 0)
    {
        PyErr_SetString(PyExc_ValueError, "Scene is none.");
        return NULL;   
    }

    entityptr = scene->GetEntity(ent_id);
    if (entity.get() != 0) //same that scene->HasEntity does, i.e. it first does GetEntity too, so not calling HasEntity here to not do GetEntity twice.
    {
        return PythonQt::self()->wrapQObject(entity.get());
    }

    else
    {
        PyErr_SetString(PyExc_ValueError, "No entity with the given id found."); //XXX add the id to msg
        return NULL;   
    }
}*/

PyObject* RemoveEntity(PyObject *self, PyObject *value)
{
    int ent_id;
    if(!PyArg_ParseTuple(value, "i", &ent_id))
    {
        PyErr_SetString(PyExc_ValueError, "id must be int"); //XXX change the exception
        return NULL;
    }
    PythonScriptModule *owner = PythonScriptModule::GetInstance();
    Scene::ScenePtr scene = owner->GetScenePtr();
    if (!scene){ //XXX enable the check || !rexlogicmodule_->GetFramework()->GetComponentManager()->CanCreate(OgreRenderer::EC_OgrePlaceable::TypeNameStatic()))
        PyErr_SetString(PyExc_RuntimeError, "Default scene is not there in RemoveEntity.");
        return NULL;   
    }
    scene->RemoveEntity(ent_id);
    //PyErr_SetString(PyExc_ValueError, "no error.");
    Py_RETURN_NONE;
}

PyObject* CreateEntity(PyObject *self, PyObject *value)
{
    Foundation::Framework *framework_ = PythonScript::self()->GetFramework();//PythonScript::staticframework;

    std::string meshname;
    const char* c_text;
    float prio = 0;
    //PyObject_Print(value, stdout, 0);
    if(!PyArg_ParseTuple(value, "sf", &c_text, &prio))
    {
        PyErr_SetString(PyExc_ValueError, "mesh name is a string"); //XXX change the exception
        return NULL;
    }

    meshname = std::string(c_text);

    PythonScriptModule *owner = PythonScriptModule::GetInstance();
    Scene::ScenePtr scene = owner->GetScenePtr();
    if (!scene){ //XXX enable the check || !rexlogicmodule_->GetFramework()->GetComponentManager()->CanCreate(OgreRenderer::EC_OgrePlaceable::TypeNameStatic()))
        PyErr_SetString(PyExc_RuntimeError, "Default scene is not there in CreateEntity.");
        return NULL;   
    }

    entity_id_t ent_id = scene->GetNextFreeId(); //instead of using the id given
    
    QStringList defaultcomponents;
    defaultcomponents.append(OgreRenderer::EC_OgrePlaceable::TypeNameStatic());
    //defaultcomponents.append(OgreRenderer::EC_OgreMovableTextOverlay::TypeNameStatic());
    defaultcomponents.append(OgreRenderer::EC_OgreMesh::TypeNameStatic());
    //defaultcomponents.append(OgreRenderer::EC_OgreAnimationController::TypeNameStatic());
        
    Scene::EntityPtr entity = scene->CreateEntity(ent_id, defaultcomponents);

    ComponentPtr placeable = entity->GetComponent(OgreRenderer::EC_OgrePlaceable::TypeNameStatic());
    ComponentPtr component_meshptr = entity->GetComponent(OgreRenderer::EC_OgreMesh::TypeNameStatic());
    if (placeable)
    {
        OgreRenderer::EC_OgrePlaceable &ogrepos = *checked_static_cast<OgreRenderer::EC_OgrePlaceable*>(placeable.get());
        if (prio != 0)
            ogrepos.SetSelectPriority(prio);
        OgreRenderer::EC_OgreMesh &ogremesh = *checked_static_cast<OgreRenderer::EC_OgreMesh*>(component_meshptr.get());
        ogremesh.SetPlaceable(placeable);
        ogremesh.SetMesh(meshname, true);
        scene->EmitEntityCreated(entity);
        return owner->entity_create(ent_id); //return the py wrapper for the new entity
    }
    
    PyErr_SetString(PyExc_ValueError, "placeable not found."); //XXX change the exception
    return NULL;   
}

/*
//camera zoom - send an event like logic CameraControllable does:
            CameraZoomEvent event_data;
            //event_data.entity = entity_.lock(); // no entity for camera, :( -cm
            event_data.amount = checked_static_cast<Input::Events::SingleAxisMovement*>(data)->z_.rel_;
            //if (event_data.entity) // only send the event if we have an existing entity, no point otherwise
            framework_->GetEventManager()->SendEvent(action_event_category_, RexTypes::Actions::Zoom, &event_data);
*/

//XXX logic CameraControllable has GetPitch, perhaps should have SetPitch too
PyObject* SetCameraYawPitch(PyObject *self, PyObject *args) 
{
    float newyaw, newpitch;
    float y, p;
    if(!PyArg_ParseTuple(args, "ff", &y, &p)) {
        PyErr_SetString(PyExc_ValueError, "New camera yaw and pitch expected as float, float.");
        return NULL;
    }
    newyaw = (float) y;
    newpitch = (float) p;

    //boost::shared_ptr<OgreRenderer::Renderer> renderer = PythonScript::staticframework->GetServiceManager()->GetService<OgreRenderer::Renderer>(Foundation::Service::ST_Renderer).lock();
    RexLogic::RexLogicModule *rexlogic = PythonScript::self()->GetFramework()->GetModule<RexLogic::RexLogicModule>();
    if (rexlogic)
    {
        //boost::shared_ptr<RexLogic::CameraControllable> cam = rexlogic_->GetCameraControllable();
        //cam->HandleInputEvent(PythonScript::PythonScriptModule::inputeventcategoryid, &x);
        //cam->AddTime((float) 0.1);
        //cam->SetPitch(p); //have a linking prob with this
        rexlogic->SetCameraYawPitch(y, p);
    }
    
    //was with renderer, worked but required overriding rexlogic :p
    //{
    //    Ogre::Camera *camera = renderer->GetCurrentCamera();
    //    camera->yaw(Ogre::Radian(newyaw));
    //    camera->pitch(Ogre::Radian(newpitch));
    //}
    else
    {
        PyErr_SetString(PyExc_RuntimeError, "No logic module, no cameracontrollable.");
        return NULL;
    }

    Py_RETURN_NONE;
}

PyObject* GetCameraYawPitch(PyObject *self, PyObject *args) 
{
    float yaw, pitch;
    RexLogic::RexLogicModule *rexlogic = PythonScript::self()->GetFramework()->GetModule<RexLogic::RexLogicModule>();
    if (rexlogic)
    {
        boost::shared_ptr<RexLogic::CameraControllable> cam = rexlogic->GetCameraControllable();
        pitch = cam->GetPitch();
        yaw = 0; //XXX not implemented yet (?)

        return Py_BuildValue("ff", (float)yaw, float(pitch));
    }
    //else - no logic module. can that ever happen?)
    return NULL; //rises py exception
}

PyObject* PyLogInfo(PyObject *self, PyObject *args) 
{
    const char* message;    
    if(!PyArg_ParseTuple(args, "s", &message))
    {
        PyErr_SetString(PyExc_ValueError, "Needs a string.");
        return NULL;
    }
    PythonScript::self()->LogInfo(message);
    Py_RETURN_NONE;
}

PyObject* PyLogDebug(PyObject *self, PyObject *args) 
{
    const char* message;
    if(!PyArg_ParseTuple(args, "s", &message))
    {
        PyErr_SetString(PyExc_ValueError, "Needs a string.");
        return NULL;
    }
    PythonScript::self()->LogDebug(message);
    Py_RETURN_NONE;
}

PyObject* PyLogWarning(PyObject *self, PyObject *args) 
{
    const char* message;
    if(!PyArg_ParseTuple(args, "s", &message))
    {
        PyErr_SetString(PyExc_ValueError, "Needs a string.");
        return NULL;
    }
    PythonScript::self()->LogWarning(message);
    Py_RETURN_NONE;
}

PyObject* PyLogError(PyObject *self, PyObject *args) 
{
    const char* message;
    if(!PyArg_ParseTuple(args, "s", &message))
    {
        PyErr_SetString(PyExc_ValueError, "Needs a string.");
        return NULL;
    }
    PythonScript::self()->LogError(message);
    
    Py_RETURN_NONE;
}

PyObject* SetAvatarYaw(PyObject *self, PyObject *args)
{
    float newyaw;

    float y;
    if(!PyArg_ParseTuple(args, "f", &y)) {
        PyErr_SetString(PyExc_ValueError, "New avatar yaw expected as float.");
        return NULL;
    }
    newyaw = (float) y;

    RexLogic::RexLogicModule *rexlogic = PythonScript::self()->GetFramework()->GetModule<RexLogic::RexLogicModule>();
    if (rexlogic)
    {
        //rexlogic_->GetServerConnection()->IsConnected();
        //had linking problems with these, hopefully can be solved somehow easily.
        //rexlogic_->GetAvatarControllable()->SetYaw(newyaw);
        //boost::shared_ptr<RexLogic::AvatarControllable> avc = rexlogic_->GetAvatarControllable();
        //avc->SetYaw(newyaw);
        //f64 t = (f64) 0.01;
        //avc->AddTime(t);
        //rexlogic_->GetAvatarControllable()->HandleAgentMovementComplete(Vector3(128, 128, 25), Vector3(129, 129, 24));
        rexlogic->SetAvatarYaw(newyaw);
    }
    
    else
    {
        PyErr_SetString(PyExc_RuntimeError, "No logic module, no AvatarControllable.");
        return NULL;
    }

    Py_RETURN_NONE;
}

//PyObject* CreateCanvas(PyObject *self, PyObject *args)
//{        
//    if (!PythonScript::self()->GetFramework())//PythonScript::staticframework)
//    {
//        //std::cout << "Oh crap staticframework is not there! (py)" << std::endl;
//        PythonScript::self()->LogInfo("PythonScript's framework is not present!");
//        return NULL;
//    }
//
//    int imode;
//
//    if(!PyArg_ParseTuple(args, "i", &imode))
//    {
//        PyErr_SetString(PyExc_ValueError, "Getting the mode failed, need 0 / 1");
//        return NULL;   
//    }
//    
//    boost::shared_ptr<QtUI::QtModule> qt_module = PythonScript::self()->GetFramework()->GetModuleManager()->GetModule<QtUI::QtModule>(Foundation::Module::MT_Gui).lock();
//    boost::shared_ptr<QtUI::UICanvas> canvas_;
//    
//    if ( qt_module.get() == 0)
//        return NULL;
//    
//    QtUI::UICanvas::DisplayMode rMode = (QtUI::UICanvas::DisplayMode) imode;
//    canvas_ = qt_module->CreateCanvas(rMode).lock();
//
//    QtUI::UICanvas* qcanvas = canvas_.get();
//    
//    PyObject* can = PythonQt::self()->wrapQObject(qcanvas);
//
//    return can;
//}

PyObject* CreateUiProxyWidget(PyObject* self, PyObject *args)
{
    UiServiceInterface *ui = PythonScript::self()->GetFramework()->GetService<UiServiceInterface>();
    if (!ui)
    {
        // If this occurs, we're most probably operating in headless mode.
        //XXX perhaps should not be an error, 'cause some things should just work in headless without complaining
        PyErr_SetString(PyExc_RuntimeError, "UI service is missing.");
        return NULL;
    }

//    if(!PyArg_ParseTuple(args, "OO", &pywidget, &pyuiprops))
    PyObject* pywidget;
    if (!PyArg_ParseTuple(args, "O", &pywidget))
        return NULL;

    if (!PyObject_TypeCheck(pywidget, &PythonQtInstanceWrapper_Type))
        return NULL;

    PythonQtInstanceWrapper* wrapped_widget = (PythonQtInstanceWrapper*)pywidget;
    QObject* widget_ptr = wrapped_widget->_obj;
    QWidget* widget = (QWidget*)widget_ptr;

    UiProxyWidget* proxy = new UiProxyWidget(widget);
    PythonScriptModule::GetInstance()->proxyWidgets << proxy;
    return PythonScriptModule::GetInstance()->WrapQObject(proxy);
}

PyObject* DisconnectUIViewSignals(PyObject *self)
{
    QGraphicsView *view = PythonScript::self()->GetFramework()->GetUIView();
    view->disconnect();
    Py_RETURN_NONE;
}

PyObject* GetUIView(PyObject *self)
{
    return PythonScriptModule::GetInstance()->WrapQObject(PythonScript::self()->GetFramework()->GetUIView());
}

PyObject* GetRexLogic(PyObject *self)
{
    RexLogic::RexLogicModule *rexlogic = PythonScript::self()->GetFramework()->GetModule<RexLogic::RexLogicModule>();
    if (rexlogic)
        return PythonScriptModule::GetInstance()->WrapQObject(rexlogic);
    PyErr_SetString(PyExc_RuntimeError, "RexLogic is missing.");
    return NULL;
}

PyObject* GetServerConnection(PyObject *self)
{
    return PythonScriptModule::GetInstance()->WrapQObject(PythonScript::self()->worldstream.get());
}

PyObject* SendRexPrimData(PyObject *self, PyObject *args)
{
    std::cout << "Sending rexprimdata" << std::endl;

    /*rexviewer_EntityObject* py_ent;
    if(!PyArg_ParseTuple(args, "O!", rexviewer_EntityType, &py_ent))
    {
        return NULL;   
    }*/

    unsigned int ent_id_int;
    entity_id_t ent_id;

    if(!PyArg_ParseTuple(args, "I", &ent_id_int))
    {
        PyErr_SetString(PyExc_ValueError, "Getting an entity failed, param should be an integer.");
        return NULL;   
    }

    ent_id = (entity_id_t) ent_id_int;

    RexLogic::RexLogicModule *rexlogic = PythonScript::self()->GetFramework()->GetModule<RexLogic::RexLogicModule>();
    if (rexlogic)
        rexlogic->SendRexPrimData(ent_id); //py_ent->ent_id);

    Py_RETURN_NONE;
}

PyObject* GetTrashFolderId(PyObject* self, PyObject* args)
{
    ProtocolUtilities::InventoryFolderSkeleton *folder = PythonScript::self()->inventory->GetFirstChildFolderByName("Trash");
    if (folder)
        return Py_BuildValue("s", folder->id.ToString().c_str());
    return NULL;
}

PyObject* NetworkUpdate(PyObject *self, PyObject *args)
{   
    //PythonScript::self()->LogDebug("NetworkUpdate");
    unsigned int ent_id_int;
    entity_id_t ent_id;

    if(!PyArg_ParseTuple(args, "I", &ent_id_int))
    {
        PyErr_SetString(PyExc_ValueError, "Getting an entity failed, param should be an integer.");
        return NULL;   
    }

    ent_id = (entity_id_t) ent_id_int;
    
    PythonScriptModule *owner = PythonScriptModule::GetInstance();
    Scene::ScenePtr scene = owner->GetScenePtr();
    if (!scene)
    {
        PyErr_SetString(PyExc_RuntimeError, "default scene not there when trying to use an entity.");
        return NULL;
    }

    Scene::EntityPtr entity = scene->GetEntity(ent_id);
    Scene::Events::SceneEventData event_data(ent_id);
    event_data.entity_ptr_list.push_back(entity);
    PythonScript::self()->GetFramework()->GetEventManager()->SendEvent(owner->scene_event_category_, Scene::Events::EVENT_ENTITY_UPDATED, &event_data);
    
    Py_RETURN_NONE;
}

//XXX \todo make Login a QObject and the other login methods slots so they are all exposed
PyObject* StartLoginOpensim(PyObject *self, PyObject *args)
{
    const char* firstAndLast;
    const char* password;
    const char* serverAddressWithPort;

    if(!PyArg_ParseTuple(args, "sss", &firstAndLast, &password, &serverAddressWithPort))
    {
        PyErr_SetString(PyExc_ValueError, "Opensim login requires three params: User Name, password, server:port");
        return NULL;
    }

    QMap<QString, QString> map;
    map["AvatarType"] = "OpenSim";
    map["Username"] = firstAndLast;
    map["Password"] = password;
    map["WorldAddress"] = serverAddressWithPort;

    Foundation::LoginServiceInterface *login_service = PythonScript::self()->GetFramework()->GetService<Foundation::LoginServiceInterface>();
    if (login_service)
        login_service->ProcessLoginData(map);

    Py_RETURN_NONE;
}

PyObject *Exit(PyObject *self, PyObject *null)
{
    PythonScript::self()->GetFramework()->Exit();
    Py_RETURN_NONE;
}

PyObject* Logout(PyObject *self)
{
    Foundation::LoginServiceInterface *login_service = PythonScript::self()->GetFramework()->GetService<Foundation::LoginServiceInterface>();
    if (login_service)
        login_service->Logout();

    Py_RETURN_NONE;
}

/*
PyObject* PyEventCallback(PyObject *self, PyObject *args){
    std::cout << "PyEventCallback" << std::endl;
    const char* key;
    const char* message;
    if(!PyArg_ParseTuple(args, "ss", &key, &message))
        Py_RETURN_FALSE; //XXX should raise an exception but that'd require refactor in the comms py backend
    std::cout << key << std::endl;
    std::cout << message << std::endl;
    std::string k(key);
    std::string m(message);
    PythonScript::PythonScriptModule::engineAccess->NotifyScriptEvent(k, m);
    Py_RETURN_TRUE;
}
*/

// XXX NOTE: there apparently is a way to expose bound c++ methods? 
// http://mail.python.org/pipermail/python-list/2004-September/282436.html
static PyMethodDef EmbMethods[] = {
    {"sendChat", (PyCFunction)SendChat, METH_VARARGS,
    "Send the given text as an in-world chat message."},

    {"getQWorldBuildingHandler", (PyCFunction)GetQWorldBuildingHandler, METH_NOARGS,
    "Get the World Building Modules python handler as a QObject"},

    {"getEntity", (PyCFunction)GetEntity, METH_VARARGS,
    "Gets the entity with the given ID."},

    {"getEntityByUUID", (PyCFunction)GetEntityByUUID, METH_VARARGS,
    "Gets the entity with the given UUID."},

    {"removeEntity", (PyCFunction)RemoveEntity, METH_VARARGS,
    "Creates a new entity with the given ID, and returns it."},

    {"createEntity", (PyCFunction)CreateEntity, METH_VARARGS,
    "Creates a new entity with the given ID, and returns it."},

    {"getCameraYawPitch", (PyCFunction)GetCameraYawPitch, METH_VARARGS,
    "Returns the camera yaw and pitch."},

    {"setCameraYawPitch", (PyCFunction)SetCameraYawPitch, METH_VARARGS,
    "Sets the camera yaw and pitch."},

    {"setAvatarYaw", (PyCFunction)SetAvatarYaw, METH_VARARGS,
    "Changes the avatar yaw with the given amount. Keys left/right are -1/+1."},    

    {"rayCast", (PyCFunction)RayCast, METH_VARARGS,
    "RayCasting from camera to point (x,y)."},

    {"switchCameraState", (PyCFunction)SwitchCameraState, METH_VARARGS,
    "Switching the camera mode from free to thirdperson and back again."},

    {"setAvatarRotation", (PyCFunction)SetAvatarRotation, METH_VARARGS,
    "Rotating the avatar."},

    {"sendEvent", (PyCFunction)SendEvent, METH_VARARGS,
    "Send an event id (WIP other stuff)."},

    {"takeScreenshot", (PyCFunction)TakeScreenshot, METH_VARARGS,
    "Takes a screenshot and saves it to a timestamped file."},

    {"logInfo", (PyCFunction)PyLogInfo, METH_VARARGS,
    "Prints a text using the LogInfo-method."},

    {"logDebug", (PyCFunction)PyLogDebug, METH_VARARGS,
    "Prints a debug text using the LogDebug-method."},

    {"logWarning", (PyCFunction)PyLogWarning, METH_VARARGS,
    "Prints a text using the LogWarning-method."},

    {"logError", (PyCFunction)PyLogError, METH_VARARGS,
    "Prints a text using the LogError-method."},

    {"getUiView", (PyCFunction)GetUIView, METH_NOARGS, 
    "Gets the Naali-Qt UI main view"},
    
    {"disconnectUiViewSignals", (PyCFunction)DisconnectUIViewSignals, METH_NOARGS,
    "Disconnects all signals from uiview (temporary HACK)"},

    {"sendRexPrimData", (PyCFunction)SendRexPrimData, METH_VARARGS,
    "updates prim data to the server - now for applying a mesh to an object"},

    {"networkUpdate", (PyCFunction)NetworkUpdate, METH_VARARGS, 
    "Does a network update for the Scene."},

    {"startLoginOpensim", (PyCFunction)StartLoginOpensim, METH_VARARGS,
    "Starts login using OpenSim authentication: expects User Name, password, server:port"},

    {"logout", (PyCFunction)Logout, METH_NOARGS,
    "Log out from the world. Made for test script to be able to stop."},

    {"exit", (PyCFunction)Exit, METH_NOARGS,
    "Exits viewer. Takes no arguments."},

    {"getRexLogic", (PyCFunction)GetRexLogic, METH_NOARGS,
    "Gets the RexLogicModule."},

    {"getServerConnection", (PyCFunction)GetServerConnection, METH_NOARGS,
    "Gets the server connection."},    

    {"getTrashFolderId", (PyCFunction)GetTrashFolderId, METH_VARARGS, 
    "gets the trash folder id"},

    {"createUiProxyWidget", (PyCFunction)CreateUiProxyWidget, METH_VARARGS, 
    "creates a new UiProxyWidget"},

//    {"getEntityMatindicesWithTexture", (PyCFunction)GetEntityMatindicesWithTexture, METH_VARARGS, 
//    "Finds all entities with material indices which are using the given texture"},

    {"applyUICanvasToSubmeshesWithTexture", (PyCFunction)ApplyUICanvasToSubmeshesWithTexture, METH_VARARGS, 
    "Applies a ui canvas to all the entity submeshes where the given texture is used. Parameters: uicanvas (internal mode required), textureuuid"},

    {"checkSceneForTexture", (PyCFunction)CheckSceneForTexture, METH_VARARGS, 
    "Return true if texture exists in scene, otherwise false: Parameters: textureuuid"},

    {"applyUICanvasToSubmeshes", (PyCFunction)ApplyUICanvasToSubmeshes, METH_VARARGS, 
    "Applies a ui canvas to the given submeshes of the entity. Parameters: entity id, list of submeshes (material indices), uicanvas (internal mode required)"},
    
    {"getSubmeshesWithTexture", (PyCFunction)GetSubmeshesWithTexture, METH_VARARGS, 
    "Find the submeshes in this entity that use the given texture, if any. Parameters: entity id, texture uuid"},
    
    {"getApplicationDataDirectory", (PyCFunction)GetApplicationDataDirectory, METH_NOARGS,
    "Get application data directory."},

    {NULL, NULL, 0, NULL}
};

namespace PythonScript
{
    // virtual
    void PythonScriptModule::Initialize()
    {
        if (!engine_)
            engine_ = PythonScript::PythonEnginePtr(new PythonScript::PythonEngine(framework_));

        engine_->Initialize();

        framework_->GetServiceManager()->RegisterService(Foundation::Service::ST_PythonScripting, engine_);

        assert(!pythonScriptModuleInstance_);
        pythonScriptModuleInstance_ = this;

        apiModule = Py_InitModule("rexviewer", EmbMethods);
        assert(apiModule);
        if (!apiModule)
            return;

        //event constants are now put in PostInit so that the other modules have registered theirs already.
        //XXX what about new event types defined in py-written modules?

        entity_init(apiModule); 
        /* this is planned to be vice versa: 
           the implementing modules, like here scene for Entity,
           would call something here to get a ref to the module, or something?
        */

        //init PythonQt, implemented in RexPythonQt.cpp
        if (!pythonqt_inited)
        {
            PythonScript::initRexQtPy(apiModule);
            PythonQtObjectPtr mainModule = PythonQt::self()->getMainModule();

            mainModule.addObject("_pythonscriptmodule", this);
            PythonQt::self()->registerClass(&OgreRenderer::Renderer::staticMetaObject);
            PythonQt::self()->registerClass(&Foundation::WorldLogicInterface::staticMetaObject);
            PythonQt::self()->registerClass(&Scene::SceneManager::staticMetaObject);
            PythonQt::self()->registerClass(&MediaPlayer::ServiceInterface::staticMetaObject);

            mainModule.addObject("_naali", GetFramework());
            PythonQt::self()->registerClass(&Frame::staticMetaObject);
            PythonQt::self()->registerClass(&ScriptConsole::staticMetaObject);
            PythonQt::self()->registerClass(&Command::staticMetaObject);
            PythonQt::self()->registerClass(&Scene::Entity::staticMetaObject);
            PythonQt::self()->registerClass(&EntityAction::staticMetaObject);

<<<<<<< HEAD
            PythonQt::self()->registerClass(&Foundation::UiServiceInterface::staticMetaObject);
            PythonQt::self()->registerClass(&ISoundService::staticMetaObject);
=======
            PythonQt::self()->registerClass(&UiServiceInterface::staticMetaObject);
//            PythonQt::self()->registerClass(&UiProxyWidget::staticMetaObject);
            PythonQt::self()->registerClass(&Foundation::SoundServiceInterface::staticMetaObject);
>>>>>>> dba18c5d
            PythonQt::self()->registerClass(&InputServiceInterface::staticMetaObject);

            //add placeable and friends when PyEntity goes?
            PythonQt::self()->registerClass(&OgreRenderer::EC_OgreCamera::staticMetaObject);
            PythonQt::self()->registerClass(&OgreRenderer::EC_OgreMesh::staticMetaObject);
            PythonQt::self()->registerClass(&RexLogic::EC_AttachedSound::staticMetaObject);
            PythonQt::self()->registerClass(&AttributeChange::staticMetaObject);
            PythonQt::self()->registerClass(&KeyEvent::staticMetaObject);
            PythonQt::self()->registerClass(&MouseEvent::staticMetaObject);
            PythonQt::self()->registerClass(&InputContext::staticMetaObject);

            pythonqt_inited = true;

            //PythonQt::self()->registerCPPClass("Vector3df", "","", PythonQtCreateObject<Vector3Wrapper>);
            //PythonQt::self()->registerClass(&Vector3::staticMetaObject);
        }

        //load the py written module manager using the py c api directly
        pmmModule = PyImport_ImportModule("modulemanager");
        if (pmmModule == NULL) {
            LogError("Failed to import py modulemanager");
            return;
        }
        pmmDict = PyModule_GetDict(pmmModule);
        if (pmmDict == NULL) {
            LogError("Unable to get modulemanager module namespace");
            return;
        }
        pmmClass = PyDict_GetItemString(pmmDict, "ModuleManager");
        if(pmmClass == NULL) {
            LogError("Unable get ModuleManager class from modulemanager namespace");
            return;
        }
        //instanciating the manager moved to PostInitialize, 
        //'cause it does autoload.py where TestComponent expects the event constants to be there already

        //std::string error;
        //modulemanager = engine_->LoadScript("modulemanager", error); //the pymodule loader & event manager
        //modulemanager = modulemanager->GetObject("ModuleManager"); //instanciates

        LogInfo(Name() + " initialized succesfully.");
    }
}<|MERGE_RESOLUTION|>--- conflicted
+++ resolved
@@ -1968,14 +1968,9 @@
             PythonQt::self()->registerClass(&Scene::Entity::staticMetaObject);
             PythonQt::self()->registerClass(&EntityAction::staticMetaObject);
 
-<<<<<<< HEAD
-            PythonQt::self()->registerClass(&Foundation::UiServiceInterface::staticMetaObject);
-            PythonQt::self()->registerClass(&ISoundService::staticMetaObject);
-=======
             PythonQt::self()->registerClass(&UiServiceInterface::staticMetaObject);
 //            PythonQt::self()->registerClass(&UiProxyWidget::staticMetaObject);
-            PythonQt::self()->registerClass(&Foundation::SoundServiceInterface::staticMetaObject);
->>>>>>> dba18c5d
+            PythonQt::self()->registerClass(&ISoundService::staticMetaObject);
             PythonQt::self()->registerClass(&InputServiceInterface::staticMetaObject);
 
             //add placeable and friends when PyEntity goes?
