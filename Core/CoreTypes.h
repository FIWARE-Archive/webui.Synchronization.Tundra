// For conditions of distribution and use, see copyright notice in license.txt

#ifndef incl_CoreTypes_h
#define incl_CoreTypes_h

// types

#if defined(unix) || defined(__APPLE__)

#include <cmath>
#include <limits>
/**
 * Gnu GCC have C99-standard macros as an extension but in some system there does not exist them so we define them by ourself. 
 */
template <class T> inline bool _finite(T f) { return f != std::numeric_limits<T>::infinity(); }
template <class T> inline bool _isnan(T f) { return f != f; }

#endif 

#include <boost/shared_ptr.hpp>

#include <vector>
#include <list>

<<<<<<< HEAD
typedef signed char s8;
=======
#include <QString>
#include <QVector>

>>>>>>> 3cbf24d8
typedef unsigned char u8;
typedef unsigned char uchar;
typedef unsigned short u16;
typedef unsigned int u32;
typedef unsigned int uint;
typedef unsigned long ulong;
typedef short s16;
typedef int s32;
typedef float f32;
typedef double f64;

// etc... add more

typedef int service_type_t;

typedef unsigned int entity_id_t;
typedef unsigned int event_category_id_t;
typedef unsigned int event_id_t;
typedef unsigned int sound_id_t;

namespace
{
    event_category_id_t IllegalEventCategory = 0;
}

typedef unsigned int request_tag_t;
typedef std::vector<request_tag_t> RequestTagVector;

typedef std::vector<std::string> StringVector;
typedef boost::shared_ptr<StringVector> StringVectorPtr;

typedef QVector<QString> QStringVector;

typedef std::list<std::string> StringList;
typedef boost::shared_ptr<StringList> StringListPtr;

#endif // incl_Types_h

<|MERGE_RESOLUTION|>--- conflicted
+++ resolved
@@ -22,13 +22,10 @@
 #include <vector>
 #include <list>
 
-<<<<<<< HEAD
-typedef signed char s8;
-=======
 #include <QString>
 #include <QVector>
 
->>>>>>> 3cbf24d8
+typedef signed char s8;
 typedef unsigned char u8;
 typedef unsigned char uchar;
 typedef unsigned short u16;
