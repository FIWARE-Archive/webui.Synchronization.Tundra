--- conflicted
+++ resolved
@@ -53,9 +53,9 @@
     master_modifiers_ = modifiers;
     
     // Sort the mappings to ascending master position for correct interpolation
-    for(uint i = 0; i < master_modifiers_.size(); ++i)
-    {
-        for(uint j = 0; j < master_modifiers_[i].modifiers_.size(); ++j)
+    for (uint i = 0; i < master_modifiers_.size(); ++i)
+    {
+        for (uint j = 0; j < master_modifiers_[i].modifiers_.size(); ++j)
         {
             std::sort(master_modifiers_[i].modifiers_[j].mapping_.begin(), master_modifiers_[i].modifiers_[j].mapping_.end());
         }
@@ -89,12 +89,12 @@
     if (value < 0.0) value = 0.0;
     if (value > 1.0) value = 1.0;
     
-    for(uint i = 0; i < master_modifiers_.size(); ++i)
+    for (uint i = 0; i < master_modifiers_.size(); ++i)
     {
         if (master_modifiers_[i].name_ == name)
         {
             master_modifiers_[i].value_ = value;
-            for(uint j = 0; j < master_modifiers_[i].modifiers_.size(); ++j)
+            for (uint j = 0; j < master_modifiers_[i].modifiers_.size(); ++j)
             {
                 AppearanceModifier* mod = FindModifier(master_modifiers_[i].modifiers_[j].name_, master_modifiers_[i].modifiers_[j].type_);                
                 if (mod)
@@ -121,15 +121,15 @@
 
 void EC_AvatarAppearance::CalculateMasterModifiers()
 {
-    for(uint i = 0; i < morph_modifiers_.size(); ++i)
+    for (uint i = 0; i < morph_modifiers_.size(); ++i)
         morph_modifiers_[i].ResetAccumulation();
 
-    for(uint i = 0; i < bone_modifiers_.size(); ++i)
+    for (uint i = 0; i < bone_modifiers_.size(); ++i)
         bone_modifiers_[i].ResetAccumulation();
 
-    for(uint i = 0; i < master_modifiers_.size(); ++i)
-    {
-        for(uint j = 0; j < master_modifiers_[i].modifiers_.size(); ++j)
+    for (uint i = 0; i < master_modifiers_.size(); ++i)
+    {
+        for (uint j = 0; j < master_modifiers_[i].modifiers_.size(); ++j)
         {
             AppearanceModifier* mod = FindModifier(master_modifiers_[i].modifiers_[j].name_, master_modifiers_[i].modifiers_[j].type_);
             if (mod)
@@ -144,12 +144,12 @@
 
 AppearanceModifier* EC_AvatarAppearance::FindModifier(const std::string& name, AppearanceModifier::ModifierType type)
 {
-    for(uint i = 0; i < morph_modifiers_.size(); ++i)
+    for (uint i = 0; i < morph_modifiers_.size(); ++i)
     {
         if ((morph_modifiers_[i].name_ == name) && (morph_modifiers_[i].type_ == type))
             return &morph_modifiers_[i];
     }
-    for(uint i = 0; i < bone_modifiers_.size(); ++i)
+    for (uint i = 0; i < bone_modifiers_.size(); ++i)
     {
         if ((bone_modifiers_[i].name_ == name) && (bone_modifiers_[i].type_ == type))
             return &bone_modifiers_[i];
@@ -199,104 +199,4 @@
         return false;
 }
 
-<<<<<<< HEAD
-const AnimationDefinition& GetAnimationByName(const AnimationDefinitionMap& animations, const std::string& name)
-{
-    static AnimationDefinition default_def;
-    
-    AnimationDefinitionMap::const_iterator def = animations.begin();
-    while(def != animations.end())
-    {
-        if (def->second.animation_name_ == name)
-            return def->second;
-        ++def;
-    }
-    return default_def;
-}
-
-const AnimationDefinition& GetAnimationByName(const AnimationDefinitionMap& animations, const QString& name)
-{
-    return GetAnimationByName(animations, name.toStdString());
-}
-
-void AppearanceModifier::ResetAccumulation()
-{
-    sum_ = 0.0f;
-    samples_ = 0;
-}
-
-void AppearanceModifier::AccumulateValue(float value, bool use_average)
-{
-    sum_ += value;
-    samples_++;
-
-    if (manual_)
-        return;
-                
-    if (!use_average)
-    {
-        value_ = sum_;
-        if (value_ < 0.0f) value_ = 0.0f;
-        if (value_ > 1.0f) value_ = 1.0f;
-    }
-    else
-    {
-        value_ = sum_ / samples_;
-        if (value_ < 0.0f) value_ = 0.0f;
-        if (value_ > 1.0f) value_ = 1.0f;
-    }            
-}
-            
-float SlaveModifier::GetMappedValue(float master_value)
-{
-    // If no positions to interpolate, map master slider directly to modifier pos
-    if (mapping_.size() < 2)
-    {
-        return master_value;
-    }
-
-    // Find out the minimum/maximum range of supported master positions
-    float min_value = 1.0f;
-    float max_value = 0.0f;
-    uint i;
-    
-    for(i = 0; i < mapping_.size(); ++i)
-    {
-        if (mapping_[i].master_ < min_value)
-            min_value = mapping_[i].master_;
-        if (mapping_[i].master_ > max_value)
-            max_value = mapping_[i].master_;
-    }
-
-    // Now cap the master position according to what is supported
-    if (master_value < min_value)   
-        master_value = min_value;
-    if (master_value > max_value)
-        master_value = max_value;
-        
-    // Find beginning pos. of interpolation
-    for(i = mapping_.size()-1; i >= 0; --i)
-    {
-        if (mapping_[i].master_ <= master_value)
-            break;
-    }
-
-    // If at the endpoint, simply return the value at end
-    if (i == mapping_.size()-1)
-    {
-        return mapping_[i].slave_;
-    }
-
-    float delta = mapping_[i+1].slave_ - mapping_[i].slave_;
-    float master_delta = mapping_[i+1].master_ - mapping_[i].master_;
-    float weight = 0.0f;
-    if (master_delta > 0.0f)
-    {
-        weight = (master_value - mapping_[i].master_) / master_delta;
-    }
-
-    return mapping_[i].slave_ + weight * delta;
-}
-=======
 */
->>>>>>> 32a99ff3
