--- conflicted
+++ resolved
@@ -4,13 +4,8 @@
 #define incl_Avatar_EC_Avatar_h
 
 #include "IComponent.h"
-<<<<<<< HEAD
-#ifdef ENABLE_TAIGA_SUPPORT
-=======
 #include "IAsset.h"
->>>>>>> 2e027da9
 #include "RexUUID.h"
-#endif
 #include "AvatarModuleApi.h"
 #include "Declare_EC.h"
 #include "AssetFwd.h"
@@ -20,7 +15,7 @@
 class AvatarDescAsset;
 typedef boost::shared_ptr<AvatarDescAsset> AvatarDescAssetPtr;
 
-/// Avatar component.
+//! Avatar component.
 /**
 <table class="header">
 <tr>
@@ -57,20 +52,14 @@
     DECLARE_EC(EC_Avatar);
 
 public:
-<<<<<<< HEAD
-    /// Asset id for the avatar appearance file that will be used to generate the visible avatar. Asset request is handled by the component.
-    Q_PROPERTY(QString appearanceId READ getappearanceId WRITE setappearanceId);
-    DEFINE_QPROPERTY_ATTRIBUTE(QString, appearanceId);
-=======
     //! Asset id for the avatar appearance file that will be used to generate the visible avatar. Asset request is handled by the component.
     Q_PROPERTY(AssetReference appearanceRef READ getappearanceRef WRITE setappearanceRef);
     DEFINE_QPROPERTY_ATTRIBUTE(AssetReference, appearanceRef);
->>>>>>> 2e027da9
 
-    /// Set component as serializable.
+    //! Set component as serializable.
     virtual bool IsSerializable() const { return true; }
 
-    /// Destructor
+    //! Destructor
     virtual ~EC_Avatar();
 
 public slots:
@@ -84,29 +73,17 @@
     AvatarDescAsset* GetAvatarDesc() { return avatarAsset_.get(); }
     
 private slots:
-<<<<<<< HEAD
-    /// Called when some of the attributes has been changed.
-    void AttributeUpdated(IAttribute *attribute);
-=======
     //! Called when some of the attributes has been changed.
     void OnAttributeUpdated(IAttribute *attribute);
->>>>>>> 2e027da9
     
     void OnAvatarAppearanceLoaded(AssetPtr asset);
 
 private:
-    /// constructor
-    /** \param module avatar module
+    //! constructor
+    /*! \param module avatar module
      */
     EC_Avatar(IModule* module);
 
-<<<<<<< HEAD
-    /// Setup avatar from ready avatar description asset
-    void SetupAvatar(AvatarDescAssetPtr avatarAsset);
-
-    /// Category for Asset events
-    event_category_id_t asset_event_category_;
-=======
     //! Adjust avatar's height offset dynamically
     void AdjustHeightOffset();
     //! Rebuild mesh and set materials
@@ -122,7 +99,6 @@
 
     //! The current avatar description asset
     AvatarDescAssetPtr avatarAsset_;
->>>>>>> 2e027da9
 };
 
 #endif