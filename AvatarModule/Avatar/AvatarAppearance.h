--- conflicted
+++ resolved
@@ -55,38 +55,16 @@
         /// Reads default appearance of avatar from file to xml document
         void ReadDefaultAppearance(const std::string& filename);
         
-<<<<<<< HEAD
-        /// Reads an avatar's appearance from avatar storage
-        /** The storage address should be set beforehand in the EC_OpensimAvatar component.
-            \param entity Avatar entity
-            \param use_default Whether to reset to default appearance if there is no storage url, default false
-         */
-        void DownloadAppearance(Scene::EntityPtr entity, bool use_default = false);
-        
-        /// Reads an avatar's appearance from a file
-        /** \param entity Avatar entity
-            \param filename Path/filename to load from. Note: can either be an xml or mesh file
-            \return true if successful
-         */
-=======
         //! Reads an avatar's appearance from avatar storage
         void DownloadAppearance(Scene::EntityPtr entity, bool use_default = false);
         
         //! Reads an avatar's appearance from a file
->>>>>>> 32a99ff3
         bool LoadAppearance(Scene::EntityPtr entity, const std::string& filename);
         
         /// Sets up an avatar entity's default appearance.
         void SetupDefaultAppearance(Scene::EntityPtr entity);
         
-<<<<<<< HEAD
-        /// Sets up an avatar entity's appearance with data from the appearance EC.
-        /** Since this involves deserializing the appearance description XML & (re)creating the mesh entity,
-            should only be called when the whole appearance changes. Calls also SetupDynamicAppearance().
-         */
-=======
         //! Sets up an avatar entity's appearance with data from the appearance EC.
->>>>>>> 32a99ff3
         void SetupAppearance(Scene::EntityPtr entity);
         
         /// Sets ups the dynamic part of an avatar's appearance. This includes morphs & bone modifiers.
@@ -204,21 +182,6 @@
         /// Adds avatar assets to the export request
         void GetAvatarAssetsForExport(AvatarExporterRequestPtr request, EC_AvatarAppearance& appearance, bool inventorymode = false);
         
-<<<<<<< HEAD
-        /// Adds an avatar asset to the export request
-        /** \return true if added successfully
-         */
-        bool GetAvatarAssetForExport(AvatarExporterRequestPtr request, const AvatarAsset& appearance, bool replace_spaces = false, bool inventorymode = false);
-        
-        /// Adds an avatar asset to the export request
-        /** \return true if added successfully
-         */
-        bool GetAvatarMaterialForExport(AvatarExporterRequestPtr request, const AvatarMaterial& material, bool inventorymode = false);
-        
-        /// Gets a bone safely from the avatar skeleton
-        /** \return Pointer to bone, or 0 if does not exist
-         */
-=======
         //! Adds an avatar asset to the export request
         bool GetAvatarAssetForExport(AvatarExporterRequestPtr request, const AvatarAsset& appearance, bool replace_spaces = false, bool inventorymode = false);
         
@@ -226,19 +189,12 @@
         bool GetAvatarMaterialForExport(AvatarExporterRequestPtr request, const AvatarMaterial& material, bool inventorymode = false);
         
         //! Gets a bone safely from the avatar skeleton
->>>>>>> 32a99ff3
         Ogre::Bone* GetAvatarBone(Scene::EntityPtr entity, const std::string& bone_name);
         
         /// Gets initial derived transform of a bone. This is something Ogre can't give us automatically
         void GetInitialDerivedBonePosition(Ogre::Node* bone, Ogre::Vector3& position);
         
-<<<<<<< HEAD
-        /// Adds a directory as a temporary Ogre resource directory, group name "Avatar"
-        /** Each time this is called, the previously set temp directory will be removed from the resource system.
-         */
-=======
         //! Adds a directory as a temporary Ogre resource directory, group name "Avatar"
->>>>>>> 32a99ff3
         void AddTempResourceDirectory(const std::string& dirname);
         
         /// Default avatar appearance xml document
