/**
 *  For conditions of distribution and use, see copyright notice in license.txt
 *
 *  @file   RexLogicModule.cpp
 *  @brief  The main client module of Naali.
 *
 *          RexLogicModule is the main client module of Naali and controls
 *          most of the world logic e.g. the default world scene creation and deletion,
 *          avatars, prims, and camera.
 *
 *  @note   Avoid direct module dependency to RexLogicModule at all costs because
 *          it's likely to cause cyclic dependy which fails the whole application.
 *          Instead use the WorldLogicInterface or different entity-components which
 *          are not within RexLogicModule. 
 *
 *          Currenly e.g. PythonScriptModule is highly dependant of RexLogicModule,
 *          but work is made to overcome this. If some feature you need from RexLogicModule
 *          is missing, please try to find a delicate abstraction/mechanism/design for retrieving it,
 *          instead of just hacking it to RexLogicModule directly.
 */

#include "StableHeaders.h"
#include "DebugOperatorNew.h"

#include "RexLogicModule.h"
#include "EventHandlers/NetworkEventHandler.h"
#include "EventHandlers/NetworkStateEventHandler.h"
#include "EventHandlers/InputEventHandler.h"
#include "EventHandlers/SceneEventHandler.h"
#include "EventHandlers/FrameworkEventHandler.h"
#include "EventHandlers/LoginHandler.h"
#include "EventHandlers/MainPanelHandler.h"
#include "EntityComponent/EC_FreeData.h"
#include "EntityComponent/EC_AttachedSound.h"
#include "EntityComponent/EC_OpenSimAvatar.h"
#include "EntityComponent/EC_NetworkPosition.h"
#include "EntityComponent/EC_Controllable.h"
#include "EntityComponent/EC_AvatarAppearance.h"
#include "EntityComponent/EC_HoveringWidget.h"
#include "Avatar/Avatar.h"
#include "Avatar/AvatarEditor.h"
#include "Avatar/AvatarControllable.h"
#include "RexMovementInput.h"
#include "Environment/Primitive.h"
#include "CameraControllable.h"
#include "Communications/InWorldChat/Provider.h"

#include "EventManager.h"
#include "ConfigurationManager.h"
#include "ModuleManager.h"
#include "ConsoleCommand.h"
#include "ConsoleCommandServiceInterface.h"
#include "ServiceManager.h"
#include "ComponentManager.h"
#include "IEventData.h"
#include "TextureInterface.h"
#include "SoundServiceInterface.h"
#include "InputServiceInterface.h"
#include "SceneManager.h"
#include "WorldStream.h"
#include "Renderer.h"
#include "RenderServiceInterface.h"
#include "OgreTextureResource.h"
#include "EC_OgreCamera.h"
#include "EC_OgrePlaceable.h"
#include "EC_OgreMovableTextOverlay.h"
#include "EC_OgreAnimationController.h"
#include "EC_OgreMesh.h"
#include "EC_OgreMovableTextOverlay.h"
#include "EC_OgreCustomObject.h"

// External EC's
#include "EC_Highlight.h"
#include "EC_HoveringText.h"
#include "EC_Clone.h"
#include "EC_Light.h"
#include "EC_OpenSimPresence.h"
#include "EC_OpenSimPrim.h"
#include "EC_Touchable.h"
#include "EC_3DCanvas.h"
#include "EC_3DCanvasSource.h"
#include "EC_ChatBubble.h"
#include "EC_Ruler.h"
#include "EC_SoundRuler.h"
#include "EC_Name.h"
#include "EC_ParticleSystem.h"
#include "EC_SoundListener.h"
#include "EC_Sound.h"
#include "EC_Mesh.h"
#include "EC_InputMapper.h"
#include "EC_Movable.h"

#include <OgreManualObject.h>
#include <OgreSceneManager.h>
#include <OgreViewport.h>
#include <OgreEntity.h>
#include <OgreBillboard.h>
#include <OgreBillboardSet.h>

#include <boost/make_shared.hpp>

#include <QApplication>

#include "MemoryLeakCheck.h"

namespace RexLogic
{

std::string RexLogicModule::type_name_static_ = "RexLogic";

RexLogicModule::RexLogicModule() :
    IModule(type_name_static_),
    movement_damping_constant_(10.0f),
    camera_state_(CS_Follow),
    network_handler_(0),
    input_handler_(0),
    scene_handler_(0),
    network_state_handler_(0),
    framework_handler_(0),
    main_panel_handler_(0)
{
}

RexLogicModule::~RexLogicModule()
{
}

// virtual
void RexLogicModule::Load()
{
    PROFILE(RexLogicModule_Load);

    DECLARE_MODULE_EC(EC_FreeData);
    DECLARE_MODULE_EC(EC_AttachedSound);
    DECLARE_MODULE_EC(EC_OpenSimAvatar);
    DECLARE_MODULE_EC(EC_NetworkPosition);
    DECLARE_MODULE_EC(EC_Controllable);
    DECLARE_MODULE_EC(EC_AvatarAppearance);
    DECLARE_MODULE_EC(EC_HoveringWidget);
    // External EC's
    DECLARE_MODULE_EC(EC_Highlight);
    DECLARE_MODULE_EC(EC_HoveringText);
    DECLARE_MODULE_EC(EC_Clone);
    DECLARE_MODULE_EC(EC_Light);
    DECLARE_MODULE_EC(EC_OpenSimPresence);
    DECLARE_MODULE_EC(EC_OpenSimPrim);
    DECLARE_MODULE_EC(EC_Touchable);
    DECLARE_MODULE_EC(EC_3DCanvas);
    DECLARE_MODULE_EC(EC_3DCanvasSource);
    DECLARE_MODULE_EC(EC_Ruler);
    DECLARE_MODULE_EC(EC_SoundRuler);
    DECLARE_MODULE_EC(EC_Name);
    DECLARE_MODULE_EC(EC_ParticleSystem);
    DECLARE_MODULE_EC(EC_SoundListener);
    DECLARE_MODULE_EC(EC_Sound);
    DECLARE_MODULE_EC(EC_Mesh);
    DECLARE_MODULE_EC(EC_InputMapper);
    DECLARE_MODULE_EC(EC_Movable);
}

// virtual
void RexLogicModule::Initialize()
{
    PROFILE(RexLogicModule_Initialize);
    framework_->GetEventManager()->RegisterEventCategory("Action");

    avatar_ = AvatarPtr(new Avatar(this));
    avatar_editor_ = AvatarEditorPtr(new AvatarEditor(this));
    primitive_ = PrimitivePtr(new Primitive(this));
    world_stream_ = WorldStreamPtr(new ProtocolUtilities::WorldStream(framework_));
    network_handler_ = new NetworkEventHandler(this);
    network_state_handler_ = new NetworkStateEventHandler(this);
    input_handler_ = new InputEventHandler(this);
    scene_handler_ = new SceneEventHandler(this);
    framework_handler_ = new FrameworkEventHandler(world_stream_.get(), this);
    avatar_controllable_ = AvatarControllablePtr(new AvatarControllable(this));
    camera_controllable_ = CameraControllablePtr(new CameraControllable(framework_));
    main_panel_handler_ = new MainPanelHandler(this);
    in_world_chat_provider_ = InWorldChatProviderPtr(new InWorldChat::Provider(framework_));

    movement_damping_constant_ = framework_->GetDefaultConfig().DeclareSetting(
        "RexLogicModule", "movement_damping_constant", 10.0f);

    dead_reckoning_time_ = framework_->GetDefaultConfig().DeclareSetting(
        "RexLogicModule", "dead_reckoning_time", 2.0f);

    camera_state_ = static_cast<CameraState>(framework_->GetDefaultConfig().DeclareSetting(
        "RexLogicModule", "default_camera_state", static_cast<int>(CS_Follow)));

    // Register ourselves as world logic service.
    boost::shared_ptr<RexLogicModule> rexlogic = framework_->GetModuleManager()->GetModule<RexLogicModule>().lock();
    boost::weak_ptr<WorldLogicInterface> service = boost::dynamic_pointer_cast<WorldLogicInterface>(rexlogic);
    framework_->GetServiceManager()->RegisterService(Foundation::Service::ST_WorldLogic, service);

    // Register login service.
    login_service_ = boost::shared_ptr<LoginHandler>(new LoginHandler(this));
    framework_->GetServiceManager()->RegisterService(Foundation::Service::ST_Login, login_service_);

    // For getting ether shots upon exit, desconstuctor LogoutAndDeleteWorld() call is too late
    connect(framework_->GetQApplication(), SIGNAL(aboutToQuit()), this, SIGNAL(AboutToDeleteWorld()));
}

// virtual
void RexLogicModule::PostInitialize()
{
    Foundation::EventManagerPtr eventMgr = framework_->GetEventManager();
    eventMgr->RegisterEventSubscriber(this, 104);

    // Input events.
    event_category_id_t eventcategoryid = eventMgr->QueryEventCategory("Input");

    event_handlers_[eventcategoryid].push_back(boost::bind(
        &AvatarControllable::HandleInputEvent, avatar_controllable_.get(), _1, _2));
    event_handlers_[eventcategoryid].push_back(boost::bind(
        &CameraControllable::HandleInputEvent, camera_controllable_.get(), _1, _2));
    event_handlers_[eventcategoryid].push_back(boost::bind(
        &InputEventHandler::HandleInputEvent, input_handler_, _1, _2));

    // Create the input handler that reacts to avatar-related input events and moves the avatar and default camera accordingly.
    avatarInput = boost::make_shared<RexMovementInput>(framework_);

    // Action events.
    eventcategoryid = eventMgr->QueryEventCategory("Action");

    event_handlers_[eventcategoryid].push_back(boost::bind(
        &AvatarControllable::HandleActionEvent, avatar_controllable_.get(), _1, _2));
    event_handlers_[eventcategoryid].push_back(
        boost::bind(&CameraControllable::HandleActionEvent, camera_controllable_.get(), _1, _2));

    // Scene events.
    eventcategoryid = eventMgr->QueryEventCategory("Scene");

    event_handlers_[eventcategoryid].push_back(boost::bind(
        &SceneEventHandler::HandleSceneEvent, scene_handler_, _1, _2));
    event_handlers_[eventcategoryid].push_back(boost::bind(
        &AvatarControllable::HandleSceneEvent, avatar_controllable_.get(), _1, _2));
    event_handlers_[eventcategoryid].push_back(boost::bind(
        &CameraControllable::HandleSceneEvent, camera_controllable_.get(), _1, _2));
    event_handlers_[eventcategoryid].push_back(boost::bind(
        &InWorldChat::Provider::HandleSceneEvent, in_world_chat_provider_.get(), _1, _2));

    // Resource events
    eventcategoryid = eventMgr->QueryEventCategory("Resource");
    event_handlers_[eventcategoryid].push_back(
        boost::bind(&RexLogicModule::HandleResourceEvent, this, _1, _2));

    // Inventory events
    eventcategoryid = eventMgr->QueryEventCategory("Inventory");
    event_handlers_[eventcategoryid].push_back(
        boost::bind(&RexLogicModule::HandleInventoryEvent, this, _1, _2));

    // Asset events
    eventcategoryid = eventMgr->QueryEventCategory("Asset");
    event_handlers_[eventcategoryid].push_back(
        boost::bind(&RexLogicModule::HandleAssetEvent, this, _1, _2));

    // Framework events
    eventcategoryid = eventMgr->QueryEventCategory("Framework");
    event_handlers_[eventcategoryid].push_back(boost::bind(
        &FrameworkEventHandler::HandleFrameworkEvent, framework_handler_, _1, _2));

    // NetworkState events
    eventcategoryid = eventMgr->QueryEventCategory("NetworkState");
    event_handlers_[eventcategoryid].push_back(boost::bind(
        &InWorldChat::Provider::HandleNetworkStateEvent, in_world_chat_provider_.get(), _1, _2));
    event_handlers_[eventcategoryid].push_back(boost::bind(
       &NetworkStateEventHandler::HandleNetworkStateEvent, network_state_handler_, _1, _2));
    
    eventcategoryid = eventMgr->QueryEventCategory("Tundra");
    event_handlers_[eventcategoryid].push_back(boost::bind(
       &NetworkStateEventHandler::HandleTundraEvent, network_state_handler_, _1, _2));

    // NetworkIn events
    eventcategoryid = eventMgr->QueryEventCategory("NetworkIn");
    event_handlers_[eventcategoryid].push_back(boost::bind(
        &NetworkEventHandler::HandleOpenSimNetworkEvent, network_handler_, _1, _2));

    RegisterConsoleCommand(Console::CreateCommand("Login", 
        "Login to server. Usage: Login(user=Test User, passwd=test, server=localhost",
        Console::Bind(this, &RexLogicModule::ConsoleLogin)));

    RegisterConsoleCommand(Console::CreateCommand("Logout", 
        "Logout from server.",
        Console::Bind(this, &RexLogicModule::ConsoleLogout)));
        
    RegisterConsoleCommand(Console::CreateCommand("Fly",
        "Toggle flight mode.",
        Console::Bind(this, &RexLogicModule::ConsoleToggleFlyMode)));

    RegisterConsoleCommand(Console::CreateCommand("Highlight",
        "Adds/removes EC_Highlight for every prim and mesh. Usage: highlight(add|remove)."
        "If add is called and EC already exists for entity, EC's visibility is toggled.",
        Console::Bind(this, &RexLogicModule::ConsoleHighlightTest)));
}

Scene::ScenePtr RexLogicModule::CreateNewActiveScene(const std::string &name)
{
    if (framework_->HasScene(name))
    {
        LogWarning("Tried to create new active scene, but it already existed!");
        Scene::ScenePtr oldScene = framework_->GetScene(name);
        return oldScene;
    }

    Scene::ScenePtr scene = framework_->CreateScene(name);
    framework_->SetDefaultWorldScene(scene);

    // Connect ComponentAdded&Removed signals.
<<<<<<< HEAD
    connect(scene.get(), SIGNAL(ComponentAdded(Scene::Entity*, Foundation::ComponentInterface*, AttributeChange::Type)),
            SLOT(NewComponentAdded(Scene::Entity*, Foundation::ComponentInterface*)));
    connect(scene.get(), SIGNAL(ComponentRemoved(Scene::Entity*, Foundation::ComponentInterface*, AttributeChange::Type)),
            SLOT(ComponentRemoved(Scene::Entity*, Foundation::ComponentInterface*)));
=======
    connect(activeScene_.get(), SIGNAL(ComponentAdded(Scene::Entity*, IComponent*, AttributeChange::Type)),
            SLOT(NewComponentAdded(Scene::Entity*, IComponent*)));
    connect(activeScene_.get(), SIGNAL(ComponentRemoved(Scene::Entity*, IComponent*, AttributeChange::Type)),
            SLOT(ComponentRemoved(Scene::Entity*, IComponent*)));
>>>>>>> 6258438a

    // Listen to component changes to serialize them via RexFreeData
    primitive_->RegisterToComponentChangeSignals(scene);

    CreateCamera(false);
    
    return scene;
}

void RexLogicModule::CreateCamera(bool tundra_mode)
{
    Scene::ScenePtr scene = framework_->GetDefaultWorldScene();
    if (!scene)
    {
        LogError("No scene, can not create camera");
        return;
    }
    
    // Create camera entity into the scene
<<<<<<< HEAD
    Foundation::ComponentManagerPtr compMgr = framework_->GetComponentManager();
    Foundation::ComponentPtr placeable = compMgr->CreateComponent(OgreRenderer::EC_OgrePlaceable::TypeNameStatic());
    Foundation::ComponentPtr camera = compMgr->CreateComponent(OgreRenderer::EC_OgreCamera::TypeNameStatic());
    Foundation::ComponentPtr sound_listener = compMgr->CreateComponent(EC_SoundListener::TypeNameStatic());
=======
    Foundation::ComponentManagerPtr compMgr = GetFramework()->GetComponentManager();
    ComponentPtr placeable = compMgr->CreateComponent(OgreRenderer::EC_OgrePlaceable::TypeNameStatic());
    ComponentPtr camera = compMgr->CreateComponent(OgreRenderer::EC_OgreCamera::TypeNameStatic());
    ComponentPtr sound_listener = compMgr->CreateComponent(EC_SoundListener::TypeNameStatic());
>>>>>>> 6258438a
    assert(placeable && camera && sound_listener);
    if (placeable && camera && sound_listener)
    {
        Scene::EntityPtr entity = scene->CreateEntity(scene->GetNextFreeIdLocal());
        entity->AddComponent(placeable);
        entity->AddComponent(camera);
        entity->AddComponent(sound_listener);
        scene->EmitEntityCreated(entity);
        
        OgreRenderer::EC_OgreCamera* camera_ptr = checked_static_cast<OgreRenderer::EC_OgreCamera*>(camera.get());
        camera_ptr->SetPlaceable(placeable);
        // Lookat something to setup the weird Opensim orientation
        OgreRenderer::EC_OgrePlaceable* placeable_ptr = checked_static_cast<OgreRenderer::EC_OgrePlaceable*>(placeable.get());
        placeable_ptr->LookAt(Vector3df(0,1,0));
        camera_ptr->SetActive();
        camera_entity_ = entity;
        // Set camera controllable to use this camera entity.
        //Note: it's a weak pointer so will not keep the camera alive needlessly
        camera_controllable_->SetCameraEntity(entity);
    }
    
    // When connected to Tundra, start from freecam mode for now
    if (tundra_mode)
        framework_->GetEventManager()->SendEvent("Input", Input::Events::INPUTSTATE_FREECAMERA, 0);
}

void RexLogicModule::DeleteScene(const std::string &name)
{
    if (!framework_->HasScene(name))
    {
        LogWarning("Tried to delete scene, but it didn't exist!");
        return;
    }

    framework_->RemoveScene(name);
    assert(!framework_->HasScene(name));
}

// virtual
void RexLogicModule::Uninitialize()
{
    if (world_stream_->IsConnected())
        LogoutAndDeleteWorld();

    world_stream_.reset();
    avatar_.reset();
    avatar_editor_.reset();
    primitive_.reset();
    avatar_controllable_.reset();
    camera_controllable_.reset();

    event_handlers_.clear();

    SAFE_DELETE(network_handler_);
    SAFE_DELETE(input_handler_);
    SAFE_DELETE(scene_handler_);
    SAFE_DELETE(network_state_handler_);
    SAFE_DELETE(framework_handler_);
    SAFE_DELETE(main_panel_handler_);

    // Unregister world logic service.
    boost::shared_ptr<RexLogicModule> rexlogic = framework_->GetModuleManager()->GetModule<RexLogicModule>().lock();
    boost::weak_ptr<WorldLogicInterface> service = boost::dynamic_pointer_cast<WorldLogicInterface>(rexlogic);
    framework_->GetServiceManager()->UnregisterService(service);

    // Unregister login service.
    framework_->GetServiceManager()->UnregisterService(login_service_);
    login_service_.reset();
}

#ifdef _DEBUG
void RexLogicModule::DebugSanityCheckOgreCameraTransform()
{
    OgreRenderer::RendererPtr renderer = GetOgreRendererPtr();
    if (!renderer.get())
        return;

    Ogre::Camera *camera = renderer->GetCurrentCamera();
    Ogre::Vector3 up = camera->getUp();
    Ogre::Vector3 fwd = camera->getDirection();
    Ogre::Vector3 right = camera->getRight();
    float l1 = up.length();
    float l2 = fwd.length();
    float l3 = right.length();
    float p1 = up.dotProduct(fwd);
    float p2 = fwd.dotProduct(right);
    float p3 = right.dotProduct(up);
    std::stringstream ss;
    if (abs(l1 - 1.f) > 1e-3f || abs(l2 - 1.f) > 1e-3f || abs(l3 - 1.f) > 1e-3f ||
        abs(p1) > 1e-3f || abs(p2) > 1e-3f || abs(p3) > 1e-3f)
    {
        ss << "Warning! Camera TM base not orthonormal! Pos. magnitudes: " << l1 << ", " << l2 << ", " <<
            l3 << ", Dot product magnitudes: " << p1 << ", " << p2 << ", " << p3;
        LogDebug(ss.str());
    }
}
#endif

// virtual
void RexLogicModule::Update(f64 frametime)
{

    {
        PROFILE(RexLogicModule_Update);

        /// \todo Move this to OpenSimProtocolModule.
        if (!world_stream_->IsConnected() && world_stream_->GetConnectionState() == ProtocolUtilities::Connection::STATE_INIT_UDP)
            world_stream_->CreateUdpConnection();

        // interpolate & animate objects
        UpdateObjects(frametime);

        // update avatar stuff (download requests etc.)
        avatar_->Update(frametime);

        // update primitive stuff (EC network sync etc.)
        primitive_->Update(frametime);

        // update sound listener position/orientation
        UpdateSoundListener();

        // workaround for not being able to send events during initialization
        static bool send_input_state = true;
        if (send_input_state)
        {
            send_input_state = false;
            event_category_id_t event_category = framework_->GetEventManager()->QueryEventCategory("Input");
            if (camera_state_ == CS_Follow)
                framework_->GetEventManager()->SendEvent(event_category, Input::Events::INPUTSTATE_THIRDPERSON, 0);
            else
                framework_->GetEventManager()->SendEvent(event_category, Input::Events::INPUTSTATE_FREECAMERA, 0);
        }
        
        // If scene exists, we should be connected and can update these
        if (framework_->GetDefaultWorldScene())
        {
            avatar_controllable_->AddTime(frametime);
            camera_controllable_->AddTime(frametime);
            input_handler_->Update(frametime);
            // Update overlays last, after camera update
            UpdateAvatarNameTags(avatar_->GetUserAvatar());
        }
    }

    RESETPROFILER;
}

// virtual
bool RexLogicModule::HandleEvent(event_category_id_t category_id, event_id_t event_id, IEventData* data)
{
    // RexLogicModule does not directly handle any of its own events. Instead, there is a list of delegate objects
    // which handle events of each category. Pass the received event to the proper handler of the category of the event.
    PROFILE(RexLogicModule_HandleEvent);
    
    LogicEventHandlerMap::iterator i = event_handlers_.find(category_id);
    if (i != event_handlers_.end())
        for(size_t j=0 ; j<i->second.size() ; j++)
            if ((i->second[j])(event_id, data))
                return true;
    return false;
}

Scene::EntityPtr RexLogicModule::GetUserAvatarEntity() const
{
    if (!GetServerConnection()->IsConnected())
        return Scene::EntityPtr();

    return GetAvatarEntity(GetServerConnection()->GetInfo().agentID);
}

Scene::EntityPtr RexLogicModule::GetCameraEntity() const
{
    return camera_entity_.lock();
}

Scene::EntityPtr RexLogicModule::GetEntityWithComponent(uint entity_id, const QString &component) const
{
    Scene::ScenePtr scene = framework_->GetDefaultWorldScene();
    if (!scene)
        return Scene::EntityPtr();

    Scene::EntityPtr entity = scene->GetEntity(entity_id);
    if (entity && entity->GetComponent(component))
        return entity;
    else
        return Scene::EntityPtr();
}

const QString &RexLogicModule::GetAvatarAppearanceProperty(const QString &name) const
{
    static const QString prop = GetUserAvatarEntity()->GetComponent<EC_AvatarAppearance>()->GetProperty(name.toStdString()).c_str();
    return prop;
}

void RexLogicModule::SwitchCameraState()
{
    if (camera_state_ == CS_Follow)
    {
        camera_state_ = CS_Free;

        event_category_id_t event_category = framework_->GetEventManager()->QueryEventCategory("Input");
        framework_->GetEventManager()->SendEvent(event_category, Input::Events::INPUTSTATE_FREECAMERA, 0);
    }
    else
    {
        camera_state_ = CS_Follow;

        event_category_id_t event_category = framework_->GetEventManager()->QueryEventCategory("Input");
        framework_->GetEventManager()->SendEvent(event_category, Input::Events::INPUTSTATE_THIRDPERSON, 0);
    }
}

void RexLogicModule::CameraTripod()
{
    if (camera_state_ == CS_Follow)
    {
        camera_state_ = CS_Tripod;
        event_category_id_t event_category = framework_->GetEventManager()->QueryEventCategory("Input");
        framework_->GetEventManager()->SendEvent(event_category, Input::Events::INPUTSTATE_CAMERATRIPOD, 0);
    }
    else
    {
        camera_state_ = CS_Follow;
        event_category_id_t event_category = framework_->GetEventManager()->QueryEventCategory("Input");
        framework_->GetEventManager()->SendEvent(event_category, Input::Events::INPUTSTATE_THIRDPERSON, 0);
    }
}

void RexLogicModule::FocusOnObject(float x, float y, float z)
{
    camera_state_ = CS_FocusOnObject;
    camera_controllable_->SetFocusOnObject(x, y, z);
}

void RexLogicModule::ResetCameraState()
{
    camera_state_ = CS_Follow;
}

AvatarPtr RexLogicModule::GetAvatarHandler() const
{
    return avatar_;
}

AvatarEditorPtr RexLogicModule::GetAvatarEditor() const
{
    return avatar_editor_;
}

PrimitivePtr RexLogicModule::GetPrimitiveHandler() const
{
    return primitive_;
}

//XXX \todo add dll exports or fix by some other way (e.g. qobjects)
//wrappers for calling stuff elsewhere in logic module from outside (python api module)
void RexLogicModule::SetAvatarYaw(float newyaw)
{
    avatar_controllable_->SetYaw(newyaw);
}

void RexLogicModule::SetAvatarRotation(const Quaternion &newrot)
{
    avatar_controllable_->SetRotation(newrot);
}

void RexLogicModule::SetCameraYawPitch(float newyaw, float newpitch)
{
    camera_controllable_->SetYawPitch(newyaw, newpitch);
}

entity_id_t RexLogicModule::GetUserAvatarId() const
{
    return GetAvatarHandler()->GetUserAvatar()->GetId();
}

void RexLogicModule::EntityHovered(Scene::Entity* entity)
{
    // Check if raycast result gave a valid entity
    if (entity)
    {
        EC_HoveringWidget* widget = entity->GetComponent<EC_HoveringWidget>().get();
        if(widget)
            widget->HoveredOver();
    }
    // All hovers are out, no entity was returned by raycast
    else
        scene_handler_->ClearHovers(0);
}

float RexLogicModule::GetCameraViewportWidth() const
{
    OgreRenderer::RendererPtr renderer = GetOgreRendererPtr();
    if (renderer.get())
        return renderer->GetViewport()->getActualWidth();
    else
        return 0;
}

float RexLogicModule::GetCameraViewportHeight() const
{
    OgreRenderer::RendererPtr renderer = GetOgreRendererPtr();
    if (renderer.get())
        return renderer->GetViewport()->getActualHeight();
    else
        return 0;
}

void RexLogicModule::LogoutAndDeleteWorld()
{
    emit AboutToDeleteWorld();

    world_stream_->RequestLogout();
    world_stream_->ForceServerDisconnect(); // Because the current server doesn't send a logoutreplypacket.

    if (avatar_)
        avatar_->HandleLogout();
    if (primitive_)
        primitive_->HandleLogout();

    if (framework_->HasScene("World"))
        DeleteScene("World");

    pending_parents_.clear();
    UUIDs_.clear();
}

void RexLogicModule::SendRexPrimData(uint entityid)
{
    GetPrimitiveHandler()->SendRexPrimData((entity_id_t)entityid);
}

Scene::EntityPtr RexLogicModule::GetPrimEntity(const RexUUID &entityuuid) const
{
    IDMap::const_iterator iter = UUIDs_.find(entityuuid);
    if (iter == UUIDs_.end())
        return Scene::EntityPtr();
    else
        return GetPrimEntity(iter->second);
}

Scene::EntityPtr RexLogicModule::GetAvatarEntity(const RexUUID &entityuuid) const
{
    IDMap::const_iterator iter = UUIDs_.find(entityuuid);
    if (iter == UUIDs_.end())
        return Scene::EntityPtr();
    else
        return GetAvatarEntity(iter->second);
}

void RexLogicModule::RegisterFullId(const RexUUID &fullid, entity_id_t entityid)
{
    UUIDs_[fullid] = entityid;
}

void RexLogicModule::UnregisterFullId(const RexUUID &fullid)
{
    IDMap::iterator iter = UUIDs_.find(fullid);
    if (iter != UUIDs_.end())
        UUIDs_.erase(iter);
}

void RexLogicModule::HandleObjectParent(entity_id_t entityid)
{
    Scene::ScenePtr scene = framework_->GetDefaultWorldScene();
    if (!scene)
        return;

    Scene::EntityPtr entity = scene->GetEntity(entityid);
    if (!entity)
        return;

    boost::shared_ptr<OgreRenderer::EC_OgrePlaceable> child_placeable = entity->GetComponent<OgreRenderer::EC_OgrePlaceable>();
    if (!child_placeable)
        return;

    // If object is a prim, parent id is in the prim component, and in presence component for an avatar
    boost::shared_ptr<EC_OpenSimPrim> prim = entity->GetComponent<EC_OpenSimPrim>();
    boost::shared_ptr<EC_OpenSimPresence> presence = entity->GetComponent<EC_OpenSimPresence>();

    entity_id_t parentid = 0;
    if (prim)
        parentid = prim->ParentId;
    if (presence)
        parentid = presence->parentId;

    if (parentid == 0)
    {
        // No parent, attach to scene root
        child_placeable->SetParent(ComponentPtr());
        return;
    }

    Scene::EntityPtr parent_entity = scene->GetEntity(parentid);
    if (!parent_entity)
    {
        // If can't get the parent entity yet, add to pending parent list
        pending_parents_[parentid].insert(entityid);
        return;
    }

    ComponentPtr parent_placeable = parent_entity->GetComponent(OgreRenderer::EC_OgrePlaceable::TypeNameStatic());
    child_placeable->SetParent(parent_placeable);
}

void RexLogicModule::HandleMissingParent(entity_id_t entityid)
{
    Scene::ScenePtr scene = framework_->GetDefaultWorldScene();
    if (!scene)
        return;

    // Make sure we actually can get this now
    Scene::EntityPtr parent_entity = scene->GetEntity(entityid);
    if (!parent_entity)
        return;

    // See if any accumulated objects missing the parent
    ObjectParentMap::iterator i = pending_parents_.find(entityid);
    if (i == pending_parents_.end())
        return;

    std::set<entity_id_t>::const_iterator j = i->second.begin();
    while (j != i->second.end())
    {
        HandleObjectParent(*j);
        ++j;
    }

    pending_parents_.erase(i);
}

void RexLogicModule::StartLoginOpensim(const QString &firstAndLast, const QString &password, const QString &serverAddressWithPort)
{
    QMap<QString, QString> map;
    map["AvatarType"] = "OpenSim";
    map["Username"] = firstAndLast;
    map["Password"] = password;
    map["WorldAddress"] = serverAddressWithPort;

    login_service_->ProcessLoginData(map);
}

void RexLogicModule::SetAllTextOverlaysVisible(bool visible)
{
    Scene::ScenePtr scene = framework_->GetDefaultWorldScene();
    if (!scene)
        return;

    Scene::EntityList entities = scene->GetEntitiesWithComponent(EC_HoveringText::TypeNameStatic());
    foreach(Scene::EntityPtr entity, entities)
    {
        boost::shared_ptr<EC_HoveringText> overlay = entity->GetComponent<EC_HoveringText>();
        assert(overlay.get());
        if (visible)
            overlay->Show();
        else
            overlay->Hide();
    }
}

void RexLogicModule::UpdateObjects(f64 frametime)
{
    PROFILE(RexLogicModule_UpdateObjects);
    
    using namespace OgreRenderer;

    //! \todo probably should not be directly in RexLogicModule
    Scene::ScenePtr scene = framework_->GetDefaultWorldScene();
    if (!scene)
        return;

    // Damping interpolation factor, dependent on frame time
    float factor = pow(2.0, -frametime * movement_damping_constant_);
    clamp(factor, 0.0f, 1.0f);
    float rev_factor = 1.0 - factor;

    found_avatars_.clear();

    for(Scene::SceneManager::iterator iter = scene->begin(); iter != scene->end(); ++iter)
    {
        Scene::Entity &entity = **iter;

        boost::shared_ptr<EC_OgrePlaceable> ogrepos = entity.GetComponent<EC_OgrePlaceable>();
        boost::shared_ptr<EC_NetworkPosition> netpos = entity.GetComponent<EC_NetworkPosition>();
        if (ogrepos && netpos)
        {
            if (netpos->time_since_update_ <= dead_reckoning_time_)
            {
                netpos->time_since_update_ += frametime; 

                // Interpolate motion
                // acceleration disabled until figured out what goes wrong. possibly mostly irrelevant with OpenSim server
                // netpos->velocity_ += netpos->accel_ * frametime;
                netpos->position_ += netpos->velocity_ * frametime;

                // Interpolate rotation
                if (netpos->rotvel_.getLengthSQ() > 0.001)
                {
                    Quaternion rot_quat1;
                    Quaternion rot_quat2;
                    Quaternion rot_quat3;

                    rot_quat1.fromAngleAxis(netpos->rotvel_.x * 0.5 * frametime, Vector3df(1,0,0));
                    rot_quat2.fromAngleAxis(netpos->rotvel_.y * 0.5 * frametime, Vector3df(0,1,0));
                    rot_quat3.fromAngleAxis(netpos->rotvel_.z * 0.5 * frametime, Vector3df(0,0,1));

                    netpos->orientation_ *= rot_quat1;
                    netpos->orientation_ *= rot_quat2;
                    netpos->orientation_ *= rot_quat3;
                }

                // Dampened (smooth) movement
                if (netpos->damped_position_ != netpos->position_)
                    netpos->damped_position_ = netpos->position_ * rev_factor + netpos->damped_position_ * factor;

                if (netpos->damped_orientation_ != netpos->orientation_)
                    netpos->damped_orientation_.slerp(netpos->orientation_, netpos->damped_orientation_, factor);

                ogrepos->SetPosition(netpos->damped_position_);
                ogrepos->SetOrientation(netpos->damped_orientation_);
            }
        }

        // If is an avatar, handle update for avatar animations
        if (entity.GetComponent(EC_OpenSimAvatar::TypeNameStatic()))
        {
            found_avatars_.push_back(*iter);
            avatar_->UpdateAvatarAnimations(entity.GetId(), frametime);
        }

        // General animation controller update
        boost::shared_ptr<EC_OgreAnimationController> animctrl = entity.GetComponent<EC_OgreAnimationController>();
        if (animctrl)
            animctrl->Update(frametime);

        // Attached sound update
        boost::shared_ptr<EC_OgrePlaceable> placeable = entity.GetComponent<EC_OgrePlaceable>();
        boost::shared_ptr<EC_AttachedSound> sound = entity.GetComponent<EC_AttachedSound>();
        if (placeable && sound)
        {
            sound->Update(frametime);
            sound->SetPosition(placeable->GetPosition());
        }
    }
}

void RexLogicModule::UpdateSoundListener()
{
    Scene::ScenePtr scene = framework_->GetDefaultWorldScene();
    if (!scene)
        return;

    // In freelook, use camera position. Otherwise use avatar position
    if (camera_controllable_->GetState() == CameraControllable::FreeLook)
    {
        Scene::EntityPtr camera = GetCameraEntity();
        if (!camera) return;
        EC_SoundListener *listener = camera->GetComponent<EC_SoundListener>().get();
        if (listener && !listener->IsActive())
            listener->SetActive(true);
    }
    else
    {
        Scene::EntityPtr avatar = GetUserAvatarEntity();
        if (!avatar) return;
        EC_SoundListener *listener = avatar->GetComponent<EC_SoundListener>().get();
        if (listener && !listener->IsActive())
            listener->SetActive(true);
    }
}

bool RexLogicModule::HandleResourceEvent(event_id_t event_id, IEventData* data)
{
    // Pass the event to the avatar manager
    avatar_->HandleResourceEvent(event_id, data);
    // Pass the event to the primitive manager
    primitive_->HandleResourceEvent(event_id, data);

    return false;
}

bool RexLogicModule::HandleInventoryEvent(event_id_t event_id, IEventData* data)
{
    // Pass the event to the avatar manager
    return avatar_->HandleInventoryEvent(event_id, data);
}

bool RexLogicModule::HandleAssetEvent(event_id_t event_id, IEventData* data)
{
    // Pass the event to the avatar manager
    return avatar_->HandleAssetEvent(event_id, data);
}

void RexLogicModule::UpdateAvatarNameTags(Scene::EntityPtr users_avatar)
{
    Scene::ScenePtr current_scene = framework_->GetDefaultWorldScene();
    if (!current_scene.get() || !users_avatar.get())
        return;

    Scene::EntityList all_avatars = current_scene->GetEntitiesWithComponent("EC_OpenSimPresence");

    // Get users position
    boost::shared_ptr<EC_HoveringWidget> widget;
    boost::shared_ptr<EC_ChatBubble> chat_bubble;
    boost::shared_ptr<OgreRenderer::EC_OgrePlaceable> placeable = users_avatar->GetComponent<OgreRenderer::EC_OgrePlaceable>();
    if (!placeable)
        return;

    foreach (Scene::EntityPtr avatar, all_avatars)
    {
        // Update avatar name tag/hovering widget
        placeable = avatar->GetComponent<OgreRenderer::EC_OgrePlaceable>();
        widget = avatar->GetComponent<EC_HoveringWidget>();
        if (!placeable || !widget)
            continue;

        // We need to update the positions so that the distance is right, otherwise were always one frame behind.
        GetCameraEntity()->GetComponent<OgreRenderer::EC_OgrePlaceable>()->GetSceneNode()->_update(false, true);
        placeable->GetSceneNode()->_update(false, true);

        Vector3Df camera_position = GetCameraEntity()->GetComponent<OgreRenderer::EC_OgrePlaceable>().get()->GetPosition();
        f32 distance = camera_position.getDistanceFrom(placeable->GetPosition());
        widget->SetCameraDistance(distance);

        // Update chat bubble
        chat_bubble = avatar->GetComponent<EC_ChatBubble>();
        if (!chat_bubble)
            continue;
        if (!chat_bubble->IsVisible())
        {
            widget->Show();
            continue;
        }
        chat_bubble->SetScale(distance/10);
        widget->Hide();
    }
}

void RexLogicModule::EntityClicked(Scene::Entity* entity)
{
    /*boost::shared_ptr<EC_HoveringText> name_tag = entity->GetComponent<EC_HoveringText>();
    if (name_tag.get())
        name_tag->Clicked();

/*    boost::shared_ptr<EC_HoveringWidget> info_icon = entity->GetComponent<EC_HoveringWidget>();
    if(info_icon.get())
        info_icon->EntityClicked();*/

    boost::shared_ptr<EC_3DCanvasSource> canvas_source = entity->GetComponent<EC_3DCanvasSource>();
    if (canvas_source)
        canvas_source->Clicked();
}

InWorldChatProviderPtr RexLogicModule::GetInWorldChatProvider() const
{
    return in_world_chat_provider_;
}

bool RexLogicModule::CheckInfoIconIntersection(int x, int y, Foundation::RaycastResult *result)
{
    bool ret_val = false;
    QList<EC_HoveringWidget*> visible_widgets;

    float scr_x = x/(float)GetOgreRendererPtr()->GetWindowWidth();
    float scr_y = y/(float)GetOgreRendererPtr()->GetWindowHeight();

    //expand to range -1 -> 1
    scr_x = (scr_x*2)-1;
    scr_y = (scr_y*2)-1;

    //divert y because after view/projection transforms, y increses upwards
    scr_y = -scr_y;

    OgreRenderer::EC_OgreCamera * camera = 0;

    Scene::ScenePtr current_scene = framework_->GetDefaultWorldScene();
    if (!current_scene.get())
        return ret_val;

    Scene::SceneManager::iterator iter = current_scene->begin();
    Scene::SceneManager::iterator end = current_scene->end();
    while (iter != end)
    {
        Scene::EntityPtr entity = (*iter);
        EC_HoveringWidget* widget = entity->GetComponent<EC_HoveringWidget>().get();
        OgreRenderer::EC_OgreCamera* c = entity->GetComponent<OgreRenderer::EC_OgreCamera>().get();
        if (c)
            camera = c;

        if (widget && widget->IsVisible())
            visible_widgets.append(widget);

        ++iter;
    }

    if (!camera)
        return false;

    Ogre::Vector3 nearest_world_pos(Ogre::Vector3::ZERO);
    QRectF nearest_rect;
    Ogre::Vector3 cam_pos = camera->GetCamera()->getDerivedPosition();
    EC_HoveringWidget* nearest_widget = 0;
    for(int i=0; i< visible_widgets.size();i++)
    {
        Ogre::Matrix4 worldmat;
        Ogre::Vector3 world_pos;
        EC_HoveringWidget* widget = visible_widgets.at(i);
        if(!widget)
            continue;
        Ogre::BillboardSet* bbset = widget->GetButtonsBillboardSet();
        Ogre::Billboard* board = widget->GetButtonsBillboard();
        if(!bbset || !board)
            continue;
        QSizeF scr_size = widget->GetButtonsBillboardScreenSpaceSize();
        Ogre::Vector3 pos = board->getPosition();

        bbset->getWorldTransforms(&worldmat);
        pos = worldmat*pos;
        world_pos = pos;
        pos = camera->GetCamera()->getViewMatrix()*pos;
        pos = camera->GetCamera()->getProjectionMatrix()*pos;

        QRectF rect(pos.x - scr_size.width()*0.5, pos.y - scr_size.height()*0.5, scr_size.width(), scr_size.height());
        if (rect.contains(scr_x, scr_y))
        {
            if (nearest_widget!=0)
                if ((world_pos-cam_pos).length() > (nearest_world_pos-cam_pos).length())
                    continue;

            nearest_world_pos = world_pos;
            nearest_rect = rect;
            nearest_widget = widget;
        }
    }

    //check if entity is between the board and mouse
    if (result->entity_)
    {
        Ogre::Vector3 ent_pos(result->pos_.x,result->pos_.y,result->pos_.z);
        //if true, the entity is closer to camera
        if (Ogre::Vector3(ent_pos-cam_pos).length()<Ogre::Vector3(nearest_world_pos-cam_pos).length())
        {
            EC_HoveringWidget* widget = result->entity_->GetComponent<EC_HoveringWidget>().get();
            if (widget)
                widget->EntityClicked();
            return ret_val;
        }
    }

    if (nearest_widget)
    {
        scr_x -=nearest_rect.left();
        scr_y -=nearest_rect.top();

        scr_x /= nearest_rect.width();
        scr_y /= nearest_rect.height();

        nearest_widget->WidgetClicked(scr_x, 1-scr_y);
        ret_val = true;
    }

    return ret_val;
}

OgreRenderer::RendererPtr RexLogicModule::GetOgreRendererPtr() const
{
    return framework_->GetServiceManager()->GetService<OgreRenderer::Renderer>(Foundation::Service::ST_Renderer).lock();
}

Console::CommandResult RexLogicModule::ConsoleLogin(const StringVector &params)
{
    std::string name = "Test User";
    std::string passwd = "test";
    std::string server = "localhost";

    if (params.size() > 0)
        name = params[0];
    if (params.size() > 1)
    {
        passwd = params[1];
        const std::string &param_pass = params[1];

        // overwrite the password so it won't stay in-memory
        const_cast<std::string&>(param_pass).replace(0, param_pass.size(), param_pass.size(), ' ');
    }
    if (params.size() > 2)
        server = params[2];

    StartLoginOpensim(name.c_str(), passwd.c_str(), server.c_str());

    return Console::ResultSuccess();
}

Console::CommandResult RexLogicModule::ConsoleLogout(const StringVector &params)
{
    if (world_stream_->IsConnected())
    {
        LogoutAndDeleteWorld();
        return Console::ResultSuccess();
    }
    else
    {
        return Console::ResultFailure("Not connected to server.");
    }
}

Console::CommandResult RexLogicModule::ConsoleToggleFlyMode(const StringVector &params)
{
    event_category_id_t event_category = framework_->GetEventManager()->QueryEventCategory("Input");
    framework_->GetEventManager()->SendEvent(event_category, Input::Events::TOGGLE_FLYMODE, 0);
    return Console::ResultSuccess();
}

Console::CommandResult RexLogicModule::ConsoleHighlightTest(const StringVector &params)
{
    Scene::ScenePtr scene = framework_->GetDefaultWorldScene();
    if (!scene)
        return Console::ResultFailure("No active scene found.");

    if (params.size() != 1 || (params[0] != "add" && params[0] != "remove"))
        return Console::ResultFailure("Invalid syntax. Usage: highlight(add|remove).");

    for(Scene::SceneManager::iterator iter = scene->begin(); iter != scene->end(); ++iter)
    {
        Scene::Entity &entity = **iter;
        OgreRenderer::EC_OgreMesh *ec_mesh = entity.GetComponent<OgreRenderer::EC_OgreMesh>().get();
        OgreRenderer::EC_OgreCustomObject *ec_custom = entity.GetComponent<OgreRenderer::EC_OgreCustomObject>().get();
        if (ec_mesh || ec_custom)
        {
            if (params[0] == "add")
            {
                boost::shared_ptr<EC_Highlight> highlight = entity.GetComponent<EC_Highlight>();
                if (!highlight)
                {
                    // If we didn't have the higihlight component yet, create one now.
                    entity.AddComponent(framework_->GetComponentManager()->CreateComponent("EC_Highlight"));
                    highlight = entity.GetComponent<EC_Highlight>();
                    assert(highlight.get());
                }

                if (highlight->IsVisible())
                    highlight->Hide();
                else
                    highlight->Show();
            }
            else if (params[0] == "remove")
            {
                boost::shared_ptr<EC_Highlight> highlight = entity.GetComponent<EC_Highlight>();
                if (highlight)
                    entity.RemoveComponent(highlight);
            }
        }
    }

    return Console::ResultSuccess();
}

void RexLogicModule::EmitIncomingEstateOwnerMessageEvent(QVariantList params)
{
    emit OnIncomingEstateOwnerMessage(params);
}

void RexLogicModule::NewComponentAdded(Scene::Entity *entity, IComponent *component)
{
    if (component->TypeName() == EC_SoundListener::TypeNameStatic())
    {
        LogDebug("Added new sound listener to the listener list.");
//        EC_SoundListener *listener = entity->GetComponent<EC_SoundListener>().get();
//        connect(listener, SIGNAL(OnAttributeChanged(IAttribute *, AttributeChange::Type)), 
//            SLOT(ActiveListenerChanged());
        soundListeners_ << entity;
    }
    else if (component->TypeName() == EC_Movable::TypeNameStatic())
    {
        entity->GetComponent<EC_Movable>()->SetWorldStreamPtr(GetServerConnection());
    }
}

void RexLogicModule::ComponentRemoved(Scene::Entity *entity, IComponent *component)
{
    if (component->TypeName() == EC_SoundListener::TypeNameStatic())
    {
        LogDebug("Removed sound listener from the listener list.");
        soundListeners_.removeOne(entity);
    }
}

} // namespace RexLogic

extern "C" void POCO_LIBRARY_API SetProfiler(Foundation::Profiler *profiler);
void SetProfiler(Foundation::Profiler *profiler)
{
    Foundation::ProfilerSection::SetProfiler(profiler);
}

using namespace RexLogic;

POCO_BEGIN_MANIFEST(IModule)
    POCO_EXPORT_CLASS(RexLogicModule)
POCO_END_MANIFEST
<|MERGE_RESOLUTION|>--- conflicted
+++ resolved
@@ -306,17 +306,10 @@
     framework_->SetDefaultWorldScene(scene);
 
     // Connect ComponentAdded&Removed signals.
-<<<<<<< HEAD
-    connect(scene.get(), SIGNAL(ComponentAdded(Scene::Entity*, Foundation::ComponentInterface*, AttributeChange::Type)),
-            SLOT(NewComponentAdded(Scene::Entity*, Foundation::ComponentInterface*)));
-    connect(scene.get(), SIGNAL(ComponentRemoved(Scene::Entity*, Foundation::ComponentInterface*, AttributeChange::Type)),
-            SLOT(ComponentRemoved(Scene::Entity*, Foundation::ComponentInterface*)));
-=======
-    connect(activeScene_.get(), SIGNAL(ComponentAdded(Scene::Entity*, IComponent*, AttributeChange::Type)),
+    connect(scene.get(), SIGNAL(ComponentAdded(Scene::Entity*, IComponent*, AttributeChange::Type)),
             SLOT(NewComponentAdded(Scene::Entity*, IComponent*)));
-    connect(activeScene_.get(), SIGNAL(ComponentRemoved(Scene::Entity*, IComponent*, AttributeChange::Type)),
+    connect(scene.get(), SIGNAL(ComponentRemoved(Scene::Entity*, IComponent*, AttributeChange::Type)),
             SLOT(ComponentRemoved(Scene::Entity*, IComponent*)));
->>>>>>> 6258438a
 
     // Listen to component changes to serialize them via RexFreeData
     primitive_->RegisterToComponentChangeSignals(scene);
@@ -336,17 +329,11 @@
     }
     
     // Create camera entity into the scene
-<<<<<<< HEAD
     Foundation::ComponentManagerPtr compMgr = framework_->GetComponentManager();
-    Foundation::ComponentPtr placeable = compMgr->CreateComponent(OgreRenderer::EC_OgrePlaceable::TypeNameStatic());
-    Foundation::ComponentPtr camera = compMgr->CreateComponent(OgreRenderer::EC_OgreCamera::TypeNameStatic());
-    Foundation::ComponentPtr sound_listener = compMgr->CreateComponent(EC_SoundListener::TypeNameStatic());
-=======
-    Foundation::ComponentManagerPtr compMgr = GetFramework()->GetComponentManager();
     ComponentPtr placeable = compMgr->CreateComponent(OgreRenderer::EC_OgrePlaceable::TypeNameStatic());
     ComponentPtr camera = compMgr->CreateComponent(OgreRenderer::EC_OgreCamera::TypeNameStatic());
     ComponentPtr sound_listener = compMgr->CreateComponent(EC_SoundListener::TypeNameStatic());
->>>>>>> 6258438a
+
     assert(placeable && camera && sound_listener);
     if (placeable && camera && sound_listener)
     {
