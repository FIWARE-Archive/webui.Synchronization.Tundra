--- conflicted
+++ resolved
@@ -971,73 +971,6 @@
     return avatar_->HandleAssetEvent(event_id, data);
 }
 
-<<<<<<< HEAD
-void RexLogicModule::AboutToDeleteWorld()
-{
-#ifndef UISERVICE_TEST
-    // Lets take some screenshots before deleting the scene
-    UiServices::UiModule *ui_module = framework_->GetModule<UiServices::UiModule>();
-
-    if (!avatar_ && !ui_module)
-        return;
-
-    Scene::EntityPtr avatar_entity = avatar_->GetUserAvatar();
-    if (!avatar_entity)
-        return;
-
-    OgreRenderer::EC_OgrePlaceable *ec_placeable = avatar_entity->GetComponent<OgreRenderer::EC_OgrePlaceable>().get();
-    OgreRenderer::EC_OgreMesh *ec_mesh = avatar_entity->GetComponent<OgreRenderer::EC_OgreMesh>().get();
-    EC_AvatarAppearance *ec_appearance = avatar_entity->GetComponent<EC_AvatarAppearance>().get();
-    if (!ec_placeable || !ec_mesh || !ec_appearance)
-        return;
-
-    if (ec_placeable && ec_mesh && ec_appearance)
-    {
-        // Head bone pos setup
-        Vector3Df avatar_position = ec_placeable->GetPosition();
-        Quaternion avatar_orientation = ec_placeable->GetOrientation();
-        Ogre::SkeletonInstance* skel = ec_mesh->GetEntity()->getSkeleton();
-        std::string view_bone_name;
-        Real adjustheight = ec_mesh->GetAdjustPosition().z;
-        Vector3df avatar_head_position;
-
-        if (ec_appearance->HasProperty("headbone"))
-        {
-            view_bone_name = ec_appearance->GetProperty("headbone");
-            adjustheight += Real(0.15);
-            if (!view_bone_name.empty())
-            {
-                if (skel && skel->hasBone(view_bone_name))
-                {
-                    Ogre::Bone* bone = skel->getBone(view_bone_name); 
-                    Ogre::Vector3 headpos = bone->_getDerivedPosition();
-                    Vector3df ourheadpos(-headpos.z + 0.5f, -headpos.x, headpos.y + adjustheight);
-                    avatar_head_position = avatar_position + (avatar_orientation * ourheadpos);
-                }
-            }
-        }
-        else
-        {
-            // Fallback: will get screwed up shot but not finding the headbone should not happen, ever
-            avatar_head_position = ec_placeable->GetPosition();
-        }
-
-        // Get paths where to store the screenshots
-        QPair<QString, QString> paths = ui_module->GetScreenshotPaths();
-
-        // Pass all variables to renderer for screenshot
-        if (!paths.first.isEmpty() && !paths.second.isEmpty())
-        {
-            SetAllTextOverlaysVisible(false);
-            GetOgreRendererPtr()->CaptureWorldAndAvatarToFile(
-                avatar_head_position, avatar_orientation, paths.first.toStdString(), paths.second.toStdString());
-        }
-    }
-#endif
-}
-
-=======
->>>>>>> f90bb76d
 void RexLogicModule::UpdateAvatarNameTags(Scene::EntityPtr users_avatar)
 {
     Scene::ScenePtr current_scene = framework_->GetDefaultWorldScene();
