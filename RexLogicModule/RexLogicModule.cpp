/**
 *  For conditions of distribution and use, see copyright notice in license.txt
 *
 *  @file   RexLogicModule.cpp
 *  @brief  The main client module of Naali.
 *
 *          RexLogicModule is the main client module of Naali and controls
 *          most of the world logic e.g. the default world scene creation and deletion,
 *          avatars, prims, and camera.
 *
 *  @note   Avoid direct module dependency to RexLogicModule at all costs because
 *          it's likely to cause cyclic dependy which fails the whole application.
 *          Instead use the WorldLogicInterface or different entity-components which
 *          are not within RexLogicModule. 
 *
 *          Currenly e.g. PythonScriptModule is highly dependant of RexLogicModule,
 *          but work is made to overcome this. If some feature you need from RexLogicModule
 *          is missing, please try to find a delicate abstraction/mechanism/design for retrieving it,
 *          instead of just hacking it to RexLogicModule directly.
 */

#include "StableHeaders.h"
#include "DebugOperatorNew.h"

#include "RexLogicModule.h"
#include "SceneEvents.h"
#include "EventHandlers/NetworkEventHandler.h"
#include "EventHandlers/NetworkStateEventHandler.h"
#include "EventHandlers/InputEventHandler.h"
#include "EventHandlers/SceneEventHandler.h"
#include "EventHandlers/FrameworkEventHandler.h"
#include "EventHandlers/AvatarEventHandler.h"
#include "EventHandlers/LoginHandler.h"
#include "EventHandlers/MainPanelHandler.h"
#include "EntityComponent/EC_AttachedSound.h"

//#ifdef EC_FreeData_ENABLED
#include "EntityComponent/EC_FreeData.h"
//#endif
#ifdef EC_OpenSimAvatar_ENABLED
#include "EntityComponent/EC_OpenSimAvatar.h"
#endif
#ifdef EC_Controllable_ENABLED
#include "EntityComponent/EC_Controllable.h"
#endif

#ifdef EC_NetworkPosition_ENABLED
#include "EC_NetworkPosition.h"
#endif
#ifdef EC_HoveringWidget_ENABLED
#include "EC_HoveringWidget.h"
#endif

#include "AvatarModule.h"
#include "Avatar/AvatarHandler.h"
#include "Avatar/AvatarControllable.h"
#include "AvatarEditing/AvatarEditor.h"

#ifdef EC_AvatarAppearance_ENABLED
#include "EntityComponent/EC_AvatarAppearance.h"
#endif

#include "RexMovementInput.h"
#include "Environment/Primitive.h"
#include "Camera/CameraControllable.h"
#include "Communications/InWorldChat/Provider.h"
#include "SceneInteract.h"

#include "Camera/ObjectCameraController.h"

#include "EventManager.h"
#include "ConfigurationManager.h"
#include "ModuleManager.h"
#include "ConsoleCommand.h"
#include "ConsoleCommandServiceInterface.h"
#include "ServiceManager.h"
#include "ComponentManager.h"
#include "IEventData.h"
#include "TextureInterface.h"
#include "ISoundService.h"
#include "Input.h"
#include "SceneManager.h"
#include "WorldStream.h"
#include "Renderer.h"
#include "RenderServiceInterface.h"
#include "OgreTextureResource.h"
#include "EC_OgreCamera.h"
#include "EC_Placeable.h"
#include "EC_OgreMovableTextOverlay.h"
#include "EC_AnimationController.h"
#include "EC_Mesh.h"
#include "EC_OgreMovableTextOverlay.h"
#include "EC_OgreCustomObject.h"

// External EC's
#ifdef EC_Highlight_ENABLED
#include "EC_Highlight.h"
#endif

#ifdef EC_HoveringText_ENABLED
#include "EC_HoveringText.h"
#endif
#ifdef EC_Clone_ENABLED
#include "EC_Clone.h"
#endif
#ifdef EC_Light_ENABLED
#include "EC_Light.h"
#endif
#ifdef EC_OpenSimPresence_ENABLED
#include "EC_OpenSimPresence.h"
#endif
#ifdef EC_OpenSimPrim_ENABLED
#include "EC_OpenSimPrim.h"
#endif
#ifdef EC_Touchable_ENABLED
#include "EC_Touchable.h"
#endif
#ifdef EC_3DCanvas_ENABLED
#include "EC_3DCanvas.h"
#endif
#ifdef EC_3DCanvasSource_ENABLED
#include "EC_3DCanvasSource.h"
#endif
#ifdef EC_ChatBubble_ENABLED
#include "EC_ChatBubble.h"
#endif
#ifdef EC_Ruler_ENABLED
#include "EC_Ruler.h"
#endif
#ifdef EC_SoundRuler_ENABLED
#include "EC_SoundRuler.h"
#endif
#include <EC_Name.h>
#ifdef EC_ParticleSystem_ENABLED
#include "EC_ParticleSystem.h"
#endif
#ifdef EC_SoundListener_ENABLED
#include "EC_SoundListener.h"
#endif
#ifdef EC_Sound_ENABLED
#include "EC_Sound.h"
#endif
#ifdef EC_InputMapper_ENABLED
#include "EC_InputMapper.h"
#endif
#ifdef EC_Movable_ENABLED
#include "EC_Movable.h"
#endif

#include <OgreManualObject.h>
#include <OgreSceneManager.h>
#include <OgreViewport.h>
#include <OgreEntity.h>
#include <OgreBillboard.h>
#include <OgreBillboardSet.h>

#include <boost/make_shared.hpp>

#include "NaaliApplication.h"

#include "MemoryLeakCheck.h"

namespace RexLogic
{

std::string RexLogicModule::type_name_static_ = "RexLogic";

RexLogicModule::RexLogicModule() :
    IModule(type_name_static_),
    movement_damping_constant_(10.0f),
    camera_state_(CS_Follow),
    network_handler_(0),
    input_handler_(0),
    scene_handler_(0),
    network_state_handler_(0),
    framework_handler_(0),
    main_panel_handler_(0)
{
}

RexLogicModule::~RexLogicModule()
{
}

// virtual
void RexLogicModule::Load()
{
    PROFILE(RexLogicModule_Load);

//#ifdef EC_FreeData_ENABLED
    DECLARE_MODULE_EC(EC_FreeData);
//#endif

    DECLARE_MODULE_EC(EC_AttachedSound);

    // External EC's
#ifdef EC_Highlight_ENABLED
    DECLARE_MODULE_EC(EC_Highlight);
#endif
#ifdef EC_HoveringText_ENABLED
    DECLARE_MODULE_EC(EC_HoveringText);
#endif
#ifdef EC_Clone_ENABLED
    DECLARE_MODULE_EC(EC_Clone);
#endif
#ifdef EC_Light_ENABLED
    DECLARE_MODULE_EC(EC_Light);
#endif
#ifdef EC_OpenSimPresence_ENABLED
    DECLARE_MODULE_EC(EC_OpenSimPresence);
#endif
#ifdef EC_OpenSimPrim_ENABLED
    DECLARE_MODULE_EC(EC_OpenSimPrim);
#endif
#ifdef EC_Touchable_ENABLED
    DECLARE_MODULE_EC(EC_Touchable);
#endif
#ifdef EC_3DCanvas_ENABLED
    DECLARE_MODULE_EC(EC_3DCanvas);
#endif
#ifdef EC_3DCanvasSource_ENABLED
    DECLARE_MODULE_EC(EC_3DCanvasSource);
#endif
#ifdef EC_Ruler_ENABLED
    DECLARE_MODULE_EC(EC_Ruler);
#endif
#ifdef EC_SoundRuler_ENABLED
    DECLARE_MODULE_EC(EC_SoundRuler);
#endif
//#ifdef EC_Name_ENABLED
    DECLARE_MODULE_EC(EC_Name);
//#endif
#ifdef EC_Movable_ENABLED
    DECLARE_MODULE_EC(EC_ParticleSystem);
#endif
#ifdef EC_SoundListener_ENABLED
    DECLARE_MODULE_EC(EC_SoundListener);
#endif
#ifdef EC_Sound_ENABLED
    DECLARE_MODULE_EC(EC_Sound);
#endif
#ifdef EC_InputMapper_ENABLED    
    DECLARE_MODULE_EC(EC_InputMapper);
#endif
#ifdef EC_Movable_ENABLED
    DECLARE_MODULE_EC(EC_Movable);
#endif
}

// virtual
void RexLogicModule::Initialize()
{
    PROFILE(RexLogicModule_Initialize);
    framework_->GetEventManager()->RegisterEventCategory("Action");

    primitive_ = PrimitivePtr(new Primitive(this));
    world_stream_ = WorldStreamPtr(new ProtocolUtilities::WorldStream(framework_));
    network_handler_ = new NetworkEventHandler(this);
    network_state_handler_ = new NetworkStateEventHandler(this);
    input_handler_ = new InputEventHandler(this);
    scene_handler_ = new SceneEventHandler(this);
    framework_handler_ = new FrameworkEventHandler(world_stream_.get(), this);
    avatar_event_handler_ = new AvatarEventHandler(this);
    camera_controllable_ = CameraControllablePtr(new CameraControllable(framework_));
    main_panel_handler_ = new MainPanelHandler(this);
    in_world_chat_provider_ = InWorldChatProviderPtr(new InWorldChat::Provider(framework_));
    obj_camera_controller_ = ObjectCameraControllerPtr(new ObjectCameraController(this, camera_controllable_.get()));
    
    SceneInteract *sceneInteract = new SceneInteract(framework_);
    QObject::connect(sceneInteract, SIGNAL(EntityClicked(Scene::Entity*)), obj_camera_controller_.get(), SLOT(EntityClicked(Scene::Entity*)));

    movement_damping_constant_ = framework_->GetDefaultConfig().DeclareSetting(
        "RexLogicModule", "movement_damping_constant", 10.0f);

    dead_reckoning_time_ = framework_->GetDefaultConfig().DeclareSetting(
        "RexLogicModule", "dead_reckoning_time", 2.0f);

    camera_state_ = static_cast<CameraState>(framework_->GetDefaultConfig().DeclareSetting(
        "RexLogicModule", "default_camera_state", static_cast<int>(CS_Follow)));

    // Register ourselves as world logic service.
    boost::shared_ptr<RexLogicModule> rexlogic = framework_->GetModuleManager()->GetModule<RexLogicModule>().lock();
    boost::weak_ptr<WorldLogicInterface> service = boost::dynamic_pointer_cast<WorldLogicInterface>(rexlogic);
    framework_->GetServiceManager()->RegisterService(Foundation::Service::ST_WorldLogic, service);

    // Register login service.
    login_service_ = boost::shared_ptr<LoginHandler>(new LoginHandler(this));
    framework_->GetServiceManager()->RegisterService(Foundation::Service::ST_Login, login_service_);

    // For getting ether shots upon exit, desconstuctor LogoutAndDeleteWorld() call is too late
    connect(framework_->GetNaaliApplication(), SIGNAL(aboutToQuit()), this, SIGNAL(AboutToDeleteWorld()));
}

// virtual
void RexLogicModule::PostInitialize()
{
    Foundation::EventManagerPtr eventMgr = framework_->GetEventManager();
    eventMgr->RegisterEventSubscriber(this, 104);

    // Input events.
    event_category_id_t eventcategoryid = eventMgr->QueryEventCategory("Input");
    event_handlers_[eventcategoryid].push_back(boost::bind(
        &CameraControllable::HandleInputEvent, camera_controllable_.get(), _1, _2));
    event_handlers_[eventcategoryid].push_back(boost::bind(
        &InputEventHandler::HandleInputEvent, input_handler_, _1, _2));
    event_handlers_[eventcategoryid].push_back(boost::bind(
        &ObjectCameraController::HandleInputEvent, obj_camera_controller_, _1, _2));
    

    // Create the input handler that reacts to avatar-related input events and moves the avatar and default camera accordingly.
    avatarInput = boost::make_shared<RexMovementInput>(framework_);

    // Action events.
    eventcategoryid = eventMgr->QueryEventCategory("Action");
    event_handlers_[eventcategoryid].push_back(
        boost::bind(&CameraControllable::HandleActionEvent, camera_controllable_.get(), _1, _2));

    // Scene events.
    eventcategoryid = eventMgr->QueryEventCategory("Scene");
    event_handlers_[eventcategoryid].push_back(boost::bind(
        &SceneEventHandler::HandleSceneEvent, scene_handler_, _1, _2));
    event_handlers_[eventcategoryid].push_back(boost::bind(
        &CameraControllable::HandleSceneEvent, camera_controllable_.get(), _1, _2));
    event_handlers_[eventcategoryid].push_back(boost::bind(
        &InWorldChat::Provider::HandleSceneEvent, in_world_chat_provider_.get(), _1, _2));
    event_handlers_[eventcategoryid].push_back(boost::bind(
        &ObjectCameraController::HandleSceneEvent, obj_camera_controller_.get(), _1, _2));

    // Resource events
    eventcategoryid = eventMgr->QueryEventCategory("Resource");
    event_handlers_[eventcategoryid].push_back(
        boost::bind(&RexLogicModule::HandleResourceEvent, this, _1, _2));

    // Framework events
    eventcategoryid = eventMgr->QueryEventCategory("Framework");
    event_handlers_[eventcategoryid].push_back(boost::bind(
        &FrameworkEventHandler::HandleFrameworkEvent, framework_handler_, _1, _2));
    event_handlers_[eventcategoryid].push_back(boost::bind(
        &ObjectCameraController::HandleFrameworkEvent, obj_camera_controller_.get(), _1, _2));

    // Avatar events
    eventcategoryid = eventMgr->QueryEventCategory("Avatar");
    event_handlers_[eventcategoryid].push_back(boost::bind(
        &AvatarEventHandler::HandleAvatarEvent, avatar_event_handler_, _1, _2));
    event_handlers_[eventcategoryid].push_back(boost::bind(
        &ObjectCameraController::HandleAvatarEvent, obj_camera_controller_.get(), _1, _2));

    // NetworkState events
    eventcategoryid = eventMgr->QueryEventCategory("NetworkState");
    event_handlers_[eventcategoryid].push_back(boost::bind(
        &InWorldChat::Provider::HandleNetworkStateEvent, in_world_chat_provider_.get(), _1, _2));
    event_handlers_[eventcategoryid].push_back(boost::bind(
        &NetworkStateEventHandler::HandleNetworkStateEvent, network_state_handler_, _1, _2));
    event_handlers_[eventcategoryid].push_back(boost::bind(
        &ObjectCameraController::HandleNetworkStateEvent, obj_camera_controller_.get(), _1, _2));

    eventcategoryid = eventMgr->QueryEventCategory("Tundra");
    event_handlers_[eventcategoryid].push_back(boost::bind(
        &NetworkStateEventHandler::HandleTundraEvent, network_state_handler_, _1, _2));

    // NetworkIn events
    eventcategoryid = eventMgr->QueryEventCategory("NetworkIn");
    event_handlers_[eventcategoryid].push_back(boost::bind(
        &NetworkEventHandler::HandleOpenSimNetworkEvent, network_handler_, _1, _2));
    
    RegisterConsoleCommand(Console::CreateCommand("Login", 
        "Login to server. Usage: Login(user=Test User, passwd=test, server=localhost",
        Console::Bind(this, &RexLogicModule::ConsoleLogin)));

    RegisterConsoleCommand(Console::CreateCommand("Logout", 
        "Logout from server.",
        Console::Bind(this, &RexLogicModule::ConsoleLogout)));
        
    RegisterConsoleCommand(Console::CreateCommand("Fly",
        "Toggle flight mode.",
        Console::Bind(this, &RexLogicModule::ConsoleToggleFlyMode)));

#ifdef EC_Highlight_ENABLED
    RegisterConsoleCommand(Console::CreateCommand("Highlight",
        "Adds/removes EC_Highlight for every prim and mesh. Usage: highlight(add|remove)."
        "If add is called and EC already exists for entity, EC's visibility is toggled.",
        Console::Bind(this, &RexLogicModule::ConsoleHighlightTest)));
#endif

    obj_camera_controller_->PostInitialize();
}

Scene::ScenePtr RexLogicModule::CreateNewActiveScene(const QString &name)
{
    if (framework_->HasScene(name))
    {
        LogWarning("Tried to create new active scene, but it already existed!");
        Scene::ScenePtr scene = framework_->GetScene(name);
        framework_->SetDefaultWorldScene(scene);
        return scene;
    }

    Scene::ScenePtr scene = framework_->CreateScene(name);
    framework_->SetDefaultWorldScene(scene);

    // Connect ComponentAdded&Removed signals.
    connect(scene.get(), SIGNAL(ComponentAdded(Scene::Entity*, IComponent*, AttributeChange::Type)),
            SLOT(NewComponentAdded(Scene::Entity*, IComponent*)));
    connect(scene.get(), SIGNAL(ComponentRemoved(Scene::Entity*, IComponent*, AttributeChange::Type)),
            SLOT(ComponentRemoved(Scene::Entity*, IComponent*)));

    // Listen to component changes to serialize them via RexFreeData
    primitive_->RegisterToComponentChangeSignals(scene);

    CreateOpenSimViewerCamera(scene, false);
    return scene;
}

void RexLogicModule::CreateOpenSimViewerCamera(Scene::ScenePtr scene, bool tundra_mode)
{
    Scene::EntityPtr entity = scene->CreateEntity(scene->GetNextFreeIdLocal());
    if (!entity)
    {
        LogWarning("Could not create an entity to the scene!");
        return;
    }

    // Create camera entity into the scene
    Foundation::ComponentManagerPtr compMgr = framework_->GetComponentManager();
    ComponentPtr placeable = compMgr->CreateComponent(EC_Placeable::TypeNameStatic());
    ComponentPtr camera = compMgr->CreateComponent(EC_OgreCamera::TypeNameStatic());
    assert(placeable && camera);
    if (!placeable || !camera)
    {
        LogWarning("Could not create EC_Placeable of EC_OgreCamera!");
        return;
    }

    entity->AddComponent(placeable);
    entity->AddComponent(camera);

#ifdef EC_SoundListener_ENABLED
    ComponentPtr sound_listener = compMgr->CreateComponent(EC_SoundListener::TypeNameStatic());
    assert(sound_listener);
    if (!sound_listener)
    {
        LogWarning("Could not create EC_SoundListener!");
        return;
    }
    entity->AddComponent(sound_listener);
#endif

    scene->EmitEntityCreated(entity);
    
    EC_OgreCamera *camera_ptr = checked_static_cast<EC_OgreCamera*>(camera.get());
    camera_ptr->SetPlaceable(placeable);
    camera_ptr->SetActive();
    camera_entity_ = entity;
    // Set camera controllable to use this camera entity.
    //Note: it's a weak pointer so will not keep the camera alive needlessly
    camera_controllable_->SetCameraEntity(entity);

    // When connected to Tundra, start from freecam mode for now
    if (tundra_mode)
    {
        framework_->GetEventManager()->SendEvent("Input", InputEvents::INPUTSTATE_FREECAMERA, 0);
        EC_Placeable* placeableptr = checked_static_cast<EC_Placeable*>(placeable.get());
        // Initialize viewing dir so that camera isn't upside down
        placeableptr->LookAt(Vector3df(1,0,0));
    }
}

void RexLogicModule::DeleteScene(const QString &name)
{
    if (!framework_->HasScene(name))
    {
        LogWarning("Tried to delete scene, but it didn't exist!");
        return;
    }

    framework_->RemoveScene(name);
    assert(!framework_->HasScene(name));
}

// virtual
void RexLogicModule::Uninitialize()
{
    if (world_stream_->IsConnected())
        LogoutAndDeleteWorld();

    world_stream_.reset();
    primitive_.reset();
    camera_controllable_.reset();

    event_handlers_.clear();

    SAFE_DELETE(network_handler_);
    SAFE_DELETE(input_handler_);
    SAFE_DELETE(scene_handler_);
    SAFE_DELETE(network_state_handler_);
    SAFE_DELETE(framework_handler_);
    SAFE_DELETE(main_panel_handler_);
    SAFE_DELETE(avatar_event_handler_);

    // Unregister world logic service.
    boost::shared_ptr<RexLogicModule> rexlogic = framework_->GetModuleManager()->GetModule<RexLogicModule>().lock();
    boost::weak_ptr<WorldLogicInterface> service = boost::dynamic_pointer_cast<WorldLogicInterface>(rexlogic);
    framework_->GetServiceManager()->UnregisterService(service);

    // Unregister login service.
    framework_->GetServiceManager()->UnregisterService(login_service_);
    login_service_.reset();
}

#ifdef _DEBUG
void RexLogicModule::DebugSanityCheckOgreCameraTransform()
{
    OgreRenderer::RendererPtr renderer = GetOgreRendererPtr();
    if (!renderer.get())
        return;

    Ogre::Camera *camera = renderer->GetCurrentCamera();
    Ogre::Vector3 up = camera->getUp();
    Ogre::Vector3 fwd = camera->getDirection();
    Ogre::Vector3 right = camera->getRight();
    float l1 = up.length();
    float l2 = fwd.length();
    float l3 = right.length();
    float p1 = up.dotProduct(fwd);
    float p2 = fwd.dotProduct(right);
    float p3 = right.dotProduct(up);
    std::stringstream ss;
    if (abs(l1 - 1.f) > 1e-3f || abs(l2 - 1.f) > 1e-3f || abs(l3 - 1.f) > 1e-3f ||
        abs(p1) > 1e-3f || abs(p2) > 1e-3f || abs(p3) > 1e-3f)
    {
        ss << "Warning! Camera TM base not orthonormal! Pos. magnitudes: " << l1 << ", " << l2 << ", " <<
            l3 << ", Dot product magnitudes: " << p1 << ", " << p2 << ", " << p3;
        LogDebug(ss.str());
    }
}
#endif

// virtual
void RexLogicModule::Update(f64 frametime)
{

    {
        PROFILE(RexLogicModule_Update);

        /// \todo Move this to OpenSimProtocolModule.
        if (!world_stream_->IsConnected() && world_stream_->GetConnectionState() == ProtocolUtilities::Connection::STATE_INIT_UDP)
            world_stream_->CreateUdpConnection();

        // interpolate & animate objects
        UpdateObjects(frametime);

        // update primitive stuff (EC network sync etc.)
        primitive_->Update(frametime);

        // update sound listener position/orientation
        UpdateSoundListener();

        // workaround for not being able to send events during initialization
        static bool send_input_state = true;
        if (send_input_state)
        {
            send_input_state = false;
            event_category_id_t event_category = framework_->GetEventManager()->QueryEventCategory("Input");
            if (camera_state_ == CS_Follow)
<<<<<<< HEAD
                framework_->GetEventManager()->SendEvent(event_category, InputEvents::INPUTSTATE_THIRDPERSON, 0);
            else
                framework_->GetEventManager()->SendEvent(event_category, InputEvents::INPUTSTATE_FREECAMERA, 0);
=======
                GetFramework()->GetEventManager()->SendEvent(event_category, InputEvents::INPUTSTATE_THIRDPERSON, 0);
            else
                GetFramework()->GetEventManager()->SendEvent(event_category, InputEvents::INPUTSTATE_FREECAMERA, 0);
>>>>>>> 859ba6fd
        }
        
        // If scene exists, we should be connected and can update these
        if (framework_->GetDefaultWorldScene())
        {
            camera_controllable_->AddTime(frametime);
            // Update overlays last, after camera update
            UpdateAvatarNameTags(GetAvatarHandler()->GetUserAvatar());
        }
    }

    RESETPROFILER;
}

// virtual
bool RexLogicModule::HandleEvent(event_category_id_t category_id, event_id_t event_id, IEventData* data)
{
    // RexLogicModule does not directly handle any of its own events. Instead, there is a list of delegate objects
    // which handle events of each category. Pass the received event to the proper handler of the category of the event.
    PROFILE(RexLogicModule_HandleEvent);
    
    LogicEventHandlerMap::iterator i = event_handlers_.find(category_id);
    if (i != event_handlers_.end())
        for(size_t j=0 ; j<i->second.size() ; j++)
            if ((i->second[j])(event_id, data))
                return true;
    return false;
}

Scene::EntityPtr RexLogicModule::GetUserAvatarEntity() const
{
    if (!GetServerConnection()->IsConnected())
        return Scene::EntityPtr();

    return GetAvatarEntity(GetServerConnection()->GetInfo().agentID);
}

Scene::EntityPtr RexLogicModule::GetCameraEntity() const
{
    return camera_entity_.lock();
}

Scene::EntityPtr RexLogicModule::GetEntityWithComponent(uint entity_id, const QString &component) const
{
    Scene::ScenePtr scene = framework_->GetDefaultWorldScene();
    if (!scene)
        return Scene::EntityPtr();

    Scene::EntityPtr entity = scene->GetEntity(entity_id);
    if (entity && entity->GetComponent(component))
        return entity;
    else
        return Scene::EntityPtr();
}

const QString &RexLogicModule::GetAvatarAppearanceProperty(const QString &name) const
{
    static const QString prop = GetUserAvatarEntity()->GetComponent<EC_AvatarAppearance>()->GetProperty(name.toStdString()).c_str();
    return prop;
}

float RexLogicModule::GetCameraControllablePitch() const
{
    if (camera_controllable_)
        return camera_controllable_->GetPitch();
    else
        return 0.0;
}
void RexLogicModule::SwitchCameraState()
{
    if (camera_state_ == CS_Follow)
    {
        camera_state_ = CS_Free;

<<<<<<< HEAD
        event_category_id_t event_category = framework_->GetEventManager()->QueryEventCategory("Input");
        framework_->GetEventManager()->SendEvent(event_category, InputEvents::INPUTSTATE_FREECAMERA, 0);
=======
        event_category_id_t event_category = GetFramework()->GetEventManager()->QueryEventCategory("Input");
        GetFramework()->GetEventManager()->SendEvent(event_category, InputEvents::INPUTSTATE_FREECAMERA, 0);
>>>>>>> 859ba6fd
    }
    else
    {
        camera_state_ = CS_Follow;

<<<<<<< HEAD
        event_category_id_t event_category = framework_->GetEventManager()->QueryEventCategory("Input");
        framework_->GetEventManager()->SendEvent(event_category, InputEvents::INPUTSTATE_THIRDPERSON, 0);
=======
        event_category_id_t event_category = GetFramework()->GetEventManager()->QueryEventCategory("Input");
        GetFramework()->GetEventManager()->SendEvent(event_category, InputEvents::INPUTSTATE_THIRDPERSON, 0);
>>>>>>> 859ba6fd
    }
}

void RexLogicModule::CameraTripod()
{
    if (camera_state_ == CS_Follow)
    {
        camera_state_ = CS_Tripod;
<<<<<<< HEAD
        event_category_id_t event_category = framework_->GetEventManager()->QueryEventCategory("Input");
        framework_->GetEventManager()->SendEvent(event_category, InputEvents::INPUTSTATE_CAMERATRIPOD, 0);
=======
        event_category_id_t event_category = GetFramework()->GetEventManager()->QueryEventCategory("Input");
        GetFramework()->GetEventManager()->SendEvent(event_category, InputEvents::INPUTSTATE_CAMERATRIPOD, 0);
>>>>>>> 859ba6fd
    }
    else
    {
        camera_state_ = CS_Follow;
<<<<<<< HEAD
        event_category_id_t event_category = framework_->GetEventManager()->QueryEventCategory("Input");
        framework_->GetEventManager()->SendEvent(event_category, InputEvents::INPUTSTATE_THIRDPERSON, 0);
=======
        event_category_id_t event_category = GetFramework()->GetEventManager()->QueryEventCategory("Input");
        GetFramework()->GetEventManager()->SendEvent(event_category, InputEvents::INPUTSTATE_THIRDPERSON, 0);
>>>>>>> 859ba6fd
    }
}

Avatar::AvatarHandlerPtr RexLogicModule::GetAvatarHandler() const
{
    boost::shared_ptr<Avatar::AvatarModule> avatar_module = framework_->GetModuleManager()->GetModule<Avatar::AvatarModule>().lock();
    assert(avatar_module);
    if (avatar_module)
        return avatar_module->GetAvatarHandler();
    else
        return Avatar::AvatarHandlerPtr();
}

Avatar::AvatarEditorPtr RexLogicModule::GetAvatarEditor() const
{
    boost::shared_ptr<Avatar::AvatarModule> avatar_module = framework_->GetModuleManager()->GetModule<Avatar::AvatarModule>().lock();
    assert(avatar_module);
    if (avatar_module)
        return avatar_module->GetAvatarEditor();
    else
        return Avatar::AvatarEditorPtr();
}

Avatar::AvatarControllablePtr RexLogicModule::GetAvatarControllable() const
{
    boost::shared_ptr<Avatar::AvatarModule> avatar_module = framework_->GetModuleManager()->GetModule<Avatar::AvatarModule>().lock();
    assert(avatar_module);
    if (avatar_module)
        return avatar_module->GetAvatarControllable();
    else
        return Avatar::AvatarControllablePtr();
}

PrimitivePtr RexLogicModule::GetPrimitiveHandler() const
{
    return primitive_;
}

//XXX \todo add dll exports or fix by some other way (e.g. qobjects)
//wrappers for calling stuff elsewhere in logic module from outside (python api module)
void RexLogicModule::SetAvatarYaw(float newyaw)
{
    GetAvatarControllable()->SetYaw(newyaw);
}

void RexLogicModule::SetAvatarRotation(const Quaternion &newrot)
{
    GetAvatarControllable()->SetRotation(newrot);
}

void RexLogicModule::SetCameraYawPitch(float newyaw, float newpitch)
{
    camera_controllable_->SetYawPitch(newyaw, newpitch);
}

void RexLogicModule::LogoutAndDeleteWorld()
{
    emit AboutToDeleteWorld();

    world_stream_->RequestLogout();
    world_stream_->ForceServerDisconnect(); // Because the current server doesn't send a logoutreplypacket.

    if (GetAvatarHandler())
        GetAvatarHandler()->HandleLogout();
    if (primitive_)
        primitive_->HandleLogout();

    if (framework_->HasScene("World"))
        DeleteScene("World");

    pending_parents_.clear();
    UUIDs_.clear();
}

void RexLogicModule::SendRexPrimData(uint entityid)
{
    GetPrimitiveHandler()->SendRexPrimData((entity_id_t)entityid);
}

Scene::EntityPtr RexLogicModule::GetPrimEntity(const RexUUID &entityuuid) const
{
    IDMap::const_iterator iter = UUIDs_.find(entityuuid);
    if (iter == UUIDs_.end())
        return Scene::EntityPtr();
    else
        return GetPrimEntity(iter->second);
}

Scene::EntityPtr RexLogicModule::GetAvatarEntity(const RexUUID &entityuuid) const
{
    IDMap::const_iterator iter = UUIDs_.find(entityuuid);
    if (iter == UUIDs_.end())
        return Scene::EntityPtr();
    else
        return GetAvatarEntity(iter->second);
}

void RexLogicModule::RegisterFullId(const RexUUID &fullid, entity_id_t entityid)
{
    IDMap::iterator iter = UUIDs_.find(fullid);
    if (iter == UUIDs_.end())
    {
        UUIDs_[fullid] = entityid;
        avatar_event_handler_->SendRegisterEvent(fullid, entityid);
    }
}

void RexLogicModule::UnregisterFullId(const RexUUID &fullid)
{
    IDMap::iterator iter = UUIDs_.find(fullid);
    if (iter != UUIDs_.end())
    {
        UUIDs_.erase(iter);
        avatar_event_handler_->SendUnregisterEvent(fullid);
    }
}

void RexLogicModule::HandleObjectParent(entity_id_t entityid)
{
    Scene::ScenePtr scene = framework_->GetDefaultWorldScene();
    if (!scene)
        return;

    Scene::EntityPtr entity = scene->GetEntity(entityid);
    if (!entity)
        return;

    boost::shared_ptr<EC_Placeable> child_placeable = entity->GetComponent<EC_Placeable>();
    if (!child_placeable)
        return;

    // If object is a prim, parent id is in the prim component, and in presence component for an avatar
    boost::shared_ptr<EC_OpenSimPrim> prim = entity->GetComponent<EC_OpenSimPrim>();
    boost::shared_ptr<EC_OpenSimPresence> presence = entity->GetComponent<EC_OpenSimPresence>();

    entity_id_t parentid = 0;
    if (prim)
        parentid = prim->ParentId;
    if (presence)
        parentid = presence->parentId;

    if (parentid == 0)
    {
        // No parent, attach to scene root
        child_placeable->SetParent(ComponentPtr());
        return;
    }

    Scene::EntityPtr parent_entity = scene->GetEntity(parentid);
    if (!parent_entity)
    {
        // If can't get the parent entity yet, add to pending parent list
        pending_parents_[parentid].insert(entityid);
        return;
    }

    ComponentPtr parent_placeable = parent_entity->GetComponent(EC_Placeable::TypeNameStatic());
    child_placeable->SetParent(parent_placeable);
}

void RexLogicModule::HandleMissingParent(entity_id_t entityid)
{
    Scene::ScenePtr scene = framework_->GetDefaultWorldScene();
    if (!scene)
        return;

    // Make sure we actually can get this now
    Scene::EntityPtr parent_entity = scene->GetEntity(entityid);
    if (!parent_entity)
        return;

    // See if any accumulated objects missing the parent
    ObjectParentMap::iterator i = pending_parents_.find(entityid);
    if (i == pending_parents_.end())
        return;

    std::set<entity_id_t>::const_iterator j = i->second.begin();
    while (j != i->second.end())
    {
        HandleObjectParent(*j);
        ++j;
    }

    pending_parents_.erase(i);
}

void RexLogicModule::StartLoginOpensim(const QString &firstAndLast, const QString &password, const QString &serverAddressWithPort)
{
    QMap<QString, QString> map;
    map["AvatarType"] = "OpenSim";
    map["Username"] = firstAndLast;
    map["Password"] = password;
    map["WorldAddress"] = serverAddressWithPort;

    login_service_->ProcessLoginData(map);
}

void RexLogicModule::SetAllTextOverlaysVisible(bool visible)
{
#ifdef EC_HoveringText_ENABLED

    Scene::ScenePtr scene = framework_->GetDefaultWorldScene();
    if (!scene)
        return;

    Scene::EntityList entities = scene->GetEntitiesWithComponent(EC_HoveringText::TypeNameStatic());
    foreach(Scene::EntityPtr entity, entities)
    {
        boost::shared_ptr<EC_HoveringText> overlay = entity->GetComponent<EC_HoveringText>();
        assert(overlay.get());
        if (visible)
            overlay->Show();
        else
            overlay->Hide();
    }
#endif
}

void RexLogicModule::UpdateObjects(f64 frametime)
{
    PROFILE(RexLogicModule_UpdateObjects);
    
    using namespace OgreRenderer;

    //! \todo probably should not be directly in RexLogicModule
    Scene::ScenePtr scene = framework_->GetDefaultWorldScene();
    if (!scene)
        return;

    // Damping interpolation factor, dependent on frame time
    float factor = pow(2.0, -frametime * movement_damping_constant_);
    clamp(factor, 0.0f, 1.0f);
    float rev_factor = 1.0 - factor;

    found_avatars_.clear();

    for(Scene::SceneManager::iterator iter = scene->begin(); iter != scene->end(); ++iter)
    {
        Scene::Entity &entity = **iter;

        boost::shared_ptr<EC_Placeable> ogrepos = entity.GetComponent<EC_Placeable>();
        boost::shared_ptr<EC_NetworkPosition> netpos = entity.GetComponent<EC_NetworkPosition>();
        if (ogrepos && netpos)
        {
            if (netpos->time_since_update_ <= dead_reckoning_time_)
            {
                netpos->time_since_update_ += frametime; 

                // Interpolate motion
                // acceleration disabled until figured out what goes wrong. possibly mostly irrelevant with OpenSim server
                // netpos->velocity_ += netpos->accel_ * frametime;
                netpos->position_ += netpos->velocity_ * frametime;

                // Interpolate rotation
                if (netpos->rotvel_.getLengthSQ() > 0.001)
                {
                    Quaternion rot_quat1;
                    Quaternion rot_quat2;
                    Quaternion rot_quat3;

                    rot_quat1.fromAngleAxis(netpos->rotvel_.x * 0.5 * frametime, Vector3df(1,0,0));
                    rot_quat2.fromAngleAxis(netpos->rotvel_.y * 0.5 * frametime, Vector3df(0,1,0));
                    rot_quat3.fromAngleAxis(netpos->rotvel_.z * 0.5 * frametime, Vector3df(0,0,1));

                    netpos->orientation_ *= rot_quat1;
                    netpos->orientation_ *= rot_quat2;
                    netpos->orientation_ *= rot_quat3;
                }

                // Dampened (smooth) movement
                if (netpos->damped_position_ != netpos->position_)
                    netpos->damped_position_ = netpos->position_ * rev_factor + netpos->damped_position_ * factor;

                if (netpos->damped_orientation_ != netpos->orientation_)
                    netpos->damped_orientation_.slerp(netpos->orientation_, netpos->damped_orientation_, factor);

                ogrepos->SetPosition(netpos->damped_position_);
                ogrepos->SetOrientation(netpos->damped_orientation_);
            }
        }

        // If is an avatar, handle update for avatar animations
        if (entity.GetComponent(EC_OpenSimAvatar::TypeNameStatic()))
        {
            found_avatars_.push_back(*iter);
            GetAvatarHandler()->UpdateAvatarAnimations(entity.GetId(), frametime);
        }

        // General animation controller update
        boost::shared_ptr<EC_AnimationController> animctrl = entity.GetComponent<EC_AnimationController>();
        if (animctrl)
            animctrl->Update(frametime);

        // Attached sound update
        boost::shared_ptr<EC_Placeable> placeable = entity.GetComponent<EC_Placeable>();
        boost::shared_ptr<EC_AttachedSound> sound = entity.GetComponent<EC_AttachedSound>();
        if (placeable && sound)
        {
            sound->Update(frametime);
            sound->SetPosition(placeable->GetPosition());
        }
    }
}

void RexLogicModule::UpdateSoundListener()
{
#ifdef EC_SoundListener_ENABLED
    Scene::ScenePtr scene = framework_->GetDefaultWorldScene();
    if (!scene)
        return;
    
    // In freelook, use camera position. Otherwise use avatar position
    if (camera_controllable_->GetState() == CameraControllable::FreeLook)
    {
        Scene::EntityPtr camera = GetCameraEntity();
        if (!camera) return;
        EC_SoundListener *listener = camera->GetComponent<EC_SoundListener>().get();
        if (listener && !listener->active.Get())
            listener->active.Set(true, AttributeChange::Default);
    }
    else
    {
        Scene::EntityPtr avatar = GetUserAvatarEntity();
        if (!avatar) return;
        EC_SoundListener *listener = avatar->GetComponent<EC_SoundListener>().get();
        if (listener && !listener->active.Get())
            listener->active.Set(true, AttributeChange::Default);
    }
#endif
}

bool RexLogicModule::HandleResourceEvent(event_id_t event_id, IEventData* data)
{
    // Pass the event to the primitive manager
    primitive_->HandleResourceEvent(event_id, data);
    return false;
}

void RexLogicModule::UpdateAvatarNameTags(Scene::EntityPtr users_avatar)
{
    Scene::ScenePtr current_scene = framework_->GetDefaultWorldScene();
    if (!current_scene.get() || !users_avatar.get())
        return;

    Scene::EntityList all_avatars = current_scene->GetEntitiesWithComponent("EC_OpenSimPresence");

    // Get users position
    boost::shared_ptr<EC_Placeable> placeable = users_avatar->GetComponent<EC_Placeable>();
    if (!placeable)
        return;

    foreach (Scene::EntityPtr avatar, all_avatars)
    {
        // Update avatar name tag/hovering widget
        placeable = avatar->GetComponent<EC_Placeable>();
        if (!placeable)
            continue;

#ifdef EC_HoveringWidget_ENABLED
        boost::shared_ptr<EC_HoveringWidget> widget = avatar->GetComponent<EC_HoveringWidget>();
        if (!widget)
            continue;

        // We need to update the positions so that the distance is right, otherwise were always one frame behind.
        GetCameraEntity()->GetComponent<EC_Placeable>()->GetSceneNode()->_update(false, true);
        placeable->GetSceneNode()->_update(false, true);

        Vector3df camera_position = GetCameraEntity()->GetComponent<EC_Placeable>().get()->GetPosition();
        f32 distance = camera_position.getDistanceFrom(placeable->GetPosition());
        widget->SetCameraDistance(distance);
#endif

#ifdef EC_ChatBubble_ENABLED
        // Update chat bubble
        boost::shared_ptr<EC_ChatBubble> chat_bubble = avatar->GetComponent<EC_ChatBubble>();
        if (!chat_bubble)
            continue;
        if (chat_bubble->IsVisible())
        {
            chat_bubble->SetScale(distance/10);
        }

#ifdef EC_HoveringWidget_ENABLED
        if (chat_bubble->IsVisible())
            widget->Hide();
        else
            widget->Show();
#endif

#endif
    }
}

InWorldChatProviderPtr RexLogicModule::GetInWorldChatProvider() const
{
    return in_world_chat_provider_;
}

bool RexLogicModule::CheckInfoIconIntersection(int x, int y, Foundation::RaycastResult *result)
{
#ifdef EC_HoveringWidget_ENABLED
    bool ret_val = false;
    QList<EC_HoveringWidget*> visible_widgets;

    float scr_x = x/(float)GetOgreRendererPtr()->GetWindowWidth();
    float scr_y = y/(float)GetOgreRendererPtr()->GetWindowHeight();

    //expand to range -1 -> 1
    scr_x = (scr_x*2)-1;
    scr_y = (scr_y*2)-1;

    //divert y because after view/projection transforms, y increses upwards
    scr_y = -scr_y;

    EC_OgreCamera * camera = 0;

    Scene::ScenePtr current_scene = framework_->GetDefaultWorldScene();
    if (!current_scene.get())
        return ret_val;

    Scene::SceneManager::iterator iter = current_scene->begin();
    Scene::SceneManager::iterator end = current_scene->end();
    while (iter != end)
    {
        Scene::EntityPtr entity = (*iter);
        EC_HoveringWidget* widget = entity->GetComponent<EC_HoveringWidget>().get();
        EC_OgreCamera* c = entity->GetComponent<EC_OgreCamera>().get();
        if (c)
            camera = c;

        if (widget && widget->IsVisible())
            visible_widgets.append(widget);

        ++iter;
    }

    if (!camera)
        return false;

    Ogre::Vector3 nearest_world_pos(Ogre::Vector3::ZERO);
    QRectF nearest_rect;
    Ogre::Vector3 cam_pos = camera->GetCamera()->getDerivedPosition();
    EC_HoveringWidget* nearest_widget = 0;
    for(int i=0; i< visible_widgets.size();i++)
    {
        Ogre::Matrix4 worldmat;
        Ogre::Vector3 world_pos;
        EC_HoveringWidget* widget = visible_widgets.at(i);
        if(!widget)
            continue;
        Ogre::BillboardSet* bbset = widget->GetButtonsBillboardSet();
        Ogre::Billboard* board = widget->GetButtonsBillboard();
        if(!bbset || !board)
            continue;
        QSizeF scr_size = widget->GetButtonsBillboardScreenSpaceSize();
        Ogre::Vector3 pos = board->getPosition();

        bbset->getWorldTransforms(&worldmat);
        pos = worldmat*pos;
        world_pos = pos;
        pos = camera->GetCamera()->getViewMatrix()*pos;
        pos = camera->GetCamera()->getProjectionMatrix()*pos;

        QRectF rect(pos.x - scr_size.width()*0.5, pos.y - scr_size.height()*0.5, scr_size.width(), scr_size.height());
        if (rect.contains(scr_x, scr_y))
        {
            if (nearest_widget!=0)
                if ((world_pos-cam_pos).length() > (nearest_world_pos-cam_pos).length())
                    continue;

            nearest_world_pos = world_pos;
            nearest_rect = rect;
            nearest_widget = widget;
        }
    }

    //check if entity is between the board and mouse
    if (result->entity_)
    {
        Ogre::Vector3 ent_pos(result->pos_.x,result->pos_.y,result->pos_.z);
        //if true, the entity is closer to camera
        if (Ogre::Vector3(ent_pos-cam_pos).length()<Ogre::Vector3(nearest_world_pos-cam_pos).length())
        {
            EC_HoveringWidget* widget = result->entity_->GetComponent<EC_HoveringWidget>().get();
            if (widget)
                widget->EntityClicked();
            return ret_val;
        }
    }

    if (nearest_widget)
    {
        scr_x -=nearest_rect.left();
        scr_y -=nearest_rect.top();

        scr_x /= nearest_rect.width();
        scr_y /= nearest_rect.height();

        nearest_widget->WidgetClicked(scr_x, 1-scr_y);
        ret_val = true;
    }

    return ret_val;
#else
    return false;
#endif
}

OgreRenderer::RendererPtr RexLogicModule::GetOgreRendererPtr() const
{
    return framework_->GetServiceManager()->GetService<OgreRenderer::Renderer>(Foundation::Service::ST_Renderer).lock();
}

Console::CommandResult RexLogicModule::ConsoleLogin(const StringVector &params)
{
    std::string name = "Test User";
    std::string passwd = "test";
    std::string server = "localhost";

    if (params.size() > 0)
        name = params[0];
    if (params.size() > 1)
    {
        passwd = params[1];
        const std::string &param_pass = params[1];

        // overwrite the password so it won't stay in-memory
        const_cast<std::string&>(param_pass).replace(0, param_pass.size(), param_pass.size(), ' ');
    }
    if (params.size() > 2)
        server = params[2];

    StartLoginOpensim(name.c_str(), passwd.c_str(), server.c_str());

    return Console::ResultSuccess();
}

Console::CommandResult RexLogicModule::ConsoleLogout(const StringVector &params)
{
    if (world_stream_->IsConnected())
    {
        LogoutAndDeleteWorld();
        return Console::ResultSuccess();
    }
    else
    {
        return Console::ResultFailure("Not connected to server.");
    }
}

Console::CommandResult RexLogicModule::ConsoleToggleFlyMode(const StringVector &params)
{
<<<<<<< HEAD
    event_category_id_t event_category = framework_->GetEventManager()->QueryEventCategory("Input");
    framework_->GetEventManager()->SendEvent(event_category, InputEvents::TOGGLE_FLYMODE, 0);
=======
    event_category_id_t event_category = GetFramework()->GetEventManager()->QueryEventCategory("Input");
    GetFramework()->GetEventManager()->SendEvent(event_category, InputEvents::TOGGLE_FLYMODE, 0);
>>>>>>> 859ba6fd
    return Console::ResultSuccess();
}

Console::CommandResult RexLogicModule::ConsoleHighlightTest(const StringVector &params)
{
#ifdef EC_Highlight_ENABLED
    Scene::ScenePtr scene = framework_->GetDefaultWorldScene();
    if (!scene)
        return Console::ResultFailure("No active scene found.");

    if (params.size() != 1 || (params[0] != "add" && params[0] != "remove"))
        return Console::ResultFailure("Invalid syntax. Usage: highlight(add|remove).");

    for(Scene::SceneManager::iterator iter = scene->begin(); iter != scene->end(); ++iter)
    {
        Scene::Entity &entity = **iter;
        EC_Mesh *ec_mesh = entity.GetComponent<EC_Mesh>().get();
        EC_OgreCustomObject *ec_custom = entity.GetComponent<EC_OgreCustomObject>().get();
        if (ec_mesh || ec_custom)
        {
            if (params[0] == "add")
            {
                boost::shared_ptr<EC_Highlight> highlight = entity.GetComponent<EC_Highlight>();
                if (!highlight)
                {
                    // If we didn't have the higihlight component yet, create one now.
                    entity.AddComponent(framework_->GetComponentManager()->CreateComponent("EC_Highlight"));
                    highlight = entity.GetComponent<EC_Highlight>();
                    assert(highlight.get());
                }

                if (highlight->IsVisible())
                    highlight->Hide();
                else
                    highlight->Show();
            }
            else if (params[0] == "remove")
            {
                boost::shared_ptr<EC_Highlight> highlight = entity.GetComponent<EC_Highlight>();
                if (highlight)
                    entity.RemoveComponent(highlight);
            }
        }
    }
#endif
    return Console::ResultSuccess();
}

void RexLogicModule::EmitIncomingEstateOwnerMessageEvent(QVariantList params)
{
    emit OnIncomingEstateOwnerMessage(params);
}

void RexLogicModule::NewComponentAdded(Scene::Entity *entity, IComponent *component)
{
#ifdef EC_SoundListener_ENABLED ///\todo Should find a way to remove this handling of EC_SoundListener here. -jj.
    if (component->TypeName() == EC_SoundListener::TypeNameStatic())
    {
        LogDebug("Added new sound listener to the listener list.");
//        EC_SoundListener *listener = entity->GetComponent<EC_SoundListener>().get();
//        connect(listener, SIGNAL(OnAttributeChanged(IAttribute *, AttributeChange::Type)), 
//            SLOT(ActiveListenerChanged());
        soundListeners_ << entity;
    }
#endif

#ifdef EC_Movable_ENABLED ///\todo When the Connection API is complete, remove this altogether. The EC_Movable can access the connection via that. -jj.
    else if (component->TypeName() == EC_Movable::TypeNameStatic())
    {
        entity->GetComponent<EC_Movable>()->SetWorldStreamPtr(GetServerConnection());
    }
#endif
}

void RexLogicModule::ComponentRemoved(Scene::Entity *entity, IComponent *component)
{
#ifdef EC_SoundListener_ENABLED ///\todo Should find a way to remove this handling of EC_SoundListener here. -jj.
    if (component->TypeName() == EC_SoundListener::TypeNameStatic())
    {
        LogDebug("Removed sound listener from the listener list.");
        soundListeners_.removeOne(entity);
    }
#endif
}

} // namespace RexLogic

extern "C" void POCO_LIBRARY_API SetProfiler(Foundation::Profiler *profiler);
void SetProfiler(Foundation::Profiler *profiler)
{
    Foundation::ProfilerSection::SetProfiler(profiler);
}

using namespace RexLogic;

POCO_BEGIN_MANIFEST(IModule)
    POCO_EXPORT_CLASS(RexLogicModule)
POCO_END_MANIFEST
<|MERGE_RESOLUTION|>--- conflicted
+++ resolved
@@ -562,15 +562,9 @@
             send_input_state = false;
             event_category_id_t event_category = framework_->GetEventManager()->QueryEventCategory("Input");
             if (camera_state_ == CS_Follow)
-<<<<<<< HEAD
-                framework_->GetEventManager()->SendEvent(event_category, InputEvents::INPUTSTATE_THIRDPERSON, 0);
-            else
-                framework_->GetEventManager()->SendEvent(event_category, InputEvents::INPUTSTATE_FREECAMERA, 0);
-=======
                 GetFramework()->GetEventManager()->SendEvent(event_category, InputEvents::INPUTSTATE_THIRDPERSON, 0);
             else
                 GetFramework()->GetEventManager()->SendEvent(event_category, InputEvents::INPUTSTATE_FREECAMERA, 0);
->>>>>>> 859ba6fd
         }
         
         // If scene exists, we should be connected and can update these
@@ -645,25 +639,15 @@
     {
         camera_state_ = CS_Free;
 
-<<<<<<< HEAD
-        event_category_id_t event_category = framework_->GetEventManager()->QueryEventCategory("Input");
-        framework_->GetEventManager()->SendEvent(event_category, InputEvents::INPUTSTATE_FREECAMERA, 0);
-=======
         event_category_id_t event_category = GetFramework()->GetEventManager()->QueryEventCategory("Input");
         GetFramework()->GetEventManager()->SendEvent(event_category, InputEvents::INPUTSTATE_FREECAMERA, 0);
->>>>>>> 859ba6fd
     }
     else
     {
         camera_state_ = CS_Follow;
 
-<<<<<<< HEAD
-        event_category_id_t event_category = framework_->GetEventManager()->QueryEventCategory("Input");
-        framework_->GetEventManager()->SendEvent(event_category, InputEvents::INPUTSTATE_THIRDPERSON, 0);
-=======
         event_category_id_t event_category = GetFramework()->GetEventManager()->QueryEventCategory("Input");
         GetFramework()->GetEventManager()->SendEvent(event_category, InputEvents::INPUTSTATE_THIRDPERSON, 0);
->>>>>>> 859ba6fd
     }
 }
 
@@ -672,24 +656,14 @@
     if (camera_state_ == CS_Follow)
     {
         camera_state_ = CS_Tripod;
-<<<<<<< HEAD
-        event_category_id_t event_category = framework_->GetEventManager()->QueryEventCategory("Input");
-        framework_->GetEventManager()->SendEvent(event_category, InputEvents::INPUTSTATE_CAMERATRIPOD, 0);
-=======
         event_category_id_t event_category = GetFramework()->GetEventManager()->QueryEventCategory("Input");
         GetFramework()->GetEventManager()->SendEvent(event_category, InputEvents::INPUTSTATE_CAMERATRIPOD, 0);
->>>>>>> 859ba6fd
     }
     else
     {
         camera_state_ = CS_Follow;
-<<<<<<< HEAD
-        event_category_id_t event_category = framework_->GetEventManager()->QueryEventCategory("Input");
-        framework_->GetEventManager()->SendEvent(event_category, InputEvents::INPUTSTATE_THIRDPERSON, 0);
-=======
         event_category_id_t event_category = GetFramework()->GetEventManager()->QueryEventCategory("Input");
         GetFramework()->GetEventManager()->SendEvent(event_category, InputEvents::INPUTSTATE_THIRDPERSON, 0);
->>>>>>> 859ba6fd
     }
 }
 
@@ -1242,13 +1216,8 @@
 
 Console::CommandResult RexLogicModule::ConsoleToggleFlyMode(const StringVector &params)
 {
-<<<<<<< HEAD
-    event_category_id_t event_category = framework_->GetEventManager()->QueryEventCategory("Input");
-    framework_->GetEventManager()->SendEvent(event_category, InputEvents::TOGGLE_FLYMODE, 0);
-=======
     event_category_id_t event_category = GetFramework()->GetEventManager()->QueryEventCategory("Input");
     GetFramework()->GetEventManager()->SendEvent(event_category, InputEvents::TOGGLE_FLYMODE, 0);
->>>>>>> 859ba6fd
     return Console::ResultSuccess();
 }
 
