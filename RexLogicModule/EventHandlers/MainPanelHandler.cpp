--- conflicted
+++ resolved
@@ -8,21 +8,10 @@
 #include "Framework.h"
 #include "WorldStream.h"
 
-<<<<<<< HEAD
-#ifndef UISERVICE_TEST
-//#include "UiModule.h"
+#ifdef USE_UIMODULE
+#include "Common/UiAction.h"
 #include "UiServiceInterface.h"
-//#include "Inworld/InworldSceneController.h"
-//#include "Inworld/ControlPanelManager.h"
-//#include "Common/UiAction.h"
 #include <QPushButton>
-=======
-#ifdef USE_UIMODULE
-#include "UiModule.h"
-#include "Inworld/InworldSceneController.h"
-#include "Inworld/ControlPanelManager.h"
-#include "Common/UiAction.h"
->>>>>>> dc3a6bcf
 #endif
 
 namespace RexLogic
@@ -30,8 +19,7 @@
 
 MainPanelHandler::MainPanelHandler(RexLogicModule *rexlogic) : rexlogic_(rexlogic)
 {
-<<<<<<< HEAD
-#ifndef UISERVICE_TEST
+#ifdef USE_UIMODULE
     //Do it with QPushButton
     UiServiceInterface *ui = rexlogic_->GetFramework()->UiService();
     if (ui)
@@ -44,9 +32,6 @@
 
     
     /*
-=======
-#ifdef USE_UIMODULE
->>>>>>> dc3a6bcf
     UiServices::UiModule *ui_module = rexlogic_->GetFramework()->GetModule<UiServices::UiModule>();
     if (ui_module)
     {
