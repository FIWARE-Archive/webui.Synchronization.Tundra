/**
 *  For conditions of distribution and use, see copyright notice in license.txt
 *
 *  @file   NetworkStateEventHandler.cpp
 *  @brief  Handles incoming SLUDP network events (messages) in a reX-specific way.
 */

#include "StableHeaders.h"
#include "EventHandlers/NetworkEventHandler.h"
#include "RexLogicModule.h"
#include "Avatar/AvatarControllable.h"
#include "Avatar/AvatarHandler.h"
#include "Environment/Primitive.h"
#include "Communications/ScriptDialogHandler.h"
#include "Communications/ScriptDialogRequest.h"
#include "Communications/InWorldChat/Provider.h"

#include "NetworkMessages/NetInMessage.h"
#include "WorldStream.h"
#include "RealXtend/RexProtocolMsgIDs.h"
#include "ProtocolModuleOpenSim.h"
#include "BitStream.h"
#include "GenericMessageUtils.h"
#include "SceneEvents.h"
#include "Entity.h"
#include "ModuleManager.h"
#include "EventManager.h"

#ifdef USE_UIMODULE
#include "UiModule.h"
#include "Inworld/InworldSceneController.h"
#include "Inworld/NotificationManager.h"
//#include "Inworld/ControlPanelManager.h"
//#include "Inworld/Notifications/QuestionNotification.h"
#endif

#include "ServiceManager.h"
#include "AudioAPI.h"
#include "ScriptServiceInterface.h" // LoadURL webview opening code is not on the py side, experimentally at least

namespace RexLogic
{

using namespace ProtocolUtilities;

NetworkEventHandler::NetworkEventHandler(RexLogicModule *owner) :
    owner_(owner),
    ongoing_script_teleport_(false)
{
    // Get the pointe to the current protocol module
    ProtocolModuleInterface *protocol = owner_->GetServerConnection()->GetCurrentProtocolModuleWeakPointer().lock().get();
    if (protocol)
        RexLogicModule::LogInfo("NetworkEventHandler: Protocol module not set yet. Will fetch when networking occurs.");

    script_dialog_handler_ = ScriptDialogHandlerPtr(new ScriptDialogHandler(owner_));
}

NetworkEventHandler::~NetworkEventHandler()
{
    script_dialog_handler_.reset();
}

bool NetworkEventHandler::HandleOpenSimNetworkEvent(event_id_t event_id, IEventData* data)
{
    PROFILE(NetworkEventHandler_HandleOpenSimNetworkEvent);
    NetworkEventInboundData *netdata = checked_static_cast<NetworkEventInboundData *>(data);
    switch(event_id)
    {
    case RexNetMsgRegionHandshake:
        return HandleOSNE_RegionHandshake(netdata);

    case RexNetMsgAgentMovementComplete:
        return HandleOSNE_AgentMovementComplete(netdata);

    case RexNetMsgAvatarAnimation:
        return owner_->GetAvatarHandler()->HandleOSNE_AvatarAnimation(netdata);

    case RexNetMsgGenericMessage:
        return HandleOSNE_GenericMessage(netdata);

    case RexNetMsgLogoutReply:
        return HandleOSNE_LogoutReply(netdata);

    case RexNetMsgImprovedTerseObjectUpdate:
        return HandleOSNE_ImprovedTerseObjectUpdate(netdata);

    case RexNetMsgKillObject:
        return HandleOSNE_KillObject(netdata);

    case RexNetMsgObjectUpdate:
        return HandleOSNE_ObjectUpdate(netdata);

    case RexNetMsgObjectProperties:
        return owner_->GetPrimitiveHandler()->HandleOSNE_ObjectProperties(netdata);

    case RexNetMsgAttachedSound:
        return owner_->GetPrimitiveHandler()->HandleOSNE_AttachedSound(netdata);

    case RexNetMsgAttachedSoundGainChange:
        return owner_->GetPrimitiveHandler()->HandleOSNE_AttachedSoundGainChange(netdata);

    case RexNetMsgSoundTrigger:
        return HandleOSNE_SoundTrigger(netdata);

    case RexNetMsgPreloadSound:
        return HandleOSNE_PreloadSound(netdata);

    case RexNetMsgScriptDialog:
        return HandleOSNE_ScriptDialog(netdata);

    case RexNetMsgLoadURL:
        return HandleOSNE_LoadURL(netdata);

    case RexNetMsgMapBlockReply:
        return HandleOSNE_MapBlock(netdata);

    case RexNetMsgScriptTeleportRequest:
        return HandleOSNE_ScriptTeleport(netdata);

    case RexNetMsgChatFromSimulator:
        return HandleOSNE_ChatFromSimulator(netdata);

    case RexNetMsgImprovedInstantMessage:
        return HandleOSNE_ImprovedInstantMessage(netdata);

    case RexNetMsgOnlineNotification:
        return HandleOSNE_OnlineNotification(netdata);

    case RexNetMsgOfflineNotification:
        return HandleOSNE_OfflineNotification(netdata);

    case RexNetMsgTerminateFriendship:
        return HandleOSNE_TerminateFriendship(netdata);

    case RexNetMsgDeclineFriendship:
        return HandleOSNE_DeclineFriendship(netdata);

    case RexNetMsgKickUser:
        return HandleOSNE_KickUser(netdata);

    case RexNetMsgEstateOwnerMessage:
        return HandleOSNE_EstateOwnerMessage(netdata);

    case RexNetMsgGrantGodlikePowers:
        return HandleOSNE_GrantGodlikePowers(netdata);

    default:
        break;
    }

    return false;
}

bool NetworkEventHandler::HandleOSNE_ObjectUpdate(NetworkEventInboundData* data)
{
    NetInMessage &msg = *data->message;
    msg.ResetReading();
    msg.SkipToNextVariable();
    msg.SkipToNextVariable();

    if (msg.GetCurrentBlock() >= msg.GetBlockCount())
    {
        RexLogicModule::LogDebug("Empty ObjectUpdate packet received, ignoring.");
        return false;
    }

    size_t instance_count = msg.ReadCurrentBlockInstanceCount();
    bool result = false;
    if (instance_count > 0)
    {
        msg.SkipToFirstVariableByName("PCode");
        uint8_t pcode = msg.ReadU8();
        switch(pcode)
        {
        case 0x09:
            result = owner_->GetPrimitiveHandler()->HandleOSNE_ObjectUpdate(data);
            break;

        case 0x2f:
            result = owner_->GetAvatarHandler()->HandleOSNE_ObjectUpdate(data);
            break;
        }
    }

    return result;
}

bool NetworkEventHandler::HandleOSNE_GenericMessage(NetworkEventInboundData* data)
{
    NetInMessage &msg = *data->message;
    std::string methodname = ParseGenericMessageMethod(msg);

    if (methodname == "RexMediaUrl")
        return owner_->GetPrimitiveHandler()->HandleRexGM_RexMediaUrl(data);
    else if (methodname == "RexData")
        return owner_->GetPrimitiveHandler()->HandleRexGM_RexFreeData(data); 
    else if (methodname == "RexPrimData")
        return owner_->GetPrimitiveHandler()->HandleRexGM_RexPrimData(data); 
    else if (methodname == "RexPrimAnim")
        return owner_->GetPrimitiveHandler()->HandleRexGM_RexPrimAnim(data); 
    else if (methodname == "RexAppearance")
        return owner_->GetAvatarHandler()->HandleRexGM_RexAppearance(data);
    else if (methodname == "RexAnim")
        return owner_->GetAvatarHandler()->HandleRexGM_RexAnim(data);
    else if (methodname == "ECSync")
        return owner_->GetPrimitiveHandler()->HandleECGM_ECData(data);
    else if (methodname == "ECRemove")
        return owner_->GetPrimitiveHandler()->HandleECGM_ECRemove(data);
    else
        return false;
}

bool NetworkEventHandler::HandleOSNE_RegionHandshake(NetworkEventInboundData* data)
{
    ///\note This message is mostly handled by EnvironmentModule.
    NetInMessage &msg = *data->message;
    msg.ResetReading();

    msg.SkipToNextVariable(); // RegionFlags U32
    msg.SkipToNextVariable(); // SimAccess U8

    std::string sim_name = msg.ReadString(); // SimName
    owner_->GetServerConnection()->SetSimName(sim_name);
    RexLogicModule::LogInfo("Joined to sim " + sim_name);

    // Create the "World" scene.
    boost::shared_ptr<ProtocolModuleInterface> sp = owner_->GetServerConnection()->GetCurrentProtocolModuleWeakPointer().lock();
    if (!sp)
    {
        RexLogicModule::LogError("NetworkEventHandler: Could not acquire Protocol Module!");
        return false;
    }

    const ClientParameters& client = sp->GetClientParameters();
    owner_->GetServerConnection()->SendRegionHandshakeReplyPacket(client.agentID, client.sessionID, 0);
#ifdef USE_UIMODULE
    // Tell teleportWidget current region name
    UiServices::UiModule *ui_module = owner_->GetFramework()->GetModule<UiServices::UiModule>();
    //if (ui_module)
    //    ui_module->GetInworldSceneController()->GetControlPanelManager()->GetTeleportWidget()->SetCurrentRegion(
    //        owner_->GetServerConnection()->GetSimName().c_str());
#endif
    return false;
}

bool NetworkEventHandler::HandleOSNE_LogoutReply(NetworkEventInboundData* data)
{
    NetInMessage &msg = *data->message;
    msg.ResetReading();

    RexUUID aID = msg.ReadUUID();
    RexUUID sID = msg.ReadUUID();

    if (aID == owner_->GetServerConnection()->GetInfo().agentID &&
        sID == owner_->GetServerConnection()->GetInfo().sessionID)
    {
        RexLogicModule::LogInfo("LogoutReply received with matching IDs. Logging out.");
        owner_->GetServerConnection()->ForceServerDisconnect();
        owner_->DeleteScene("World");
    }

    return false;
}

bool NetworkEventHandler::HandleOSNE_AgentMovementComplete(NetworkEventInboundData* data)
{
    NetInMessage &msg = *data->message;
    msg.ResetReading();

    RexUUID agentid = msg.ReadUUID();
    RexUUID sessionid = msg.ReadUUID();

//    if (agentid == owner_->GetServerConnection()->GetInfo().agentID &&
//    sessionid == owner_->GetServerConnection()->GetInfo().sessionID)
    {
        Vector3 position = msg.ReadVector3(); 
        Vector3 lookat = msg.ReadVector3();

        assert(owner_->GetAvatarControllable() && "Handling agent movement complete event before avatar controller is created.");
        owner_->GetAvatarControllable()->HandleAgentMovementComplete(position, lookat);

        /// \todo tucofixme, what to do with regionhandle & timestamp?
        uint64_t regionhandle = msg.ReadU64();
        uint32_t timestamp = msg.ReadU32();
        UNREFERENCED_PARAM(regionhandle);
        UNREFERENCED_PARAM(timestamp);
    }

    owner_->GetServerConnection()->SendAgentSetAppearancePacket();
    return false;
}

bool NetworkEventHandler::HandleOSNE_ImprovedTerseObjectUpdate(NetworkEventInboundData* data)
{
    NetInMessage &msg = *data->message;
    msg.ResetReading();

    uint64_t regionhandle = msg.ReadU64();
    UNREFERENCED_PARAM(regionhandle);
    msg.SkipToNextVariable(); // TimeDilation U16 ///\todo Unhandled inbound variable 'TimeDilation'.

    if (msg.GetCurrentBlock() >= msg.GetBlockCount())
    {
        RexLogicModule::LogDebug("Empty ImprovedTerseObjectUpdate packet received, ignoring.");
        return false;
    }

    // Variable block
    size_t instance_count = msg.ReadCurrentBlockInstanceCount();
    for(size_t i = 0; i < instance_count; i++)
    {
        size_t bytes_read = 0;
        const uint8_t *bytes = msg.ReadBuffer(&bytes_read);

        uint32_t localid = 0;
        switch(bytes_read)
        {
        case 30:
            owner_->GetAvatarHandler()->HandleTerseObjectUpdate_30bytes(bytes); 
            break;
        case 44:
            //this size is only for prims
            localid = *reinterpret_cast<uint32_t*>((uint32_t*)&bytes[0]);
            if (owner_->GetPrimEntity(localid))
                owner_->GetPrimitiveHandler()->HandleTerseObjectUpdateForPrim_44bytes(bytes);
            break;
        case 60:
            localid = *reinterpret_cast<uint32_t*>((uint32_t*)&bytes[0]); 
            if (owner_->GetPrimEntity(localid)) 
                owner_->GetPrimitiveHandler()->HandleTerseObjectUpdateForPrim_60bytes(bytes);
            else if (owner_->GetAvatarEntity(localid))
                owner_->GetAvatarHandler()->HandleTerseObjectUpdateForAvatar_60bytes(bytes);
            break;
        default:
            std::stringstream ss; 
            ss << "Unhandled ImprovedTerseObjectUpdate block of size " << bytes_read << "!";
            RexLogicModule::LogInfo(ss.str());
            break;
        }

        msg.SkipToNextVariable(); ///\todo Unhandled inbound variable 'TextureEntry'.
    }
    return false;
}

bool NetworkEventHandler::HandleOSNE_KillObject(NetworkEventInboundData* data)
{
    NetInMessage &msg = *data->message;
    msg.ResetReading();

    // Variable block
    size_t instance_count = msg.ReadCurrentBlockInstanceCount();
    for(size_t i = 0; i < instance_count; ++i)
    {
        uint32_t killedobjectid = msg.ReadU32();
        if (owner_->GetPrimEntity(killedobjectid))
            return owner_->GetPrimitiveHandler()->HandleOSNE_KillObject(killedobjectid);
        if (owner_->GetAvatarEntity(killedobjectid))
            return owner_->GetAvatarHandler()->HandleOSNE_KillObject(killedobjectid);
    }

    return false;
}

bool NetworkEventHandler::HandleOSNE_PreloadSound(NetworkEventInboundData* data)
{
/* ///\todo Regression. Reimplement using the new Asset API. -jj.
    NetInMessage &msg = *data->message;
    msg.ResetReading();

    size_t instance_count = data->message->ReadCurrentBlockInstanceCount();
    while(instance_count)
    {
        msg.ReadUUID(); // ObjectID
        msg.ReadUUID(); // OwnerID
        std::string asset_id = msg.ReadUUID().ToString(); // Sound asset ID

        // Preload the sound asset into cache, the sound service will get it from there when actually needed.
        boost::shared_ptr<Foundation::AssetServiceInterface> asset_service =
            owner_->GetFramework()->GetServiceManager()->GetService<Foundation::AssetServiceInterface>(Service::ST_Asset).lock();
        if (asset_service)
            asset_service->RequestAsset(asset_id, RexTypes::ASSETTYPENAME_SOUNDVORBIS);
        --instance_count;
    }
*/
    return false;
}

bool NetworkEventHandler::HandleOSNE_SoundTrigger(NetworkEventInboundData* data)
{
/* ///\todo Regression. Reimplement using the new Asset API. -jj.

    NetInMessage &msg = *data->message;
    msg.ResetReading();

    std::string asset_id = msg.ReadUUID().ToString(); // Sound asset ID
    msg.ReadUUID(); // OwnerID
    msg.ReadUUID(); // ObjectID
    msg.ReadUUID(); // ParentID
    msg.ReadU64(); // Regionhandle, todo handle
    Vector3df position = msg.ReadVector3(); // Position
    float gain = msg.ReadF32(); // Gain

    // Because sound triggers are not supposed to stop the previous sound, like attached sounds do, 
    // it is easy to spam with 100's of sound trigger requests.
    // What we do now is that if we find the same sound playing "too many" times, we stop one of them
    static const uint MAX_SOUND_INSTANCE_COUNT = 4;
    uint same_sound_detected = 0;
    sound_id_t sound_to_stop = 0;
    ISoundService *soundsystem = owner_->GetFramework()->GetService<ISoundService>();
    if (!soundsystem)
        return false;

    std::vector<sound_id_t> playing_sounds = soundsystem->GetActiveSounds();
    for (uint i = 0; i < playing_sounds.size(); ++i)
    {
        if ((soundsystem->GetSoundName(playing_sounds[i]).toStdString() == asset_id) &&
            (soundsystem->GetSoundType(playing_sounds[i]) == ISoundService::Triggered))
        {
            same_sound_detected++;
            // This should be the oldest instance of the sound, because soundsystem gives channel ids from a map (ordered).
            if (!sound_to_stop)
                sound_to_stop = playing_sounds[i]; 
        }
    }

    if (same_sound_detected >= MAX_SOUND_INSTANCE_COUNT)
        soundsystem->StopSound(sound_to_stop);

    sound_id_t new_sound = soundsystem->PlaySound3D(QString::fromStdString(asset_id), ISoundService::Triggered, false, position);
    soundsystem->SetGain(new_sound, gain);
*/
    return false;
}

bool NetworkEventHandler::HandleOSNE_ScriptDialog(NetworkEventInboundData* data)
{
    NetInMessage &msg = *data->message;
    msg.ResetReading();

    std::string object_id = msg.ReadUUID().ToString(); // ObjectID
    std::string first_name = msg.ReadString(); // FirstName
    std::string last_name = msg.ReadString(); // LastName
    std::string object_name = msg.ReadString(); // ObjectName
    std::string message = msg.ReadString(); // Message
    s32 chat_channel = msg.ReadS32(); // ChatChannel
    std::string image_id = msg.ReadUUID().ToString(); // ImageID
    
    size_t instance_count = data->message->ReadCurrentBlockInstanceCount();
    std::vector<std::string> button_labels;
    while(instance_count)
    {
        std::string button_label = msg.ReadString(); // ButtonLabel
        button_labels.push_back(button_label);
        --instance_count;
    }

    std::string owners_name = first_name + " " + last_name;
    ScriptDialogRequest request(object_name, owners_name, message, chat_channel, button_labels);
    if (script_dialog_handler_)
        script_dialog_handler_->Handle(request);

    return false;
}

bool NetworkEventHandler::HandleOSNE_LoadURL(NetworkEventInboundData *data)
{
    NetInMessage &msg = *data->message;
    msg.ResetReading();

    std::string object_name = msg.ReadString(); // FirstName
    std::string object_id = msg.ReadUUID().ToString(); // ObjectID
    std::string owner_id = msg.ReadUUID().ToString(); // ObjectID
    bool owner_is_group = msg.ReadBool(); // OwnerIsGroup
    UNREFERENCED_PARAM(owner_is_group);
    std::string message = msg.ReadString(); // Message
    std::string url = msg.ReadString(); // URL

    boost::shared_ptr<Foundation::ScriptServiceInterface> pyservice =
        owner_->GetFramework()->GetServiceManager()->GetService<Foundation::ScriptServiceInterface>(Service::ST_PythonScripting).lock();
    if (pyservice)
        pyservice->RunString("import loadurlhandler; loadurlhandler.loadurl('" + QString::fromStdString(url) + "');");

    return false;
}

bool NetworkEventHandler::HandleOSNE_MapBlock(NetworkEventInboundData *data)
{
    NetInMessage &msg = *data->message;
    msg.ResetReading();

    RexUUID agent_id = msg.ReadUUID();
    uint32_t flags_ = msg.ReadU32();
    size_t instance_count = msg.ReadCurrentBlockInstanceCount();

    QList<MapBlock> mapBlocks;
    for (size_t i = 0; i < instance_count; ++i)
    {
        MapBlock block;
        block.agentID = agent_id;
        block.flags = flags_;
        block.regionX = msg.ReadU16();
        block.regionY = msg.ReadU16();
        block.regionName = msg.ReadString();
        block.access = msg.ReadU8();
        block.regionFlags = msg.ReadU32();
        block.waterHeight = msg.ReadU8();
        block.agents = msg.ReadU8();
        block.mapImageID = msg.ReadUUID();
        mapBlocks.append(block);
    }
<<<<<<< HEAD
#ifndef UISERVICE_TEST
   /* UiServices::UiModule *ui_module = owner_->GetFramework()->GetModule<UiServices::UiModule>();
=======
#ifdef USE_UIMODULE
    UiServices::UiModule *ui_module = owner_->GetFramework()->GetModule<UiServices::UiModule>();
>>>>>>> dc3a6bcf
    if (ui_module)
        ui_module->GetInworldSceneController()->GetControlPanelManager()->GetTeleportWidget()->SetMapBlocks(mapBlocks);*/
#endif
    return false;
}

bool NetworkEventHandler::HandleOSNE_ScriptTeleport(NetworkEventInboundData *data)
{
    NetInMessage &msg = *data->message;
    msg.ResetReading();

    std::string object_name = msg.ReadString(); // Sender name
    std::string region_name = msg.ReadString(); // Sim name
    Vector3df position = msg.ReadVector3(); // Sim position
    Vector3df lookAt = msg.ReadVector3(); // LookAt

    if (region_name.empty())
        return false;
<<<<<<< HEAD
/*
#ifndef UISERVICE_TEST
=======

#ifdef USE_UIMODULE
>>>>>>> dc3a6bcf
    UiServices::UiModule *ui_module = owner_->GetFramework()->GetModule<UiServices::UiModule>();
    if (!ui_module)
        return false;

        return false;
        ongoing_script_teleport_ = false;

    if (!ongoing_script_teleport_)
    {
        // Create question notification
        QString posx = "";
        QString posy = "";
        QString posz = "";
        posx.setNum(position.x);
        posy.setNum(position.y);
        posz.setNum(position.z);

        UiServices::QuestionNotification *question_notification = 
            new UiServices::QuestionNotification(QString("Do you want to teleport to region %1.").arg(region_name.c_str()),
                "Yes", "No", "", QString(region_name.c_str())+"&"+posx+"&"+posy+"&"+posz, 7000);

        // Send notification
        ui_module->GetNotificationManager()->ShowNotification(question_notification);

        // Set bools that we dont get spam notification if you are standing in the script zone
        ongoing_script_teleport_ = true;
    }
#endif
    */
    return false;
}

bool NetworkEventHandler::HandleOSNE_ChatFromSimulator(NetworkEventInboundData *data)
{
    /// @todo: IMPLEMENT

    enum ChatType { Whisper = 0, Say = 1, Shout = 2, StartTyping = 4, StopTyping = 5, DebugChannel = 6, Region = 7, Owner = 8, Broadcast = 0xFF };
    enum ChatAudibleLevel { Not = -1, Barely = 0, Fully = 1 };
    enum ChatSourceType { SOURCE_TYPE_SYSTEM = 0, SOURCE_TYPE_AGENT = 1, SOURCE_TYPE_OBJECT = 2 };
/*
    enum IMDialogTypes { DT_MessageFromAgent = 0, DT_MessageFromObject = 19, DT_FriendshipOffered = 38, DT_FriendshipAccepted = 39,
        DT_FriendshipDeclined = 40, DT_StartTyping = 41, DT_StopTyping = 42 };
*/

    NetInMessage &msg = *data->message;
    msg.ResetReading();

    std::string from_name = msg.ReadString();
    RexUUID source = msg.ReadUUID();
    RexUUID object_owner = msg.ReadUUID();
    ChatSourceType source_type = static_cast<ChatSourceType>(msg.ReadU8());
    ChatType chat_type = static_cast<ChatType>(msg.ReadU8());
    UNREFERENCED_PARAM(chat_type);
    ChatAudibleLevel audible = static_cast<ChatAudibleLevel>(msg.ReadU8());
    UNREFERENCED_PARAM(audible);
    RexTypes::Vector3 position = msg.ReadVector3();
    std::string message = msg.ReadString();
    if (message.size() > 0)
    {
        switch (source_type)
        {
        case SOURCE_TYPE_SYSTEM:
        case SOURCE_TYPE_AGENT:
        case SOURCE_TYPE_OBJECT:
            owner_->GetInWorldChatProvider()->HandleIncomingChatMessage(source.ToQString(),
                QString::fromUtf8(from_name.c_str()), QString::fromUtf8(message.c_str()));
            break;
        }
    }

    return false;
}

bool NetworkEventHandler::HandleOSNE_ImprovedInstantMessage(NetworkEventInboundData *data)
{
    /// @todo: IMPLEMENT
    return false;
}

bool NetworkEventHandler::HandleOSNE_OnlineNotification(NetworkEventInboundData *data)
{
    /// @todo: IMPLEMENT
    return false;
}

bool NetworkEventHandler::HandleOSNE_OfflineNotification(NetworkEventInboundData *data)
{
    /// @todo: IMPLEMENT
    return false;
}

bool NetworkEventHandler::HandleOSNE_TerminateFriendship(NetworkEventInboundData *data)
{
    /// @todo: IMPLEMENT
    return false;
}

bool NetworkEventHandler::HandleOSNE_DeclineFriendship(NetworkEventInboundData *data)
{
    /// @todo: IMPLEMENT
    return false;
}

bool NetworkEventHandler::HandleOSNE_KickUser(NetworkEventInboundData *data)
{
    NetInMessage &msg = *data->message;

    msg.ResetReading();
    msg.SkipToFirstVariableByName("AgentID");
    RexUUID agent_id = msg.ReadUUID();
    RexUUID session_id = msg.ReadUUID();
    std::string reason = msg.ReadString();

    if (agent_id == owner_->GetServerConnection()->GetInfo().agentID &&
        session_id == owner_->GetServerConnection()->GetInfo().sessionID)
    {
        EventManagerPtr eventmgr = owner_->GetFramework()->GetEventManager();
        eventmgr->SendDelayedEvent(eventmgr->QueryEventCategory("NetworkState"), Events::EVENT_USER_KICKED_OUT, EventDataPtr());
    }

    return false;
}

bool NetworkEventHandler::HandleOSNE_EstateOwnerMessage(NetworkEventInboundData *data)
{
    NetInMessage &msg = *data->message;

    msg.ResetReading();

    RexUUID agentid = msg.ReadUUID();
    RexUUID sessionid = msg.ReadUUID();
    RexUUID transactionid = msg.ReadUUID();
    std::string method = msg.ReadString();
    RexUUID invoice = msg.ReadUUID();

    // read parameter list
    QStringList ret;
    // Variable block begins
    size_t instance_count = msg.ReadCurrentBlockInstanceCount();
    while (instance_count--)
    {
        ret.push_back(msg.ReadString().c_str());
    }

    QVariantList l;
    l << agentid.ToQString();
    l << sessionid.ToQString();
    l << transactionid.ToQString();
    l << QString(method.c_str());
    l << invoice.ToQString();
    l << ret;
    owner_->EmitIncomingEstateOwnerMessageEvent(l);
    
    return false;
}

bool NetworkEventHandler::HandleOSNE_GrantGodlikePowers(ProtocolUtilities::NetworkEventInboundData *data)
{
    NetInMessage &msg = *data->message;
    msg.ResetReading();

    RexUUID agent_id = msg.ReadUUID();
    RexUUID sessiont_id = msg.ReadUUID();
    uint8_t god_level = msg.ReadU8();
    if (god_level >= 200)
    {
        owner_->GetServerConnection()->EnableGodMode();
    }
    else
    {
        owner_->GetServerConnection()->DisableGodMode();
    }
    return false;
}


} //namespace RexLogic<|MERGE_RESOLUTION|>--- conflicted
+++ resolved
@@ -509,13 +509,8 @@
         block.mapImageID = msg.ReadUUID();
         mapBlocks.append(block);
     }
-<<<<<<< HEAD
-#ifndef UISERVICE_TEST
+#ifdef USE_UIMODULE
    /* UiServices::UiModule *ui_module = owner_->GetFramework()->GetModule<UiServices::UiModule>();
-=======
-#ifdef USE_UIMODULE
-    UiServices::UiModule *ui_module = owner_->GetFramework()->GetModule<UiServices::UiModule>();
->>>>>>> dc3a6bcf
     if (ui_module)
         ui_module->GetInworldSceneController()->GetControlPanelManager()->GetTeleportWidget()->SetMapBlocks(mapBlocks);*/
 #endif
@@ -534,13 +529,8 @@
 
     if (region_name.empty())
         return false;
-<<<<<<< HEAD
 /*
-#ifndef UISERVICE_TEST
-=======
-
 #ifdef USE_UIMODULE
->>>>>>> dc3a6bcf
     UiServices::UiModule *ui_module = owner_->GetFramework()->GetModule<UiServices::UiModule>();
     if (!ui_module)
         return false;
