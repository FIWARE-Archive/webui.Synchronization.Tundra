# =============================================================================
# per-dependency configuration macros
#
# All per-dependency configuration (or hacks) should go here. All per-module
# build instructions should go in <Module>/CMakeLists.txt. The rest should
# remain generic.

macro (configure_boost)
    # boost filesystem version used
    # Disabled, as boost filesystem no longer used. If taken back in use, enable.
    # add_definitions(-DBOOST_FILESYSTEM_VERSION=2)

    if (MSVC)
        set(Boost_USE_MULTITHREADED TRUE)
        set(Boost_USE_STATIC_LIBS TRUE)
    else ()
        set(Boost_USE_STATIC_LIBS FALSE)
    endif ()

    if (UNIX)
<<<<<<< HEAD
        set (BOOST_COMPONENTS boost_date_time boost_filesystem boost_system boost_thread boost_regex boost_program_options)
    else ()
        set (BOOST_COMPONENTS date_time filesystem system thread regex program_options)
=======
            set (BOOST_COMPONENTS boost_thread boost_regex)
    else ()
            set (BOOST_COMPONENTS thread regex)
>>>>>>> d556d352
    endif ()
 
    # Set BOOST_ROOT to our deps if not defined so the FindBoost.cmake 
    # macro is used in a any situation inside sagase_configure_package().
    if (MSVC AND "${ENV_BOOST_ROOT}" STREQUAL "")
        if (WIN32)
            # Fallback to the deps boost if a overriding env variable is not set. 
            SET (BOOST_ROOT ${ENV_TUNDRA_DEP_PATH}/Boost)
        else () 
            # For linux etc. boost is found from system. If not it will anyway
            # fallback to brute force search to ENV_TUNDRA_DEP_PATH like before.
            SET (BOOST_ROOT "")
        endif ()
    else ()
        SET (BOOST_ROOT ${ENV_BOOST_ROOT})
    endif()
    
    # BOOST_ROOT
    sagase_configure_package (BOOST 
        NAMES Boost boost
        COMPONENTS ${BOOST_COMPONENTS}
        PREFIXES ${BOOST_ROOT} ${ENV_TUNDRA_DEP_PATH})

    if (APPLE)
        set (BOOST_LIBRARY_DIRS ${ENV_TUNDRA_DEP_PATH}/lib)
        set (BOOST_INCLUDE_DIRS ${ENV_TUNDRA_DEP_PATH}/include)
    endif()

    # Setting the BOOST_ROOT will result in linking failures on Visual Studio as found release and debug
    # libs get mixed up. On windows we will empty out the Boost_LIBRARIES list and count on the 
    # auto-linking feature boost provides. http://www.boost.org/doc/libs/1_35_0/more/getting_started/windows.html#auto-linking
    if (MSVC)
        # Reset libraries list so VC will perform auto-linking.
        set (BOOST_LIBRARIES "")
        # Not needed anymore as BOOST_ROOT finds these properly. 
        # Didnt remove yet eiher so nothing breaks, added empty checks instead to not add duplicated.
        if ("${BOOST_INCLUDE_DIRS}" STREQUAL "")
            set (BOOST_INCLUDE_DIRS ${BOOST_INCLUDE_DIRS} $ENV{BOOST_ROOT}/include)
        endif ()
        if ("${BOOST_LIBRARY_DIRS}" STREQUAL "")
            set (BOOST_LIBRARY_DIRS ${BOOST_LIBRARY_DIRS} $ENV{BOOST_ROOT}/lib)
        endif ()
    endif ()

    sagase_configure_report (BOOST)
endmacro (configure_boost)

macro (configure_qt4)
    sagase_configure_package (QT4 
        NAMES Qt4 4.6.1
        COMPONENTS QtCore QtGui QtWebkit QtScript QtScriptTools QtXml QtNetwork QtUiTools QtDeclarative
        PREFIXES ${ENV_TUNDRA_DEP_PATH} ${ENV_QT_DIR})

    # FindQt4.cmake
    if (QT4_FOUND AND QT_USE_FILE)
    
        include (${QT_USE_FILE})
        
        set (QT4_INCLUDE_DIRS 
            ${QT_INCLUDE_DIR}
            ${QT_QTCORE_INCLUDE_DIR}
            ${QT_QTGUI_INCLUDE_DIR}
            ${QT_QTUITOOLS_INCLUDE_DIR}
            ${QT_QTNETWORK_INCLUDE_DIR}
            ${QT_QTXML_INCLUDE_DIR}
            ${QT_QTSCRIPT_INCLUDE_DIR}
            ${QT_DECLARATIVE_INCLUDE_DIR}
            ${QT_QTWEBKIT_INCLUDE_DIR})
            
#            ${QT_QTSCRIPTTOOLS_INCLUDE_DIR}
#            ${QT_PHONON_INCLUDE_DIR}

        
        set (QT4_LIBRARY_DIR  
            ${QT_LIBRARY_DIR})
        
        set (QT4_LIBRARIES 
            ${QT_LIBRARIES}
            ${QT_QTCORE_LIBRARY}
            ${QT_QTGUI_LIBRARY}
            ${QT_QTUITOOLS_LIBRARY}
            ${QT_QTNETWORK_LIBRARY}
            ${QT_QTXML_LIBRARY}
            ${QT_QTSCRIPT_LIBRARY}
            ${QT_DECLARATIVE_LIBRARY}
            ${QT_QTWEBKIT_LIBRARY})
            
#            ${QT_QTSCRIPTTOOLS_LIBRARY}
#            ${QT_PHONON_LIBRARY}
        
    endif ()
    
    sagase_configure_report (QT4)
endmacro (configure_qt4)

macro (configure_python)
    sagase_configure_package (PYTHON
        NAMES PythonLibs Python python Python26 python26 Python2.6 python2.6
        COMPONENTS Python python Python26 python Python2.6 python2.6
        PREFIXES ${ENV_TUNDRA_DEP_PATH})

    # FindPythonLibs.cmake
    if (PYTHONLIBS_FOUND)
        set (PYTHON_LIBRARIES ${PYTHON_LIBRARY})
        set (PYTHON_INCLUDE_DIRS ${PYTHON_INCLUDE_PATH})
        #unset (PYTHON_DEBUG_LIBRARIES ${PYTHON_DEBUG_LIBRARY})
    endif ()
    
    # FindPythonLibs.cmake prefers the system-wide Python, which does not
    # include debug libraries, so we force to TUNDRA_DEP_PATH.
    if (MSVC)
        set (PYTHON_LIBRARY_DIRS ${ENV_TUNDRA_DEP_PATH}/Python/lib)
        set (PYTHON_INCLUDE_DIRS ${ENV_TUNDRA_DEP_PATH}/Python/include)
        set (PYTHON_LIBRARIES python26)
        set (PYTHON_DEBUG_LIBRARIES python26_d)
    endif()
    
    sagase_configure_report (PYTHON)
endmacro (configure_python)

macro (configure_python_qt)
    sagase_configure_package (PYTHON_QT
        NAMES PythonQt
        COMPONENTS PythonQt PythonQt_QtAll
        PREFIXES ${ENV_TUNDRA_DEP_PATH})

    sagase_configure_report (PYTHON_QT)
endmacro (configure_python_qt)

macro (configure_skyx)
    # Prioritize env variable SKYX_HOME to be searched first
    # to allow custom skyx builds agains a custom ogre (potentially from OGRE_HOME)
    sagase_configure_package (SKYX
      NAMES SkyX SKYX skyx
      COMPONENTS SkyX SKYX skyx
      PREFIXES ${ENV_SKYX_HOME} ${ENV_TUNDRA_DEP_PATH})

    if (NOT WIN32)
      set (SKYX_INCLUDE_DIRS ${ENV_TUNDRA_DEP_PATH}/include/SkyX)
    endif ()
    
    sagase_configure_report (SKYX)
endmacro (configure_skyx)

macro (configure_hydrax)
    # Prioritize env variable HYDRAX_HOME to be searched first
    # to allow custom hydrax builds agains a custom ogre (potentially from OGRE_HOME)
    sagase_configure_package (HYDRAX
        NAMES Hydrax HYDRAX hydrax
        COMPONENTS Hydrax HYDRAX hydrax
        PREFIXES ${ENV_HYDRAX_HOME} ${ENV_TUNDRA_DEP_PATH})

    if (NOT WIN32)
       set (HYDRAX_INCLUDE_DIRS ${ENV_TUNDRA_DEP_PATH}/include/Hydrax)
    endif ()

    sagase_configure_report (HYDRAX)
endmacro (configure_hydrax)

macro (configure_qtpropertybrowser)
    sagase_configure_package (QT_PROPERTY_BROWSER
        NAMES QtPropertyBrowser QtSolutions_PropertyBrowser-2.5
        COMPONENTS QtPropertyBrowser QtSolutions_PropertyBrowser-2.5
        PREFIXES ${ENV_TUNDRA_DEP_PATH})
    
    sagase_configure_report (QT_PROPERTY_BROWSER)
endmacro (configure_qtpropertybrowser)

macro (configure_openal)
    sagase_configure_package(OPENAL
        NAMES OpenAL openal
        COMPONENTS al OpenAL32
        PREFIXES ${ENV_TUNDRA_DEP_PATH}/OpenAL ${ENV_TUNDRA_DEP_PATH}/OpenAL/libs/Win32)

        if (OPENAL_FOUND)
            set (OPENAL_LIBRARIES ${OPENAL_LIBRARY})
            set (OPENAL_INCLUDE_DIRS ${OPENAL_INCLUDE_DIR})
        endif()

        # Force include dir on MSVC
        if (MSVC)
             set (OPENAL_INCLUDE_DIRS ${ENV_TUNDRA_DEP_PATH}/OpenAL/include)
        endif ()
    sagase_configure_report (OPENAL)
endmacro (configure_openal)

macro (configure_ogg)
    sagase_configure_package(OGG
        NAMES ogg libogg
        COMPONENTS ogg libogg
        PREFIXES ${ENV_TUNDRA_DEP_PATH}/libogg)
        
        # Force include dir on MSVC
        if (MSVC)
             set (OGG_INCLUDE_DIRS ${ENV_TUNDRA_DEP_PATH}/libogg/include)
        endif ()
    sagase_configure_report (OGG)
endmacro (configure_ogg)

macro (configure_vorbis)
if (APPLE)
    sagase_configure_package(VORBIS
        NAMES vorbisfile vorbis libvorbis libvorbisfile
        COMPONENTS vorbis libvorbis vorbisfile libvorbisfile
        PREFIXES ${ENV_TUNDRA_DEP_PATH}/libvorbis)
else()
    sagase_configure_package(VORBIS
        NAMES vorbisfile vorbis libvorbis
        COMPONENTS vorbis libvorbis libvorbisfile
        PREFIXES ${ENV_TUNDRA_DEP_PATH}/libvorbis)
endif()
        # Force include dir on MSVC
        if (MSVC)
             set (VORBIS_INCLUDE_DIRS ${ENV_TUNDRA_DEP_PATH}/libvorbis/include)
        endif ()
    sagase_configure_report (VORBIS)
endmacro (configure_vorbis)

macro (configure_theora)
    sagase_configure_package(THEORA
        NAMES theora libtheora
        COMPONENTS theora libtheora
        PREFIXES ${ENV_TUNDRA_DEP_PATH}/libtheora)
        
        # Force include dir on MSVC
        if (MSVC)
             set (THEORA_INCLUDE_DIRS ${ENV_TUNDRA_DEP_PATH}/libtheora/include)
        endif ()
    sagase_configure_report (THEORA)
endmacro (configure_theora)

macro(use_package_knet)
    message ("** Configuring KNET")
    
    # Use KNET_DIR_QT47 if there, fallback to TUNDRA_DEP_PATH
    if ("${ENV_KNET_DIR_QT47}" STREQUAL "")
        set (KNET_DIR ${ENV_TUNDRA_DEP_PATH}/kNet)
    else ()
        message (STATUS "-- Using from env variable KNET_DIR_QT47")
        set (KNET_DIR ${ENV_KNET_DIR_QT47})
    endif ()
    
    # Report findings
    include_directories (${KNET_DIR}/include)
    message (STATUS "-- Include Directories:")
    message (STATUS "       " ${KNET_DIR}/include)
    link_directories (${KNET_DIR}/lib)
    message (STATUS "-- Library Directories:")
    message (STATUS "       " ${KNET_DIR}/lib)
    message (STATUS "-- Libraries:")
    message (STATUS "       kNet")
    message ("")
    
    if (UNIX)    
        add_definitions (-DUNIX)
    endif()
endmacro()

macro(link_package_knet)
    target_link_libraries(${TARGET_NAME} optimized kNet)
    target_link_libraries(${TARGET_NAME} debug kNet)
endmacro()

macro(use_package_bullet)
    # todo: convert to sagase_configure_package and sagase_report or custom FindBullet.cmake
    message(STATUS "todo: fix use_package_bullet() from hardcoded one to more robust using sagase.")
    if (WIN32)
        if ("${ENV_BULLET_DIR}" STREQUAL "")
            set(BULLET_DIR ${ENV_TUNDRA_DEP_PATH}/Bullet)
        else ()
            message (STATUS "-- Using from env variable BULLET_DIR")
            set(BULLET_DIR ${ENV_BULLET_DIR})
        endif ()
        include_directories(${BULLET_DIR}/include)
        link_directories(${BULLET_DIR}/lib)
    else() # Linux, note: mac will also come here..
        if ("${ENV_BULLET_DIR}" STREQUAL "")
            set(BULLET_DIR ${ENV_TUNDRA_DEP_PATH})
        else ()
            message (STATUS "-- Using from env variable BULLET_DIR")
            set(BULLET_DIR ${ENV_BULLET_DIR})
        endif ()
        include_directories(${BULLET_DIR}/include/bullet)
        link_directories(${BULLET_DIR}/lib)
    endif()
endmacro()

macro(link_package_bullet)
    target_link_libraries(${TARGET_NAME} optimized LinearMath optimized BulletDynamics optimized BulletCollision)
    if (WIN32)
        target_link_libraries(${TARGET_NAME} debug LinearMath_d debug BulletDynamics_d debug BulletCollision_d)
    endif()
endmacro()

macro(use_package_assimp)
    # todo: convert to sagase_configure_package and sagase_report or custom FindAssimp.cmake
    message(STATUS "todo: fix use_package_assimp() from hardcoded one to more robust using sagase.")
    if (WIN32)
        if ("${ENV_ASSIMP_DIR}" STREQUAL "")
           set(ASSIMP_DIR ${ENV_TUNDRA_DEP_PATH}/assimp)
        else ()
            message (STATUS "-- Using from env variable ASSIMP_DIR")
            set(ASSIMP_DIR ${ENV_ASSIMP_DIR})
        endif()
        include_directories(${ASSIMP_DIR}/include)
        link_directories(${ASSIMP_DIR}/lib/assimp_debug_Win32)
        link_directories(${ASSIMP_DIR}/lib/assimp_release_Win32)
    else() # Linux, note: mac will also come here..
        if ("${ENV_ASSIMP_DIR}" STREQUAL "")
            set(ASSIMP_DIR ${ENV_TUNDRA_DEP_PATH})
        else ()
            message (STATUS "-- Using from env variable ASSIMP_DIR")
            set(ASSIMP_DIR ${ENV_ASSIMP_DIR})
        endif()
        include_directories(${ASSIMP_DIR}/include/assimp)
        link_directories(${ASSIMP_DIR}/lib)
    endif()
endmacro()

macro(link_package_assimp)
    target_link_libraries(${TARGET_NAME} optimized assimp)
    if (WIN32)
        target_link_libraries(${TARGET_NAME} debug assimpd)
    endif()
endmacro()<|MERGE_RESOLUTION|>--- conflicted
+++ resolved
@@ -18,15 +18,9 @@
     endif ()
 
     if (UNIX)
-<<<<<<< HEAD
-        set (BOOST_COMPONENTS boost_date_time boost_filesystem boost_system boost_thread boost_regex boost_program_options)
+        set (BOOST_COMPONENTS boost_thread boost_regex)
     else ()
-        set (BOOST_COMPONENTS date_time filesystem system thread regex program_options)
-=======
-            set (BOOST_COMPONENTS boost_thread boost_regex)
-    else ()
-            set (BOOST_COMPONENTS thread regex)
->>>>>>> d556d352
+        set (BOOST_COMPONENTS thread regex)
     endif ()
  
     # Set BOOST_ROOT to our deps if not defined so the FindBoost.cmake 
