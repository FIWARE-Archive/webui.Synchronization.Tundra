# =============================================================================
# Configuration macros for global dependencies.
#
# All global dependency configurations should go here.
# All per-module dependency configurations should go in <Module>/CMakeLists.txt.

macro(configure_boost)

if (MSVC)
    set(Boost_USE_MULTITHREADED TRUE)
    set(Boost_USE_STATIC_LIBS TRUE)
else ()
    set(Boost_USE_MULTITHREADED FALSE)
    set(Boost_USE_STATIC_LIBS FALSE)
endif ()

# Boost lookup rules:
# 1. If a CMake variable BOOST_ROOT was set before calling configure_boost(), that directory is used.
# 2. Otherwise, if an environment variable BOOST_ROOT was set, use that.
# 3. Otherwise, use Boost from the Tundra deps directory.

if ("${BOOST_ROOT}" STREQUAL "")
    file (TO_CMAKE_PATH "$ENV{BOOST_ROOT}" BOOST_ROOT)
endif()

if ("${BOOST_ROOT}" STREQUAL "")
    SET(BOOST_ROOT ${ENV_TUNDRA_DEP_PATH}/boost)
endif()

message("** Configuring Boost")
message(STATUS "Using BOOST_ROOT = " ${BOOST_ROOT})

# We build boost from custom deps directory, so don't look up boost from system.
if (ANDROID)
   set(Boost_NO_SYSTEM_PATHS TRUE)
endif()

set(Boost_FIND_REQUIRED TRUE)
set(Boost_FIND_QUIETLY TRUE)
set(Boost_DEBUG FALSE)
set(Boost_USE_MULTITHREADED TRUE)
set(Boost_DETAILED_FAILURE_MSG FALSE)
set(Boost_ADDITIONAL_VERSIONS "1.39.0" "1.40.0" "1.41.0" "1.42.0" "1.43.0" "1.44.0" "1.46.1")

if (APPLE OR MSVC)
   find_package(Boost 1.39.0 COMPONENTS thread regex)
else()
   find_package(Boost 1.39.0 COMPONENTS system thread regex) # Some Ubuntu 12.10 installs require system, others do not. OSX fails with system. Not needed on MSVC
endif()

if (Boost_FOUND)
   include_directories(${Boost_INCLUDE_DIRS})
   link_directories(${Boost_LIBRARY_DIRS})
   
   message(STATUS "-- Include Directories")
   foreach(include_dir ${Boost_INCLUDE_DIRS})
      message (STATUS "       " ${include_dir})
   endforeach()
   message(STATUS "-- Library Directories")
   foreach(library_dir ${Boost_LIBRARY_DIRS})
      message (STATUS "       " ${library_dir})
   endforeach()
   message("")
else()
   message(FATAL_ERROR "Boost not found!")
endif()

# On Android, pthread library does not exist. Remove it if mistakenly added to boost libraries
if (ANDROID)
    list(REMOVE_ITEM Boost_LIBRARIES "pthread")
endif()

endmacro (configure_boost)

macro(configure_qt4)
    if (NOT ANDROID)
        sagase_configure_package(QT4
            NAMES Qt4 4.6.1
            COMPONENTS QtCore QtGui QtWebkit QtScript QtXml QtNetwork QtUiTools
        PREFIXES ${ENV_QT_DIR} ${ENV_TUNDRA_DEP_PATH})
    else()
        find_package(Qt4 COMPONENTS QtCore QtGui QtXml QtNetwork QtScript QtUiTools)
    endif()

    # FindQt4.cmake
    if (QT4_FOUND AND QT_USE_FILE)
        include(${QT_USE_FILE})
        set(QT4_INCLUDE_DIRS 
            ${QT_INCLUDE_DIR}
            ${QT_QTCORE_INCLUDE_DIR}
            ${QT_QTGUI_INCLUDE_DIR}
            ${QT_QTUITOOLS_INCLUDE_DIR}
            ${QT_QTNETWORK_INCLUDE_DIR}
            ${QT_QTXML_INCLUDE_DIR}
            ${QT_QTSCRIPT_INCLUDE_DIR}
            ${QT_QTWEBKIT_INCLUDE_DIR})
#            ${QT_DECLARATIVE_INCLUDE_DIR}
#            ${QT_QTSCRIPTTOOLS_INCLUDE_DIR}
#            ${QT_PHONON_INCLUDE_DIR}
        
        set(QT4_LIBRARY_DIR ${QT_LIBRARY_DIR})

        if (ANDROID)
            set(QT4_LIBRARIES ${QT_LIBRARIES})
        else()
            set(QT4_LIBRARIES 
                ${QT_LIBRARIES}
                ${QT_QTCORE_LIBRARY}
                ${QT_QTGUI_LIBRARY}
                ${QT_QTUITOOLS_LIBRARY}
                ${QT_QTNETWORK_LIBRARY}
                ${QT_QTXML_LIBRARY}
                ${QT_QTSCRIPT_LIBRARY}
                ${QT_QTWEBKIT_LIBRARY})
#                ${QT_DECLARATIVE_LIBRARY}
#                ${QT_QTSCRIPTTOOLS_LIBRARY}
#                ${QT_PHONON_LIBRARY}
        endif()
    endif ()
    sagase_configure_report(QT4)
endmacro(configure_qt4)

<<<<<<< HEAD
=======
macro(configure_qjson)
    if ("${QJSON_ROOT}" STREQUAL "")
        file (TO_CMAKE_PATH "$ENV{QJSON_ROOT}" QJSON_ROOT)
        set (QJSON_ROOT ${QJSON_ROOT} CACHE PATH "QJSON_ROOT dependency path" FORCE)
    endif ()

    if ("${QJSON_ROOT}" STREQUAL "")
        if (WIN32 OR APPLE)
            set (QJSON_ROOT ${ENV_TUNDRA_DEP_PATH}/qjson)
        else ()
            set (QJSON_ROOT ${ENV_TUNDRA_DEP_PATH})
        endif ()
    endif ()

    # Find QJson/Parser header and back up one folder for <QJson/Parser> style includes.
    # Windows uses the /build directory for headers, as the install step is a bit wonky.
    find_path (QJSON_INCLUDE_DIR parser.h HINTS ${QJSON_ROOT}/build/include ${QJSON_ROOT}/include PATH_SUFFIXES qjson)
    RemoveLastElementFromPath(${QJSON_INCLUDE_DIR} QJSON_INCLUDE_DIRS)

    if (NOT MSVC)
        find_library (QJSON_LIBRARIES NAMES qjson HINTS ${QJSON_ROOT}/lib)
    else ()
        # We could use /build directory for the lib too. But this would not allow us to change build modes on the fly.
        # It's recommended to run the build modes deps script before building with it, but its still nicer to
        # pass in a single link directory and have your build type subdirs below it, Visual Studio will do the right thing.
        find_path (QJSON_LIBRARY_DIR NAMES qjson.lib HINTS ${QJSON_ROOT}/lib PATH_SUFFIXES Release RelWithDebInfo Debug)
        RemoveLastElementFromPath(${QJSON_LIBRARY_DIR} QJSON_LIBRARY_DIRS)
        set(QJSON_LIBRARIES qjson.lib)
    endif ()
    sagase_configure_report(QJSON)
endmacro(configure_qjson)

macro (configure_python)
    sagase_configure_package (PYTHON
        NAMES PythonLibs Python python Python26 python26 Python2.6 python2.6
        COMPONENTS Python python Python26 python Python2.6 python2.6
        PREFIXES ${ENV_TUNDRA_DEP_PATH})

    # FindPythonLibs.cmake
    if (PYTHONLIBS_FOUND)
        set (PYTHON_LIBRARIES ${PYTHON_LIBRARY})
        set (PYTHON_INCLUDE_DIRS ${PYTHON_INCLUDE_PATH})
        #unset (PYTHON_DEBUG_LIBRARIES ${PYTHON_DEBUG_LIBRARY})
    endif ()
    
    # FindPythonLibs.cmake prefers the system-wide Python, which does not
    # include debug libraries, so we force to TUNDRA_DEP_PATH.
    if (MSVC)
        set (PYTHON_LIBRARY_DIRS ${ENV_TUNDRA_DEP_PATH}/Python/lib)
        set (PYTHON_INCLUDE_DIRS ${ENV_TUNDRA_DEP_PATH}/Python/include)
        set (PYTHON_LIBRARIES python26)
        set (PYTHON_DEBUG_LIBRARIES python26_d)
    endif()
    
    sagase_configure_report (PYTHON)
endmacro (configure_python)

macro (configure_python_qt)
    sagase_configure_package (PYTHON_QT
        NAMES PythonQt
        COMPONENTS PythonQt PythonQt_QtAll
        PREFIXES ${ENV_TUNDRA_DEP_PATH})

    sagase_configure_report (PYTHON_QT)
endmacro (configure_python_qt)

macro (configure_qtpropertybrowser)
    if (NOT MSVC AND NOT APPLE)
      sagase_configure_package (QT_PROPERTY_BROWSER
          NAMES QtPropertyBrowser QtSolutions_PropertyBrowser-2.5 QtSolutions_PropertyBrowser-head
          COMPONENTS QtPropertyBrowser QtSolutions_PropertyBrowser-2.5 QtSolutions_PropertyBrowser-head
          PREFIXES ${ENV_TUNDRA_DEP_PATH})

      sagase_configure_report (QT_PROPERTY_BROWSER)
    endif()
endmacro (configure_qtpropertybrowser)

>>>>>>> c4dab0da
macro(configure_openal)
    if (CMAKE_CL_64)
        SET(WIN_PLATFORM Win64)
    else()
        set(WIN_PLATFORM Win32)
    endif()
    sagase_configure_package(OPENAL
        NAMES OpenAL openal
        COMPONENTS al OpenAL32
        PREFIXES ${ENV_TUNDRA_DEP_PATH}/OpenAL ${ENV_TUNDRA_DEP_PATH}/OpenAL/libs/${WIN_PLATFORM})

        if (OPENAL_FOUND)
            set (OPENAL_LIBRARIES ${OPENAL_LIBRARY})
            set (OPENAL_INCLUDE_DIRS ${OPENAL_INCLUDE_DIR})
        endif()

        # Force include dir on MSVC
        if (MSVC)
             set (OPENAL_INCLUDE_DIRS ${ENV_TUNDRA_DEP_PATH}/OpenAL/include)
        endif ()
    sagase_configure_report (OPENAL)
endmacro (configure_openal)

macro(use_package_knet)
    # kNet look up rules:
    # 1. Use cmake cached KNET_DIR.
    # 2. Use env variable KNET_DIR and cache it.
    # 3. Assume kNet from deps path.

    message("** Configuring kNet")
    if ("${KNET_DIR}" STREQUAL "")
        file (TO_CMAKE_PATH "$ENV{KNET_DIR}" KNET_DIR)
        # Cache KNET_DIR for runs that dont define $ENV{KNET_DIR}.
        set (KNET_DIR ${KNET_DIR} CACHE PATH "KNET_DIR dependency path" FORCE)
    endif ()
    if ("${KNET_DIR}" STREQUAL "")
        if (MSVC OR APPLE)
            set(KNET_DIR ${ENV_TUNDRA_DEP_PATH}/kNet)
        else() # Remove this when Linux build directories are unified with the other OSes
            set(KNET_DIR ${ENV_TUNDRA_DEP_PATH})
        endif()
    endif()
    message (STATUS "Using KNET_DIR = ${KNET_DIR}")
    
    include_directories (${KNET_DIR}/include)
    link_directories (${KNET_DIR}/lib)
endmacro()

macro(link_package_knet)
    target_link_libraries(${TARGET_NAME} optimized kNet)
    target_link_libraries(${TARGET_NAME} debug kNet)
    if (WIN32)
        target_link_libraries(${TARGET_NAME} ws2_32.lib)
    endif ()
endmacro()

macro(use_package_bullet)
    # Bullet look up rules:
    # 1. Use cmake cached BULLET_DIR.
    # 2. Use env variable BULLET_DIR and cache it.
    # 3. Assume Bullet from deps path.

    message("** Configuring Bullet")
    if ("${BULLET_DIR}" STREQUAL "")
        file (TO_CMAKE_PATH "$ENV{BULLET_DIR}" BULLET_DIR)
        # Cache BULLET_DIR for runs that dont define $ENV{BULLET_DIR}.
        set (BULLET_DIR ${BULLET_DIR} CACHE PATH "BULLET_DIR dependency path" FORCE)
    endif ()
    if ("${BULLET_DIR}" STREQUAL "")
        if (MSVC OR APPLE)
            set(BULLET_DIR ${ENV_TUNDRA_DEP_PATH}/Bullet)
        else() # Remove this when Linux build directories are unified with the other OSes
            set(BULLET_DIR ${ENV_TUNDRA_DEP_PATH})
        endif()
    endif()
    message (STATUS "Using BULLET_DIR = ${BULLET_DIR}")

    if (WIN32 OR ANDROID)
        include_directories(${BULLET_DIR}/src) # For full-built source deps.
        if (NOT ANDROID)
            link_directories(${BULLET_DIR}/lib)
        else ()
            link_directories(${BULLET_DIR}/libs/${ANDROID_ABI})
        endif()
    else () # Linux and mac
        include_directories(${BULLET_DIR}/include/bullet)
        link_directories(${BULLET_DIR}/lib)
    endif ()
endmacro()

macro(link_package_bullet)
    if (WIN32) # Full-build deps 
        target_link_libraries(${TARGET_NAME} debug LinearMath.lib debug BulletDynamics.lib BulletCollision.lib)
        target_link_libraries(${TARGET_NAME} optimized LinearMath.lib optimized BulletDynamics.lib optimized BulletCollision.lib)
    else()
        target_link_libraries(${TARGET_NAME} optimized BulletDynamics optimized BulletCollision optimized LinearMath)
    endif()
endmacro()

macro(use_package_ogg)
    # Using full-built deps
    include_directories(${ENV_TUNDRA_DEP_PATH}/ogg/include)
    link_directories(${ENV_TUNDRA_DEP_PATH}/ogg/lib)
endmacro()

macro(link_package_ogg)
    if (MSVC)
        # Always use ENV_TUNDRA_DEP_PATH as its read from cache. $ENV{TUNDRA_DEP_PATH} is not and can be empty/incorrect.
        if (MSVC90)
            set(VS2008_OR_VS2010 "VS2008")
        else()
            set(VS2008_OR_VS2010 "VS2010")
        endif()
        target_link_libraries(${TARGET_NAME} optimized ${ENV_TUNDRA_DEP_PATH}/ogg/win32/${VS2008_OR_VS2010}/$(PlatformName)/Release/libogg_static.lib)
        target_link_libraries(${TARGET_NAME} debug ${ENV_TUNDRA_DEP_PATH}/ogg/win32/${VS2008_OR_VS2010}/$(PlatformName)/Debug/libogg_static.lib)
    else()
        target_link_libraries(${TARGET_NAME} general ogg)
    endif()
endmacro()

macro(use_package_vorbis)
    # Using full-built deps made from fullbuild.
    include_directories(${ENV_TUNDRA_DEP_PATH}/vorbis/include)
    link_directories(${ENV_TUNDRA_DEP_PATH}/vorbis/lib)
endmacro()

macro(link_package_vorbis)
    if (MSVC)
        # Always use ENV_TUNDRA_DEP_PATH as its read from cache. $ENV{TUNDRA_DEP_PATH} is not and can be empty/incorrect.
        if (MSVC90)
            set(VS2008_OR_VS2010 "VS2008")
        else()
            set(VS2008_OR_VS2010 "VS2010")
        endif()
        target_link_libraries(${TARGET_NAME} optimized ${ENV_TUNDRA_DEP_PATH}/vorbis/win32/${VS2008_OR_VS2010}/$(PlatformName)/Release/libvorbis_static.lib)
        target_link_libraries(${TARGET_NAME} optimized ${ENV_TUNDRA_DEP_PATH}/vorbis/win32/${VS2008_OR_VS2010}/$(PlatformName)/Release/libvorbisfile_static.lib)
        target_link_libraries(${TARGET_NAME} debug ${ENV_TUNDRA_DEP_PATH}/vorbis/win32/${VS2008_OR_VS2010}/$(PlatformName)/Debug/libvorbis_static.lib)
        target_link_libraries(${TARGET_NAME} debug ${ENV_TUNDRA_DEP_PATH}/vorbis/win32/${VS2008_OR_VS2010}/$(PlatformName)/Debug/libvorbisfile_static.lib)
    else()
        target_link_libraries(${TARGET_NAME} general vorbis general vorbisfile)
    endif()
endmacro()

macro(use_package_assimp)
    if (WIN32 OR APPLE)
        if ("${ENV_ASSIMP_DIR}" STREQUAL "")
           message (STATUS "-- Defaulting to ${ENV_TUNDRA_DEP_PATH}/assimp")
           set(ASSIMP_DIR ${ENV_TUNDRA_DEP_PATH}/assimp)
        else ()
            message (STATUS "-- Using from env variable ASSIMP_DIR")
            set(ASSIMP_DIR ${ENV_ASSIMP_DIR})
        endif()
        include_directories(${ASSIMP_DIR}/include)
        link_directories(${ASSIMP_DIR}/lib)
    elseif (LINUX)
        if ("${ENV_ASSIMP_DIR}" STREQUAL "")
            set(ASSIMP_DIR ${ENV_TUNDRA_DEP_PATH})
        else ()
            message (STATUS "-- Using from env variable ASSIMP_DIR")
            set(ASSIMP_DIR ${ENV_ASSIMP_DIR})
        endif()
        include_directories(${ASSIMP_DIR}/include/assimp)
        link_directories(${ASSIMP_DIR}/lib)
    endif()
endmacro()

macro(link_package_assimp)
    target_link_libraries(${TARGET_NAME} optimized assimp)
    if (WIN32)
        target_link_libraries(${TARGET_NAME} debug assimpd)
    endif()
endmacro()<|MERGE_RESOLUTION|>--- conflicted
+++ resolved
@@ -120,8 +120,6 @@
     sagase_configure_report(QT4)
 endmacro(configure_qt4)
 
-<<<<<<< HEAD
-=======
 macro(configure_qjson)
     if ("${QJSON_ROOT}" STREQUAL "")
         file (TO_CMAKE_PATH "$ENV{QJSON_ROOT}" QJSON_ROOT)
@@ -154,52 +152,6 @@
     sagase_configure_report(QJSON)
 endmacro(configure_qjson)
 
-macro (configure_python)
-    sagase_configure_package (PYTHON
-        NAMES PythonLibs Python python Python26 python26 Python2.6 python2.6
-        COMPONENTS Python python Python26 python Python2.6 python2.6
-        PREFIXES ${ENV_TUNDRA_DEP_PATH})
-
-    # FindPythonLibs.cmake
-    if (PYTHONLIBS_FOUND)
-        set (PYTHON_LIBRARIES ${PYTHON_LIBRARY})
-        set (PYTHON_INCLUDE_DIRS ${PYTHON_INCLUDE_PATH})
-        #unset (PYTHON_DEBUG_LIBRARIES ${PYTHON_DEBUG_LIBRARY})
-    endif ()
-    
-    # FindPythonLibs.cmake prefers the system-wide Python, which does not
-    # include debug libraries, so we force to TUNDRA_DEP_PATH.
-    if (MSVC)
-        set (PYTHON_LIBRARY_DIRS ${ENV_TUNDRA_DEP_PATH}/Python/lib)
-        set (PYTHON_INCLUDE_DIRS ${ENV_TUNDRA_DEP_PATH}/Python/include)
-        set (PYTHON_LIBRARIES python26)
-        set (PYTHON_DEBUG_LIBRARIES python26_d)
-    endif()
-    
-    sagase_configure_report (PYTHON)
-endmacro (configure_python)
-
-macro (configure_python_qt)
-    sagase_configure_package (PYTHON_QT
-        NAMES PythonQt
-        COMPONENTS PythonQt PythonQt_QtAll
-        PREFIXES ${ENV_TUNDRA_DEP_PATH})
-
-    sagase_configure_report (PYTHON_QT)
-endmacro (configure_python_qt)
-
-macro (configure_qtpropertybrowser)
-    if (NOT MSVC AND NOT APPLE)
-      sagase_configure_package (QT_PROPERTY_BROWSER
-          NAMES QtPropertyBrowser QtSolutions_PropertyBrowser-2.5 QtSolutions_PropertyBrowser-head
-          COMPONENTS QtPropertyBrowser QtSolutions_PropertyBrowser-2.5 QtSolutions_PropertyBrowser-head
-          PREFIXES ${ENV_TUNDRA_DEP_PATH})
-
-      sagase_configure_report (QT_PROPERTY_BROWSER)
-    endif()
-endmacro (configure_qtpropertybrowser)
-
->>>>>>> c4dab0da
 macro(configure_openal)
     if (CMAKE_CL_64)
         SET(WIN_PLATFORM Win64)
