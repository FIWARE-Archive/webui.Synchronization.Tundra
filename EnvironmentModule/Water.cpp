// For conditions of distribution and use, see copyright notice in license.txt

/// @file Water.cpp
/// @brief Manages Water-related Rex logic.

#include "StableHeaders.h"
#include "Water.h"
#include "EnvironmentModule.h"

// Ogre renderer -specific.
#include <OgreManualObject.h>
#include <OgreSceneManager.h>
#include <OgreMaterialManager.h>
#include <OgreTextureManager.h>
#include <OgreIteratorWrappers.h>
#include <OgreTechnique.h>

#include "EC_OgrePlaceable.h"
#include "EC_WaterPlane.h"
#include "Renderer.h"
#include "OgreTextureResource.h"
#include "OgreMaterialUtils.h"
#include "SceneManager.h"


namespace Environment
{

Water::Water(EnvironmentModule *owner) :
    owner_(owner) 
{
}

Water::~Water()
{
      owner_ = 0;
}


void Water::CreateWaterGeometry(float height, AttributeChange::Type change)
{
    // Is there entity
    
    EC_WaterPlane* plane = GetEnvironmentWaterComponent();
    if ( plane == 0)
    {
         QString name = "WaterEnvironment";
         owner_->CreateEnvironmentEntity(name, EC_WaterPlane::TypeNameStatic()); 
         plane = GetEnvironmentWaterComponent();
         if ( plane == 0)
             return;
    }
        
    Vector3df vec = plane->positionAttr.Get();
    vec.z = height;
<<<<<<< HEAD
    plane->positionAttr.Set(vec, type);
    plane->ComponentChanged(type);
=======
    plane->positionAttr.Set(vec, change);
    //plane->ComponentChanged(type);
>>>>>>> 8d1d04ca
}

void Water::RemoveWaterGeometry()
{
    Scene::ScenePtr active_scene = owner_->GetFramework()->GetDefaultWorldScene();
    Scene::Entity* entity = active_scene->GetEntityByName("WaterEnvironment").get();
    
    if ( entity == 0)
    {
       entity = active_scene->GetEntityByName("LocalEnvironment").get();
       if ( entity == 0)
           return;
    }
    
       
    entity->RemoveComponent(entity->GetComponent(EC_WaterPlane::TypeNameStatic()),AttributeChange::Default);  
    

  
   
}

void Water::Update()
{
    // This is a hack, because of enviroment entity comes after then RexWater- package. We create LocalEnviroment-entity. 
    // Now we need to update scene, if there exist a real enviroment entity, so that we do not get two ocean water planes. 
    
    EC_WaterPlane* plane = GetEnvironmentWaterComponent();
    if ( IsWaterPlane())
    {
        emit ExistWater(true);
    }
    else
    {
        emit ExistWater(false);
    }
}

void Water::SetWaterHeight(float height, AttributeChange::Type type)
{
   
    EC_WaterPlane* plane = GetEnvironmentWaterComponent();
    if ( plane == 0)
        return;

    Vector3df vec = plane->positionAttr.Get();
    vec.z = height;
    plane->positionAttr.Set(vec, type);
    //plane->ComponentChanged(type);
    emit HeightChanged(static_cast<double>(height));
    
}

EC_WaterPlane* Water::GetEnvironmentWaterComponent()
{
    Scene::ScenePtr active_scene = owner_->GetFramework()->GetDefaultWorldScene();
    Scene::Entity* entity = active_scene->GetEntityByName("WaterEnvironment").get();
    
    if (entity != 0 )
        owner_->RemoveLocalEnvironment();
    else
    {
        entity =  active_scene->GetEntityByName("LocalEnvironment").get();
        if ( entity == 0)
            return 0;
    }
  
    
    EC_WaterPlane* plane = entity->GetComponent<EC_WaterPlane >().get();
    
    return plane;
}

bool Water::IsWaterPlane() const
{
    Scene::ScenePtr active_scene = owner_->GetFramework()->GetDefaultWorldScene();
    Scene::Entity* entity = active_scene->GetEntityByName("WaterEnvironment").get();
    
    if ( entity == 0)
    {
        entity = active_scene->GetEntityByName("LocalEnvironment").get();
        if ( entity == 0)
            return false;
    }
    
    if (  entity->GetComponent<EC_WaterPlane >().get() != 0)
        return true;

    return false;
}

float Water::GetWaterHeight() 
{
    EC_WaterPlane* plane = GetEnvironmentWaterComponent();
    if ( plane == 0)
        return 0.0;

    return plane->positionAttr.Get().z;

}

void Water::SetWaterFog(float fogStart, float fogEnd, const QVector<float>& color)
{
    EC_WaterPlane* plane = GetEnvironmentWaterComponent();
     if ( plane == 0)
        return;

    plane->fogStartAttr.Set(fogStart,AttributeChange::Default);
    plane->fogEndAttr.Set(fogEnd, AttributeChange::Default);
    plane->fogColorAttr.Set(Color(color[0], color[1], color[2],1.0), AttributeChange::Default);
    //plane->ComponentChanged(AttributeChange::Default);


    emit WaterFogAdjusted(fogStart, fogEnd, color);
    
}

QVector<float> Water::GetFogWaterColor()
{

    EC_WaterPlane* plane = GetEnvironmentWaterComponent();
     if ( plane == 0)
        return QVector<float>();
   
    Ogre::ColourValue color = plane->GetFogColorAsOgreValue();
    QVector<float> vec; 
    vec<<color[0]<<color[1]<<color[2];
    return vec;

   
  
}

void Water::SetWaterFogColor(const QVector<float>& color)
{
   EC_WaterPlane* plane = GetEnvironmentWaterComponent();
    if ( plane == 0)
        return;

   Color col(color[0], color[1], color[2],1.0);
   plane->fogColorAttr.Set(col, AttributeChange::Default); 
   //plane->ComponentChanged(AttributeChange::Default);
   
}

void Water::SetWaterFogDistance(float fogStart, float fogEnd)
{
  EC_WaterPlane* plane = GetEnvironmentWaterComponent();
  if ( plane == 0)
        return;
  
  plane->fogStartAttr.Set(fogStart, AttributeChange::Default);
  plane->fogEndAttr.Set(fogEnd, AttributeChange::Default);
  //plane->ComponentChanged(AttributeChange::Default);

 
}

float Water::GetWaterFogStartDistance() 
{
  EC_WaterPlane* plane = GetEnvironmentWaterComponent();
  return plane->fogStartAttr.Get();
    
 
}

float Water::GetWaterFogEndDistance() 
{
     EC_WaterPlane* plane = GetEnvironmentWaterComponent();
     return plane->fogEndAttr.Get();   
}

}<|MERGE_RESOLUTION|>--- conflicted
+++ resolved
@@ -53,13 +53,7 @@
         
     Vector3df vec = plane->positionAttr.Get();
     vec.z = height;
-<<<<<<< HEAD
-    plane->positionAttr.Set(vec, type);
-    plane->ComponentChanged(type);
-=======
     plane->positionAttr.Set(vec, change);
-    //plane->ComponentChanged(type);
->>>>>>> 8d1d04ca
 }
 
 void Water::RemoveWaterGeometry()
