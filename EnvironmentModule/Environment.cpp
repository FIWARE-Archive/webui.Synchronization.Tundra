--- conflicted
+++ resolved
@@ -95,13 +95,9 @@
 {
   
     Scene::ScenePtr active_scene = owner_->GetFramework()->GetDefaultWorldScene();
-<<<<<<< HEAD
     Scene::EntityPtr entity = active_scene->CreateEntity(active_scene->GetNextFreeIdLocal());
-=======
-    Scene::EntityPtr entity = active_scene->CreateEntity(active_scene->GetNextFreeId());
     active_scene->EmitEntityCreated(entity);
     activeEnvEntity_ = entity;
->>>>>>> 8d1d04ca
 
     // Creates Caelum component!!
     entity->AddComponent(owner_->GetFramework()->GetComponentManager()->CreateComponent("EC_OgreEnvironment"));
