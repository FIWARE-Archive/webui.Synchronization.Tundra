--- conflicted
+++ resolved
@@ -218,12 +218,8 @@
     else
     {
         entity =  active_scene->GetEntityByName("LocalEnvironment").get();
-<<<<<<< HEAD
-        if ( entity == 0)
-=======
         
         if ( entity == 0 || !entity->HasComponent(EC_EnvironmentLight::TypeNameStatic()))
->>>>>>> 0a789722
         {
             ///todo Search first entity which has light environment component! this might be slow, work around somehow?
             Scene::EntityList lst = active_scene->GetEntitiesWithComponent(EC_EnvironmentLight::TypeNameStatic());
@@ -232,12 +228,8 @@
             
             entity = lst.front().get();
         }
-<<<<<<< HEAD
-          
-=======
         
        
->>>>>>> 0a789722
     }
   
     
@@ -451,13 +443,8 @@
     else
     {
         entity =  active_scene->GetEntityByName("LocalEnvironment").get();
-<<<<<<< HEAD
-       
-        if ( entity == 0)
-=======
         
         if ( entity == 0 || !entity->HasComponent(EC_Fog::TypeNameStatic()))
->>>>>>> 0a789722
         {
             ///todo Search first entity which has light environment component! this might be slow, work around somehow?
             Scene::EntityList lst = active_scene->GetEntitiesWithComponent(EC_Fog::TypeNameStatic());
