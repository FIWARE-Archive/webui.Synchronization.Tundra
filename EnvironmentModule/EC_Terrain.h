// For conditions of distribution and use, see copyright notice in license.txt

#ifndef incl_EC_TerrainPatch_h
#define incl_EC_TerrainPatch_h

#include "EnvironmentModuleApi.h"
#include "IComponent.h"
#include "Declare_EC.h"
#include "Vector3D.h"
#include "Transform.h"
#include "AssetReference.h"
#include "AssetFwd.h"
#include "AssetRefListener.h"

namespace Ogre
{
    class SceneNode;
    class Entity;
    class Matrix4;
}

namespace Environment
{

/// Adds a heightmap-based terrain to the scene.
/**
<table class="header">

<tr>
<td>
<h2>Terrain</h2>
Adds a heightmap-based terrain to the scene. A Terrain is composed of a rectangular grid of adjacent "patches".
Each patch is a fixed-size 16x16 height map.

Registered by Environment::EnvironmentModule.

<b>Attributes:</b>
<ul>
<li>Transform: nodeTransformation
<div>Specifies the transformation matrix of the terrain.</div>
<li>int: xPatches
<div>The number of patches to generate in the terrain in the horizontal direction, in the range [0, 256].</div>
<li>int: yPatches
<div>The number of patches to generate in the terrain in the vertical direction, in the range [0, 256].</div>
<li>QString: material
<div>Specifies the material to use when rendering the terrain.</div> 
<li>QString: texture0
<div>Specifies the texture channel 0 for the material.</div> 
<li>QString: texture1
<div>Specifies the texture channel 1 for the material.</div> 
<li>QString: texture2
<div>Specifies the texture channel 2 for the material.</div> 
<li>QString: texture3
<div>Specifies the texture channel 3 for the material.</div> 
<li>QString: texture4
<div>Specifies the texture channel 4 for the material.</div> 
</ul>

Note that the way the textures are used depends completely on the material. For example, the default height-based terrain material "Rex/TerrainPCF"
only uses the texture channels 0-3, and blends between those based on the terrain height values.

Does not emit or react on any actions.

<b>Does not depend on any other components</b>. Currently Terrain stores its own transform matrix, so it does not depend on the Placeable component. It might be more consistent
to create a dependency to Placeable, so that the position of the terrain is editable in the same way the position of other placeables is done.
</table>

*/
class ENVIRONMENT_MODULE_API EC_Terrain : public IComponent
{
    Q_OBJECT

    DECLARE_EC(EC_Terrain);
public:
    virtual ~EC_Terrain();

<<<<<<< HEAD
=======
    virtual bool IsSerializable() const { return true; }

    Q_PROPERTY(Transform nodeTransformation READ getnodeTransformation WRITE setnodeTransformation);
    DEFINE_QPROPERTY_ATTRIBUTE(Transform, nodeTransformation);

    Q_PROPERTY(int xPatches READ getxPatches WRITE setxPatches);
    DEFINE_QPROPERTY_ATTRIBUTE(int, xPatches);

    Q_PROPERTY(int yPatches READ getyPatches WRITE setyPatches);
    DEFINE_QPROPERTY_ATTRIBUTE(int, yPatches);

    Q_PROPERTY(float uScale READ getuScale WRITE setuScale);
    DEFINE_QPROPERTY_ATTRIBUTE(float, uScale);

    Q_PROPERTY(float vScale READ getvScale WRITE setvScale);
    DEFINE_QPROPERTY_ATTRIBUTE(float, vScale);

    Q_PROPERTY(AssetReference material READ getmaterial WRITE setmaterial);
    DEFINE_QPROPERTY_ATTRIBUTE(AssetReference, material);

    Q_PROPERTY(AssetReference texture0 READ gettexture0 WRITE settexture0);
    DEFINE_QPROPERTY_ATTRIBUTE(AssetReference, texture0);

    Q_PROPERTY(AssetReference texture1 READ gettexture1 WRITE settexture1);
    DEFINE_QPROPERTY_ATTRIBUTE(AssetReference, texture1);

    Q_PROPERTY(AssetReference texture2 READ gettexture2 WRITE settexture2);
    DEFINE_QPROPERTY_ATTRIBUTE(AssetReference, texture2);

    Q_PROPERTY(AssetReference texture3 READ gettexture3 WRITE settexture3);
    DEFINE_QPROPERTY_ATTRIBUTE(AssetReference, texture3);

    Q_PROPERTY(AssetReference texture4 READ gettexture4 WRITE settexture4);
    DEFINE_QPROPERTY_ATTRIBUTE(AssetReference, texture4);

    Q_PROPERTY(AssetReference heightMap READ getheightMap WRITE setheightMap);
    DEFINE_QPROPERTY_ATTRIBUTE(AssetReference, heightMap);

    /// Returns the minimum and maximum extents of terrain heights.
    void GetTerrainHeightRange(float &minHeight, float &maxHeight) const;

>>>>>>> 0787d15c
    /// Each patch is a square containing this many vertices per side.
    static const int cPatchSize = 16;

    /// Describes a single patch that is present in the scene.
    /** A patch can be in one of the following three states:
        - not loaded. The height data nor the GPU data is present, but the Patch struct itself is initialized. heightData.size() == 0, node == entity == 0. meshGeometryName == "".
        - heightmap data loaded. The heightData vector contains the heightmap data, but the visible GPU vertex data itself has not been generated yet, due to the neighbors
          of this patch not being present yet. node == entity == 0, meshGeometryName == "". patch_geometry_dirty == true.
        - fully loaded. The GPU data is also loaded and the node, entity and meshGeometryName fields specify the used GPU resources.
    */
    struct Patch
    {
        Patch():x(0),y(0), node(0), entity(0), patch_geometry_dirty(true) {}

        /// X-coordinate on the grid of patches. In the range [0, EC_Terrain::PatchWidth()].
        int x;

        /// Y-coordinate on the grid of patches. In the range [0, EC_Terrain::PatchHeight()].
        int y;

        /// Typically this will be a 16x16 array of height values in world coordinates.
        /// If the length is zero, this patch hasn't been loaded in yet.
        std::vector<float> heightData;

        /// Ogre -specific: Store a reference to the actual render hierarchy node.
        Ogre::SceneNode *node;

        /// Ogre -specific: Store a reference to the entity that is attached to the above SceneNode.
        Ogre::Entity *entity;

        /// The name of the Ogre Mesh resource that contains the GPU geometry data for this patch.
        std::string meshGeometryName;

        /// If true, the CPU-side heightmap data has changed, but we haven't yet updated
        /// the GPU-side geometry resources since the neighboring patches haven't been loaded
        /// in yet.
        bool patch_geometry_dirty;

        /// Call only when you've checked that this patch has been loaded in.
        float GetHeightValue(int x, int y) const { return heightData[y*cPatchSize+x]; }
    };
    
    /// @return The patch at given (x,y) coordinates. Pass in values in range [0, PatchWidth()/PatchHeight[.
    Patch &GetPatch(int patchX, int patchY)
    {
        assert(patchX >= 0);
        assert(patchY >= 0);
        assert(patchX < patchWidth);
        assert(patchY < patchHeight);
        return patches[patchY * patchWidth + patchX];
    }

    /// @return The patch at given (x,y) coordinates. Pass in values in range [0, PatchWidth()/PatchHeight[. Read only.
    const Patch &GetPatch(int patchX, int patchY) const
    {
        assert(patchX >= 0);
        assert(patchY >= 0);
        assert(patchX < patchWidth);
        assert(patchY < patchHeight);
        return patches[patchY * patchWidth + patchX];
    }

    /// Calculates and returns the vertex normal for the given terrain vertex.
    /// @param patchX The patch to read from, [0, PatchWidth()[.
    /// @param patchY The patch to read from, [0, PatchHeight()[.
    /// @param xinside The vertex inside the patch to compute the normal for, [0, cPatchSize[.
    /// @param yinside The vertex inside the patch to compute the normal for, [0, cPatchSize[.
    Vector3df CalculateNormal(int x, int y, int xinside, int yinside) const;

    Vector3df CalculateNormal(int mapX, int mapY) const { return CalculateNormal( (int) mapX / cPatchSize, (int) mapY / cPatchSize, mapX % cPatchSize, mapY % cPatchSize); }

public slots:
    /// Returns true if the given patch exists, i.e. whether the given coordinates are within the current terrain patch dimensions.
    /// This function does not tell whether the data for the patch is actually loaded on the CPU or the GPU.
    bool PatchExists(int patchX, int patchY) const
    {
        return patchX >= 0 && patchY >= 0 && patchX < patchWidth && patchY < patchHeight && patchY * patchWidth + patchX < (int)patches.size();
    }

    /// Returns true if all the patches on the terrain are loaded on the CPU, i.e. if all the terrain height data has been streamed in from
    /// the server side.
    bool AllPatchesLoaded() const
    {
        for(int y = 0; y < patchHeight; ++y)
            for(int x = 0; x < patchWidth; ++x)
                if (!PatchExists(x,y) || GetPatch(x,y).heightData.size() == 0 || GetPatch(x,y).node == 0)
                    return false;

        return true;
    }

    /// Returns the height value on the given terrain grid point.
    /// @param x In the range [0, EC_Terrain::PatchWidth * EC_Terrain::cPatchSize [.
    /// @param y In the range [0, EC_Terrain::PatchHeight * EC_Terrain::cPatchSize [.
    float GetPoint(int x, int y) const;

    /// Sets a new height value to the given terrain map vertex. Marks the patch that vertex is part of dirty,
    /// but does not immediately recreate the GPU surfaces. Use the RegenerateDirtyTerrainPatches() function
    /// to regenerate the visible Ogre mesh geometry.
    void SetPointHeight(int x, int y, float height);
    
    /// Returns the point on the terrain in world space that lies on top of the given world space coordinate.
    /// @param point The point in world space to get the corresponding map point (in world space) for.
    Vector3df GetPointOnMap(const Vector3df &point) const;

    /// Returns the point on the terrain in local space that lies on top of the given world space coordinate.
    /// @param point The point in world space to get the corresponding map point (in local space) for.
    Vector3df GetPointOnMapLocal(const Vector3df &point) const;

    /// Returns the signed distance (in world space) of the given point to the corresponding map point on the terrain.
    /// @param point The point in world space to test.
    /// @return The signed distance to the terrain. If the given point is above the terrain, the distance test returns a positive number.
    /// If the point is below the terrain, a negative number is returned. The above/below concept is measured along the
    /// local up axis of the terrain (not the global world space up axis).
    float GetDistanceToTerrain(const Vector3df &point) const;
    
    /// Returns true if given point in world space is on top (in terms of the local terrain up axis) of, or lying on, the terrain.
    bool IsOnTopOfMap(const Vector3df &point) const;

    /// Returns the interpolated height value of the terrain at the given fractional coordinate.
    /// @param x In the range [0, EC_Terrain::PatchWidth * EC_Terrain::cPatchSize-1.0f ].
    /// @param y In the range [0, EC_Terrain::PatchHeight * EC_Terrain::cPatchSize-1.0f ].
    float GetInterpolatedHeightValue(float x, float y) const;

    /// Returns the triangle and barycentric UV of the triangle at the given map coordinate, in local space.
    /// @param n1 [out]
    /// @param n2 [out]
    /// @param n3 [out]
    /// @param u [out]
    /// @param v [out]

    void GetTriangleNormals(float x, float y, Vector3df &n1, Vector3df &n2, Vector3df &n3, float &u, float &v) const;

    /// Returns the vertices and barycentric UV of the triangle at the given map coordinate, in local space.
    /// @param n1 [out]
    /// @param n2 [out]
    /// @param n3 [out]
    /// @param u [out]
    /// @param v [out]
    void GetTriangleVertices(float x, float y, Vector3df &v1, Vector3df &v2, Vector3df &v3, float &u, float &v) const;

    /// Computes the terrain plane normal (uninterpolated triangle normal) at the given map coordinate.
    Vector3df GetPlaneNormal(float x, float y) const;

    /// Returns the triangle normal of the given triangle on the map, given the local space 2D map coordinates for the point.
    /// The normal is returned in *world* space.
    Vector3df GetInterpolatedNormal(float x, float y) const;

    /// Helper function, which returns for given world coordinate point terrain rotation in Euler angles. 
    /// @note This assumes that "mesh" which is rotation for terrain is searched is orginally authored to look -y - axis.
    Vector3df GetTerrainRotationAngles(float x, float y, float z, const Vector3df& direction) const;

    /// Removes all stored terrain patches and the associated Ogre scene nodes.
    void Destroy();

    /// Releases all GPU resources used for the given patch.
    void DestroyPatch(int patchX, int patchY);

    /// Makes all the vertices of the given patch flat with the given height value. Dirties the patch, but does not regenerate it.
    void MakePatchFlat(int patchX, int patchY, float heightValue);

    /// Makes the whole terrain flat with the given height value. Dirties the whole terrain, but does not regenerate it.
    void MakeTerrainFlat(float heightValue);

    /// Performs an 1D affine transform on the height values of the whole terrain, i.e. maps each vertex h' = scale*h + offset.
    /// Dirties the whole terrain, but does not regenerate it.
    void AffineTransform(float scale, float offset);

    /// Affinely remaps the height values of the whole terrain in such a way that after the transform, the lowest point of
    /// the terrain has the height value of minHeight, and the highest point of the terrain has a height value of maxHeight.
    /// Dirties the whole terrain, but does not regenerate it.
    void RemapHeightValues(float minHeight, float maxHeight);

    /// Returns how many patches there are in the terrain in the x-direction.
    /// This differs from the xPatches attribute in that the PatchWidth tells how many patches there
    /// are *currently initialized*, whereas xPatches tells the number of patches wide the terrain is
    /// going to be, as soon as we get a chance to update the new geometry data.
    int PatchWidth() const { return patchWidth; }

    /// Returns how many patches there are in the terrain in the y-direction.
    /// This value is understood in the similar way as above.
    int PatchHeight() const { return patchHeight; }

    /// Returns the number of vertices in the whole terrain in the local X-direction.
    int VerticesWidth() const { return PatchWidth() * cPatchSize; }

    /// Returns the number of vertices in the whole terrain in the local Y-direction.
    int VerticesHeight() const { return PatchHeight() * cPatchSize; }

<<<<<<< HEAD
    /// Saves the height map data and the associated per-vertex attributes to a file. This is a binary
    /// dump file, and as a convention, use the file suffix ".ntf" for these.
    /// @return True if the save succeeded.
    bool SaveToFile(QString filename);

    /// Loads the terrain height map data from the given binary dump file (.ntf). You should prefer using
    /// the Attribute heightMap to recreate the terrain from a terrain file instead of calling this function directly,
    /// since this function only performs a local (hidden) change, whereas the heightMap attribute change is visible both
    /// locally and on the network.
    /// Note: Calling this function will not update the 'heightMap' attribute. If you want to load the terrain from a file
    /// in such a way that is synchronized to the network, just set the 'heightMap' source attribute in a replicated way.
    /// @return True if loading succeeded.
=======
    /// Saves the height map data and the associated per-vertex attributes to a Naali Terrain File.
    /** This is a binary dump file, and as a convention, use the file suffix ".ntf" for these.
        @return True if the save succeeded.
    */
    bool SaveToFile(QString filename);

    /// Loads the terrain height map data from the given Naali Terrain File (.ntf).
    /** You should prefer using the Attribute heightMap to recreate the terrain from a terrain file instead of calling this
        function directly, since this function only performs a local (hidden) change, whereas the heightMap attribute change
        is visible both locally and on the network.
        @note Calling this function will not update the 'heightMap' attribute. If you want to load the terrain from a file
        in such a way that is synchronized to the network, just set the 'heightMap' source attribute in a replicated way.
        @return True if loading succeeded.
    */
>>>>>>> 0787d15c
    bool LoadFromFile(QString filename);

    /// Loads the terrain height map data from the given in-memory .ntf file buffer.
    bool LoadFromDataInMemory(const char *data, size_t numBytes);

    void NormalizeImage(QString filename) const;

<<<<<<< HEAD
    /// Loads the terrain from the given image file. Adjusts the xPatches and yPatches properties to that of the image file, 
    /// and clears the heightMap source attribute. This function is intended to be used as a processing tool. Calling this  
    /// function will get the terrain contents desynchronized between the local system and network. The file is loaded using Ogre, so
    /// this supports all the file formats Ogre has codecs loaded for(you can see a list of those in the console at startup).
    /// Calling this function will regenerate all terrain patches on the GPU.
    bool LoadFromImageFile(QString filename, float offset, float scale);

    /// Saves the terrain to an image file. The file format is determined from the suffix. The file is saved using Ogre, so
    /// this supports all the file formats Ogre has codecs loaded for(you can see a list of those in the console at startup).
    /// By default, the height range of the terrain is fitted into the [0.0, 1.0] range, i.e. the smallest position of the terrain
    /// gets the 0.0 grayscale pixel value in the image, and the largest position gets the 1.0 value.
    /// The file that is saved will be a three-channel color image, but will only contain grayscale values.
=======
    /// Loads the terrain from the given image file.
    /** Adjusts the xPatches and yPatches properties to that of the image file, and clears the heightMap source attribute.
        This function is intended to be used as a processing tool. Calling this function will get the terrain contents desynchronized
        between the local system and network. The file is loaded using Ogre, so this supports all the file formats Ogre has codecs 
        loaded for (you can see a list of those in the console at startup).
        Calling this function will regenerate all terrain patches on the GPU.
    */
    bool LoadFromImageFile(QString filename, float offset, float scale);

    /// Saves the terrain to an image file.
    /** The file format is determined from the suffix. The file is saved using Ogre, so this supports all the file formats Ogre has
        codecs loaded for (you can see a list of those in the console at startup). By default, the height range of the terrain is fitted
        into the [0.0, 1.0] range, i.e. the smallest position of the terrain gets the 0.0 grayscale pixel value in the image, and the
        largest position gets the 1.0 value.
        The file that is saved will be a three-channel color image, but will only contain grayscale values.
        @param filename Destination filename.
        @param minHeight Minimum height in range [0.0, 1.0].
        @param maxHeight Maximum in range [0.0, 1.0].
    */
>>>>>>> 0787d15c
    bool SaveToImageFile(QString filename, float minHeight = -1e9f, float maxHeight = 1e9f);

    /// Converts the given Ogre Mesh to a terrain grid.
    /** This function will raycast the contours of the mesh to generate the height map data points.
        Uses the default identity matrix for the transform.
        @note The Mesh resource must be previously loaded into the Ogre Mesh resource pool.
        Use SanitateAssetIdForOgre() for the asset's name in order to generate the proper resource name.
        @param ogreMeshResourceName Internal Ogre resource name. 
    */
    void GenerateFromOgreMesh(QString ogreMeshResourceName);

    /// This is an overloaded function.
    /** @param ogreMeshResourceName Internal Ogre resource name.
        @param transform Desired tranform for the generated terrain.
    */
    void GenerateFromOgreMesh(QString ogreMeshResourceName, const Ogre::Matrix4 &transform);

    /// Converts entity's mesh to a terrain grid.
    /** @note Then entity has to have EC_Name, EC_Mesh and EC_Placeable present.
        @param entityName Name of the entity.
    */
    void GenerateFromSceneEntity(QString entityName);

    /// Marks all terrain patches dirty.
    void DirtyAllTerrainPatches();

    void RegenerateDirtyTerrainPatches();

    /// Returns the minimum height value in the whole terrain.
    /** This function blindly iterates through the whole terrain, so avoid calling it in performance-critical code. */
    float GetTerrainMinHeight() const;

    /// Returns the maximum height value in the whole terrain.
    /** This function blindly iterates through the whole terrain, so avoid calling it in performance-critical code. */
    float GetTerrainMaxHeight() const;

signals:
    /// Emitted when the terrain data is regenerated.
    void TerrainRegenerated();

private slots:
    /// Open asset editor for given asset attribute.
    void View(const QString &attributeName);

    /// Emitted when the parrent entity has been set.
    void UpdateSignals();

    /// Emitted when some of the attributes has been changed.
    void OnAttributeUpdated(IAttribute *attribute);

    void MaterialAssetLoaded(AssetPtr asset);
    void TextureAssetLoaded(AssetPtr asset);
    void TerrainAssetLoaded(AssetPtr asset);

    /// (Re)checks whether this entity has EC_Placeable (or if it was just added or removed), and reparents the rootNode of this component to it or the scene root.
    /// Additionally re-applies the visibility of each terrain patch that is currently attached to the terrain node.s
    void AttachTerrainRootNode();

private:
    explicit EC_Terrain(IModule* module);

    /// Creates the patch parent/root node if it does not exist.
    /** After this function returns, the 'root' member node will exist, unless Ogre rendering subsystem fails. */
    void CreateRootNode();

    void CreateOgreTerrainPatchNode(Ogre::SceneNode *&node, int patchX, int patchY);

    /// Sets the given patch to use the currently set material and textures.
    void UpdateTerrainPatchMaterial(int patchX, int patchY);

    /// Updates the root node transform from the current attribute values, if the root node exists.
    void UpdateRootNodeTransform();

    /// Readjusts the terrain to contain the given number of patches in the horizontal and vertical directions.
    /** Preserves as much of the terrain height data as possible. Dirties the patches, but does not regenerate them.
        @note This function does not adjust the xPatches or yPatches attributes.
    */
    void ResizeTerrain(int newPatchWidth, int newPatchHeight);

    /// Updates the terrain material with the new texture on the given texture unit index.
    /// @param index The texture unit index to set the new texture to.
    /// @param textureName The Ogre texture resource name to set.
    void SetTerrainMaterialTexture(int index, const char *textureName);

    void GenerateTerrainGeometryForOnePatch(int patchX, int patchY);

    boost::shared_ptr<AssetRefListener> heightMapAsset;

    /// For all terrain patches, we maintain a global parent/root node to be able to transform the whole terrain at one go.
    ///\todo Perhaps this should be unified with the ECPlaceable.
    Ogre::SceneNode *rootNode;

    int patchWidth;
    int patchHeight;

    /// Specifies the asset source from which the height map is currently loaded from. Used to shadow the heightMap attribute so that if
    /// the same value is received from the network, reloading the terrain can be avoided.
    QString currentHeightmapAssetSource;

    /// Specifies the Ogre material name of the material that is currently being used to display the terrain.
    QString currentMaterial;

    /// Stores the actual height patches.
    std::vector<Patch> patches;
};
}

#endif<|MERGE_RESOLUTION|>--- conflicted
+++ resolved
@@ -74,10 +74,6 @@
 public:
     virtual ~EC_Terrain();
 
-<<<<<<< HEAD
-=======
-    virtual bool IsSerializable() const { return true; }
-
     Q_PROPERTY(Transform nodeTransformation READ getnodeTransformation WRITE setnodeTransformation);
     DEFINE_QPROPERTY_ATTRIBUTE(Transform, nodeTransformation);
 
@@ -117,7 +113,6 @@
     /// Returns the minimum and maximum extents of terrain heights.
     void GetTerrainHeightRange(float &minHeight, float &maxHeight) const;
 
->>>>>>> 0787d15c
     /// Each patch is a square containing this many vertices per side.
     static const int cPatchSize = 16;
 
@@ -307,7 +302,6 @@
     /// Returns the number of vertices in the whole terrain in the local Y-direction.
     int VerticesHeight() const { return PatchHeight() * cPatchSize; }
 
-<<<<<<< HEAD
     /// Saves the height map data and the associated per-vertex attributes to a file. This is a binary
     /// dump file, and as a convention, use the file suffix ".ntf" for these.
     /// @return True if the save succeeded.
@@ -320,22 +314,6 @@
     /// Note: Calling this function will not update the 'heightMap' attribute. If you want to load the terrain from a file
     /// in such a way that is synchronized to the network, just set the 'heightMap' source attribute in a replicated way.
     /// @return True if loading succeeded.
-=======
-    /// Saves the height map data and the associated per-vertex attributes to a Naali Terrain File.
-    /** This is a binary dump file, and as a convention, use the file suffix ".ntf" for these.
-        @return True if the save succeeded.
-    */
-    bool SaveToFile(QString filename);
-
-    /// Loads the terrain height map data from the given Naali Terrain File (.ntf).
-    /** You should prefer using the Attribute heightMap to recreate the terrain from a terrain file instead of calling this
-        function directly, since this function only performs a local (hidden) change, whereas the heightMap attribute change
-        is visible both locally and on the network.
-        @note Calling this function will not update the 'heightMap' attribute. If you want to load the terrain from a file
-        in such a way that is synchronized to the network, just set the 'heightMap' source attribute in a replicated way.
-        @return True if loading succeeded.
-    */
->>>>>>> 0787d15c
     bool LoadFromFile(QString filename);
 
     /// Loads the terrain height map data from the given in-memory .ntf file buffer.
@@ -343,7 +321,6 @@
 
     void NormalizeImage(QString filename) const;
 
-<<<<<<< HEAD
     /// Loads the terrain from the given image file. Adjusts the xPatches and yPatches properties to that of the image file, 
     /// and clears the heightMap source attribute. This function is intended to be used as a processing tool. Calling this  
     /// function will get the terrain contents desynchronized between the local system and network. The file is loaded using Ogre, so
@@ -356,27 +333,6 @@
     /// By default, the height range of the terrain is fitted into the [0.0, 1.0] range, i.e. the smallest position of the terrain
     /// gets the 0.0 grayscale pixel value in the image, and the largest position gets the 1.0 value.
     /// The file that is saved will be a three-channel color image, but will only contain grayscale values.
-=======
-    /// Loads the terrain from the given image file.
-    /** Adjusts the xPatches and yPatches properties to that of the image file, and clears the heightMap source attribute.
-        This function is intended to be used as a processing tool. Calling this function will get the terrain contents desynchronized
-        between the local system and network. The file is loaded using Ogre, so this supports all the file formats Ogre has codecs 
-        loaded for (you can see a list of those in the console at startup).
-        Calling this function will regenerate all terrain patches on the GPU.
-    */
-    bool LoadFromImageFile(QString filename, float offset, float scale);
-
-    /// Saves the terrain to an image file.
-    /** The file format is determined from the suffix. The file is saved using Ogre, so this supports all the file formats Ogre has
-        codecs loaded for (you can see a list of those in the console at startup). By default, the height range of the terrain is fitted
-        into the [0.0, 1.0] range, i.e. the smallest position of the terrain gets the 0.0 grayscale pixel value in the image, and the
-        largest position gets the 1.0 value.
-        The file that is saved will be a three-channel color image, but will only contain grayscale values.
-        @param filename Destination filename.
-        @param minHeight Minimum height in range [0.0, 1.0].
-        @param maxHeight Maximum in range [0.0, 1.0].
-    */
->>>>>>> 0787d15c
     bool SaveToImageFile(QString filename, float minHeight = -1e9f, float maxHeight = 1e9f);
 
     /// Converts the given Ogre Mesh to a terrain grid.
