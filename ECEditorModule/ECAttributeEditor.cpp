// For conditions of distribution and use, see copyright notice in license.txt

#include "StableHeaders.h"
#include "DebugOperatorNew.h"

#include "ECEditorModule.h"
#include "ECAttributeEditor.h"
#include "AttributeInterface.h"
#include "MultiEditPropertyManager.h"
#include "MultiEditPropertyFactory.h"
#include "LineEditPropertyFactory.h"
#include "Transform.h"

// QtPropertyBrowser headers.
#include <qtvariantproperty.h>
#include <qtpropertymanager.h>
#include <qtpropertybrowser.h>
#include <qteditorfactory.h>

#include "MemoryLeakCheck.h"

namespace ECEditor
{
    ECAttributeEditorBase::ECAttributeEditorBase(QtAbstractPropertyBrowser *owner,
                                                 Foundation::AttributeInterface *attribute,
                                                 QObject *parent):
        QObject(parent),
        owner_(owner),
        rootProperty_(0),
        factory_(0),
        propertyMgr_(0),
        listenEditorChangedSignal_(false),
        useMultiEditor_(false),
        editorState_(Uninitialized),
        metaDataFlag_(0)
    {
        attributeName_ = attribute->GetName();
        attributes_.push_back(attribute);
    }

    ECAttributeEditorBase::~ECAttributeEditorBase()
    {
        UnInitialize();
    }

    bool ECAttributeEditorBase::ContainProperty(QtProperty *property) const
    {
        QSet<QtProperty *> properties = propertyMgr_->properties();
        QSet<QtProperty *>::const_iterator iter = properties.find(property);
        if(iter != properties.end())
            return true;
        return false;
    }

    void ECAttributeEditorBase::UpdateEditorUI()
    {
        if(attributes_.size() == 1)
        {
            if(!useMultiEditor_ && editorState_ != Uninitialized)
                Update(); 
            else
            {
                useMultiEditor_ = false;
                Initialize();
            }
            emit AttributeChanged(attributeName_.toStdString());
        }
        else if(attributes_.size() > 1)
        {
            if(!IsIdentical())
            {
                if(!useMultiEditor_)
                {
                    useMultiEditor_ = true;
                    UnInitialize();
                }
            }
            else
            {
                if(useMultiEditor_)
                {
                    useMultiEditor_ = false;
                    UnInitialize();
                }
            }

            if(editorState_ == Uninitialized)
                Initialize();
            else
                Update();
            emit AttributeChanged(attributeName_.toStdString()); 
        }
    }

    void ECAttributeEditorBase::AddNewAttribute(Foundation::AttributeInterface *attribute)
    {
        AttributeList::iterator iter = attributes_.begin();
        for(;iter != attributes_.end(); iter++)
        {
            if(*iter == attribute)
                return;
        }
        attributes_.push_back(attribute);
        UpdateEditorUI();
    }

    void ECAttributeEditorBase::RemoveAttribute(Foundation::AttributeInterface *attribute)
    {
        AttributeList::iterator iter = attributes_.begin();
        for(;iter != attributes_.end(); iter++)
        {
            if(*iter == attribute)
            {
                attributes_.erase(iter);
                UpdateEditorUI();
                return;
            }
        }
    }

    bool ECAttributeEditorBase::IsIdentical() const
    {
        if(attributes_.size() > 1)
        {
            AttributeList::const_iterator iter = attributes_.begin();
            std::string value = (*iter)->ToString();
            while(iter != attributes_.end())
            {
                if(value != (*iter)->ToString())
                    return false;
                iter++;
            }
        }
        return true;
    }

    void ECAttributeEditorBase::PreInitialize()
    {
        if(propertyMgr_ || factory_ || rootProperty_)
            UnInitialize();
        editorState_ = WaitingForResponse;
    }

    void ECAttributeEditorBase::UnInitialize()
    {
        if(owner_)
        {
            owner_->unsetFactoryForManager(propertyMgr_);
            for(uint i = 0; i < optionalPropertyManagers_.size(); i++)
                owner_->unsetFactoryForManager(optionalPropertyManagers_[i]);
        }
        if(propertyMgr_)
        {
            propertyMgr_->deleteLater();
            propertyMgr_ = 0;
        }
        while(!optionalPropertyManagers_.empty())
        {
            optionalPropertyManagers_.back()->deleteLater();
            optionalPropertyManagers_.pop_back();
        }
        if(factory_)
        {
            factory_->deleteLater();
            factory_ = 0;
        }
        while(!optionalPropertyFactories_.empty())
        {
            optionalPropertyFactories_.back()->deleteLater();
            optionalPropertyFactories_.pop_back();
        }
        editorState_ = Uninitialized;
    }

    //-------------------------REAL ATTRIBUTE TYPE-------------------------

    template<> void ECAttributeEditor<Real>::Initialize()
    {
        ECAttributeEditorBase::PreInitialize();
        if(!useMultiEditor_)
        {
            QtVariantPropertyManager *realPropertyManager = new QtVariantPropertyManager(this);
            QtVariantEditorFactory *variantFactory = new QtVariantEditorFactory(this);
            propertyMgr_ = realPropertyManager;
            factory_ = variantFactory;
            rootProperty_ = realPropertyManager->addProperty(QVariant::Double, attributeName_);

            Foundation::AttributeMetadata *metaData = (*attributes_.begin())->GetMetadata();
            if(metaData)
            {
<<<<<<< HEAD
                if(!metaData->min.isNull())
                    metaDataFlag_ |= UsingMinValue;
                if(!metaData->max.isNull())
                    metaDataFlag_ |= UsingMaxValue;
                if(!metaData->step.isNull())
=======
                if(!metaData->min.isEmpty())
                    metaDataFlag_ |= UsingMinValue;
                if(!metaData->max.isEmpty())
                    metaDataFlag_ |= UsingMaxValue;
                if(!metaData->step.isEmpty())
>>>>>>> 2f32df2a
                    metaDataFlag_ |= UsingStepValue;
                if((metaDataFlag_ & UsingMinValue) != 0)
                    realPropertyManager->setAttribute(rootProperty_, "minimum", ::ParseString<Real>(metaData->min.toStdString()));
                if((metaDataFlag_ & UsingMaxValue) != 0)
                    realPropertyManager->setAttribute(rootProperty_, "maximum", ::ParseString<Real>(metaData->max.toStdString()));
                if((metaDataFlag_ & UsingStepValue) != 0)
                    realPropertyManager->setAttribute(rootProperty_, "singleStep", ::ParseString<Real>(metaData->step.toStdString()));
            }

            if(rootProperty_)
            {
                Update();
                QObject::connect(propertyMgr_, SIGNAL(propertyChanged(QtProperty*)), this, SLOT(SetAttribute(QtProperty*)));
            }
            owner_->setFactoryForManager(realPropertyManager, variantFactory);
        }
        else
        {
            InitializeMultiEditor();
        }
    }


    template<> void ECAttributeEditor<Real>::Update()
    {
        if(!useMultiEditor_)
        {
            AttributeList::iterator iter = attributes_.begin();
            QtVariantPropertyManager *realPropertyManager = dynamic_cast<QtVariantPropertyManager *>(propertyMgr_);
            assert(realPropertyManager);
            if(!realPropertyManager)
                return;

            if(iter != attributes_.end())
            {
                if(rootProperty_)
                {
                    Foundation::Attribute<Real> *attribute = dynamic_cast<Foundation::Attribute<Real>*>(*iter);
                    realPropertyManager->setValue(rootProperty_, attribute->Get());
                }
            }
        }
        else
            UpdateMultiEditorValue();
    }

    template<> void ECAttributeEditor<Real>::Set(QtProperty *property)
    {
        if(listenEditorChangedSignal_)
        {
            Real newValue = ParseString<Real>(property->valueText().toStdString());
            SetValue(newValue);
        }
    }

    //-------------------------INT ATTRIBUTE TYPE-------------------------

    template<> void ECAttributeEditor<int>::Update()
    {
        if(!useMultiEditor_)
        {
            QtVariantPropertyManager *intPropertyManager = dynamic_cast<QtVariantPropertyManager *>(propertyMgr_);
            AttributeList::iterator iter = attributes_.begin();
            assert(intPropertyManager);
            if(!intPropertyManager)
                return;

            if(iter != attributes_.end())
            {
                if(rootProperty_)
                {
                    Foundation::Attribute<int> *attribute = dynamic_cast<Foundation::Attribute<int>*>(*iter);
                    intPropertyManager->setValue(rootProperty_, attribute->Get());
                }
            }
        }
        else
            UpdateMultiEditorValue();
    }

    template<> void ECAttributeEditor<int>::Initialize()
    {
        ECAttributeEditorBase::PreInitialize();
        if(!useMultiEditor_)
        {
            //Check if int need to have min and max value setted and also enum types are presented as a int value.
            Foundation::AttributeMetadata *metaData = (*attributes_.begin())->GetMetadata();
            if(metaData)
            {
                if(!metaData->enums.empty())
                    metaDataFlag_ |= UsingEnums;
                else
                {
<<<<<<< HEAD
                    if(!metaData->min.isNull())
                        metaDataFlag_ |= UsingMinValue;
                    if(!metaData->max.isNull())
                        metaDataFlag_ |= UsingMaxValue;
                    if(!metaData->step.isNull())
                        metaDataFlag_ |= UsingStepValue;
                }
                if(!metaData->description.isNull())
=======
                    if(!metaData->min.isEmpty())
                        metaDataFlag_ |= UsingMinValue;
                    if(!metaData->max.isEmpty())
                        metaDataFlag_ |= UsingMaxValue;
                    if(!metaData->step.isEmpty())
                        metaDataFlag_ |= UsingStepValue;
                }
                if(!metaData->description.isEmpty())
>>>>>>> 2f32df2a
                    metaDataFlag_ |= UsingDescription;
            }

            QtVariantPropertyManager *intPropertyManager = new QtVariantPropertyManager(this);
            QtVariantEditorFactory *variantFactory = new QtVariantEditorFactory(this);
            // Check if attribute want to use enums.
            if((metaDataFlag_ & UsingEnums) != 0)
            {
                QtVariantProperty *prop = 0;
                prop = intPropertyManager->addProperty(QtVariantPropertyManager::enumTypeId(), attributeName_);
                rootProperty_ = prop;
                QStringList enumNames;
                Foundation::EnumDescMap_t::iterator iter = metaData->enums.begin();
                for(; iter != metaData->enums.end(); iter++)
                {
                    QString enumValue = QString::fromStdString(iter->second);
                    enumNames << enumValue;
                }
                prop->setAttribute(QString("enumNames"), enumNames);
            }
            else
            {
                rootProperty_ = intPropertyManager->addProperty(QVariant::Int, attributeName_);
                if((metaDataFlag_ & UsingMinValue) != 0)
                    intPropertyManager->setAttribute(rootProperty_, "minimum", ::ParseString<int>(metaData->min.toStdString()));
                if((metaDataFlag_ & UsingMaxValue) != 0)
                    intPropertyManager->setAttribute(rootProperty_, "maximum", ::ParseString<int>(metaData->max.toStdString()));
                if((metaDataFlag_ & UsingStepValue) != 0)
                    intPropertyManager->setAttribute(rootProperty_, "singleStep", ::ParseString<int>(metaData->step.toStdString()));
            }
            propertyMgr_ = intPropertyManager;
            factory_ = variantFactory;
            if(rootProperty_)
            {
                Update();
                QObject::connect(propertyMgr_, SIGNAL(propertyChanged(QtProperty*)), this, SLOT(SetAttribute(QtProperty*)));
            }
            owner_->setFactoryForManager(intPropertyManager, variantFactory);
        }
        else
        {
            InitializeMultiEditor();
        }
    }

    template<> void ECAttributeEditor<int>::Set(QtProperty *property)
    {
        if(listenEditorChangedSignal_)
        {
            int newValue = 0;
            std::string valueString = property->valueText().toStdString();
            if((metaDataFlag_ & UsingEnums) != 0)
            {
                Foundation::AttributeMetadata *metaData = (*attributes_.begin())->GetMetadata();
                Foundation::EnumDescMap_t::iterator iter = metaData->enums.begin();
                for(; iter != metaData->enums.end(); iter++)
                {
                    if(valueString == iter->second)
                        newValue = iter->first;
                }
            }
            else
                newValue = ParseString<int>(valueString);
            SetValue(newValue);
        }
    }

    //-------------------------BOOL ATTRIBUTE TYPE-------------------------

    template<> void ECAttributeEditor<bool>::Initialize()
    {
        ECAttributeEditorBase::PreInitialize();
        if(!useMultiEditor_)
        {
            QtVariantPropertyManager *boolPropertyManager = new QtVariantPropertyManager(this);
            QtVariantEditorFactory *variantFactory = new QtVariantEditorFactory(this);
            propertyMgr_ = boolPropertyManager;
            factory_ = variantFactory;
            rootProperty_ = boolPropertyManager->addProperty(QVariant::Bool, attributeName_);
            if(rootProperty_)
            {
                Update();
                QObject::connect(propertyMgr_, SIGNAL(propertyChanged(QtProperty*)), this, SLOT(SetAttribute(QtProperty*)));
            }
            owner_->setFactoryForManager(boolPropertyManager, variantFactory);
        }
        else
        {
            InitializeMultiEditor();
        }
    }

    template<> void ECAttributeEditor<bool>::Set(QtProperty *property)
    {
        if(listenEditorChangedSignal_)
        {
            if(property->valueText().toStdString() == "True")
                SetValue(true);
            else
                SetValue(false);
        }
    }

    template<> void ECAttributeEditor<bool>::Update()
    {
        if(!useMultiEditor_)
        {
            AttributeList::iterator iter = attributes_.begin();
            QtVariantPropertyManager *boolPropertyManager = dynamic_cast<QtVariantPropertyManager *>(propertyMgr_);
            if(!boolPropertyManager)
                return;

            if(iter != attributes_.end())
            {
                if(rootProperty_)
                {
                    Foundation::Attribute<bool> *attribute = dynamic_cast<Foundation::Attribute<bool>*>(*iter);
                    boolPropertyManager->setValue(rootProperty_, attribute->Get());
                }
            }
        }
        else
            UpdateMultiEditorValue();
    }

    //-------------------------VECTOR3DF ATTRIBUTE TYPE-------------------------

    template<> void ECAttributeEditor<Vector3df>::Update()
    {
        if(!useMultiEditor_)
        {
            QtVariantPropertyManager *variantManager = dynamic_cast<QtVariantPropertyManager *>(propertyMgr_);
            if(rootProperty_)
            {
                QList<QtProperty *> children = rootProperty_->subProperties();
                if(children.size() >= 3)
                {
                    Foundation::Attribute<Vector3df> *attribute = dynamic_cast<Foundation::Attribute<Vector3df> *>(*(attributes_.begin()));
                    if(!attribute)
                        return;

                    Vector3df vectorValue = attribute->Get();
                    variantManager->setValue(children[0], vectorValue.x);
                    variantManager->setValue(children[1], vectorValue.y);
                    variantManager->setValue(children[2], vectorValue.z);
                }
            }
        }
        else
            UpdateMultiEditorValue();
    }

    template<> void ECAttributeEditor<Vector3df>::Initialize()
    {
        ECAttributeEditorBase::PreInitialize();
        if(!useMultiEditor_)
        {
            QtVariantPropertyManager *variantManager = new QtVariantPropertyManager(this);
            QtVariantEditorFactory *variantFactory = new QtVariantEditorFactory(this);
            propertyMgr_ = variantManager;
            factory_ = variantFactory;
            rootProperty_ = variantManager->addProperty(QtVariantPropertyManager::groupTypeId(), attributeName_);

            if(rootProperty_)
            {
                QtProperty *childProperty = 0;
                childProperty = variantManager->addProperty(QVariant::Double, "x");
                rootProperty_->addSubProperty(childProperty);

                childProperty = variantManager->addProperty(QVariant::Double, "y");
                rootProperty_->addSubProperty(childProperty);

                childProperty = variantManager->addProperty(QVariant::Double, "z");
                rootProperty_->addSubProperty(childProperty);
                Update();
                QObject::connect(propertyMgr_, SIGNAL(propertyChanged(QtProperty*)), this, SLOT(SetAttribute(QtProperty*)));
            }
            owner_->setFactoryForManager(variantManager, variantFactory);
        }
        else
        {
            InitializeMultiEditor();
        }
    }

    template<> void ECAttributeEditor<Vector3df>::Set(QtProperty *property)
    {
        if(listenEditorChangedSignal_)
        {
            QtVariantPropertyManager *variantManager = dynamic_cast<QtVariantPropertyManager *>(propertyMgr_);
            QList<QtProperty *> children = rootProperty_->subProperties();
            if(children.size() >= 3)
            {
                Foundation::Attribute<Vector3df> *attribute = dynamic_cast<Foundation::Attribute<Vector3df> *>(*(attributes_.begin()));
                if(!attribute)
                    return;

                Vector3df newValue = attribute->Get();
                QString propertyName = property->propertyName();
                if(propertyName == "x")
                    newValue.x = ParseString<Real>(property->valueText().toStdString());
                else if(propertyName == "y")
                    newValue.y = ParseString<Real>(property->valueText().toStdString());
                else if(propertyName == "z")
                    newValue.z = ParseString<Real>(property->valueText().toStdString());
                SetValue(newValue);
            }
        }
    }

    //-------------------------COLOR ATTRIBUTE TYPE-------------------------

    template<> void ECAttributeEditor<Color>::Update()
    {
        if(!useMultiEditor_)
        {
            QtVariantPropertyManager *variantManager = dynamic_cast<QtVariantPropertyManager *>(propertyMgr_);
            if(rootProperty_)
            {
                QList<QtProperty *> children = rootProperty_->subProperties();
                if(children.size() >= 4)
                {
                    Foundation::Attribute<Color> *attribute = dynamic_cast<Foundation::Attribute<Color> *>(*(attributes_.begin()));
                    if(!attribute)
                        return;

                    Color colorValue = attribute->Get();
                    variantManager->setValue(children[0], colorValue.r * 255);
                    variantManager->setValue(children[1], colorValue.g * 255);
                    variantManager->setValue(children[2], colorValue.b * 255);
                    variantManager->setValue(children[3], colorValue.a * 255);
                }
            }
        }
        else
            UpdateMultiEditorValue();
    }

    template<> void ECAttributeEditor<Color>::Initialize()
    {
        ECAttributeEditorBase::PreInitialize();
        if(!useMultiEditor_)
        {
            QtVariantPropertyManager *variantManager = new QtVariantPropertyManager(this);
            QtVariantEditorFactory *variantFactory = new QtVariantEditorFactory(this);
            propertyMgr_ = variantManager;
            factory_ = variantFactory;

            rootProperty_ = variantManager->addProperty(QtVariantPropertyManager::groupTypeId(), attributeName_);
            if(rootProperty_)
            {
                QtVariantProperty *childProperty = 0;
                childProperty = variantManager->addProperty(QVariant::Int, "Red");
                rootProperty_->addSubProperty(childProperty);
                variantManager->setAttribute(childProperty, "minimum", QVariant(0));
                variantManager->setAttribute(childProperty, "maximum", QVariant(255));

                childProperty = variantManager->addProperty(QVariant::Int, "Green");
                rootProperty_->addSubProperty(childProperty);
                variantManager->setAttribute(childProperty, "minimum", QVariant(0));
                variantManager->setAttribute(childProperty, "maximum", QVariant(255));

                childProperty = variantManager->addProperty(QVariant::Int, "Blue");
                rootProperty_->addSubProperty(childProperty);
                variantManager->setAttribute(childProperty, "minimum", QVariant(0));
                variantManager->setAttribute(childProperty, "maximum", QVariant(255));

                childProperty = variantManager->addProperty(QVariant::Int, "Alpha");
                rootProperty_->addSubProperty(childProperty);
                variantManager->setAttribute(childProperty, "minimum", QVariant(0));
                variantManager->setAttribute(childProperty, "maximum", QVariant(255));

                Update();
                QObject::connect(propertyMgr_, SIGNAL(propertyChanged(QtProperty*)), this, SLOT(SetAttribute(QtProperty*)));
            }
            owner_->setFactoryForManager(variantManager, variantFactory);
        }
        else
        {
            InitializeMultiEditor();
        }
    }

    template<> void ECAttributeEditor<Color>::Set(QtProperty *property)
    {
        if(listenEditorChangedSignal_)
        {
            QtVariantPropertyManager *variantManager = dynamic_cast<QtVariantPropertyManager *>(propertyMgr_);
            QList<QtProperty *> children = rootProperty_->subProperties();
            if(children.size() >= 4)
            {
                Foundation::Attribute<Color> *attribute = dynamic_cast<Foundation::Attribute<Color> *>(*(attributes_.begin()));
                if(!attribute)
                    return;

                Color newValue = attribute->Get();
                QString propertyName = property->propertyName();
                if(propertyName == "Red")
                    newValue.r = ParseString<int>(property->valueText().toStdString()) / 255.0f;
                else if(propertyName == "Green")
                    newValue.g = ParseString<int>(property->valueText().toStdString()) / 255.0f;
                else if(propertyName == "Blue")
                    newValue.b = ParseString<int>(property->valueText().toStdString()) / 255.0f;
                else if(propertyName == "Alpha")
                    newValue.a = ParseString<int>(property->valueText().toStdString()) / 255.0f;
                SetValue(newValue);
            }
        }
    }

    //-------------------------QSTRING ATTRIBUTE TYPE-------------------------

    template<> void ECAttributeEditor<QString>::Initialize()
    {
        ECAttributeEditorBase::PreInitialize();
        if(!useMultiEditor_)
        {
            QtStringPropertyManager *qStringPropertyManager = new QtStringPropertyManager(this);
            ECEditor::LineEditPropertyFactory *lineEditFactory = new ECEditor::LineEditPropertyFactory(this);
            propertyMgr_ = qStringPropertyManager;
            factory_ = lineEditFactory;
            rootProperty_ = qStringPropertyManager->addProperty(attributeName_);
            if(rootProperty_)
            {
                Update();
                QObject::connect(propertyMgr_, SIGNAL(propertyChanged(QtProperty*)), this, SLOT(SetAttribute(QtProperty*)));
            }
            owner_->setFactoryForManager(qStringPropertyManager, lineEditFactory);
        }
        else
        {
            InitializeMultiEditor();
        }
    }

    template<> void ECAttributeEditor<QString>::Set(QtProperty *property)
    {
        if (listenEditorChangedSignal_)
            SetValue(property->valueText());
    }

    template<> void ECAttributeEditor<QString>::Update()
    {
        if(!useMultiEditor_)
        {
            AttributeList::iterator iter = attributes_.begin();
            QtStringPropertyManager *qStringPropertyManager = dynamic_cast<QtStringPropertyManager *>(propertyMgr_);

            assert(qStringPropertyManager);
            if(!qStringPropertyManager)
                return;

            if(iter != attributes_.end())
            {
                if (rootProperty_)
                {
                    Foundation::Attribute<QString> *attribute = dynamic_cast<Foundation::Attribute<QString>*>(*iter);
                    qStringPropertyManager->setValue(rootProperty_, attribute->Get());
                }
                iter++;
            }
        }
        else
            UpdateMultiEditorValue();
    }

    //-------------------------QVARIANT ATTRIBUTE TYPE-------------------------

    template<> void ECAttributeEditor<QVariant>::Initialize()
    {
        ECAttributeEditorBase::PreInitialize();
        if(!useMultiEditor_)
        {
            QtStringPropertyManager *qStringPropertyManager = new QtStringPropertyManager(this);
            ECEditor::LineEditPropertyFactory *lineEditFactory = new ECEditor::LineEditPropertyFactory(this);
            propertyMgr_ = qStringPropertyManager;
            factory_ = lineEditFactory;
            rootProperty_ = qStringPropertyManager->addProperty(attributeName_);
            if(rootProperty_)
            {
                Update();
                QObject::connect(propertyMgr_, SIGNAL(propertyChanged(QtProperty*)), this, SLOT(SetAttribute(QtProperty*)));
            }
            owner_->setFactoryForManager(qStringPropertyManager, lineEditFactory);
        }
        else
        {
            InitializeMultiEditor();
        }
    }

    template<> void ECAttributeEditor<QVariant>::Set(QtProperty *property)
    {
        if (listenEditorChangedSignal_)
        {
            QVariant value(property->valueText());
            SetValue(value);
        }
    }

    template<> void ECAttributeEditor<QVariant>::Update()
    {
        if(!useMultiEditor_)
        {
            AttributeList::iterator iter = attributes_.begin();
            QtStringPropertyManager *qStringPropertyManager = dynamic_cast<QtStringPropertyManager *>(propertyMgr_);
            assert(qStringPropertyManager);
            if(!qStringPropertyManager)
                return;

            if(iter != attributes_.end())
            {
                if (rootProperty_)
                {
                    Foundation::Attribute<QVariant> *attribute = dynamic_cast<Foundation::Attribute<QVariant>*>(*iter);
                    qStringPropertyManager->setValue(rootProperty_, attribute->Get().toString());
                }
                iter++;
            }
        }
        else
            UpdateMultiEditorValue();
    }

    //-------------------------QVARIANTARRAY ATTRIBUTE TYPE-------------------------

    template<> void ECAttributeEditor<std::vector<QVariant> >::Initialize()
    {
        ECAttributeEditorBase::PreInitialize();
        if(!useMultiEditor_)
        {
            QtGroupPropertyManager *groupManager = new QtGroupPropertyManager(this);
            QtStringPropertyManager *stringManager = new QtStringPropertyManager(this);
            LineEditPropertyFactory *lineEditFactory = new LineEditPropertyFactory(this);
            propertyMgr_ = groupManager;
            factory_ = lineEditFactory;
            optionalPropertyManagers_.push_back(stringManager);

            rootProperty_ = groupManager->addProperty();
            rootProperty_->setPropertyName(attributeName_);
            if(rootProperty_)
            {
                QtProperty *childProperty = 0;
                // Get number of elements in attribute array and create for property for each array element.
                Foundation::Attribute<std::vector<QVariant> > *attribute = dynamic_cast<Foundation::Attribute<std::vector<QVariant> >*>(*(attributes_.begin()));
                std::vector<QVariant> variantArray = attribute->Get();
                for(uint i = 0; i < variantArray.size(); i++)
                {
                    childProperty = stringManager->addProperty(QString::fromStdString("[" + ::ToString<uint>(i) + "]"));
                    rootProperty_->addSubProperty(childProperty);
                }
                childProperty = stringManager->addProperty(QString::fromStdString("[" + ::ToString<uint>(variantArray.size()) + "]"));
                rootProperty_->addSubProperty(childProperty);

                Update();
                QObject::connect(stringManager, SIGNAL(propertyChanged(QtProperty*)), this, SLOT(SetAttribute(QtProperty*)));
            }
            owner_->setFactoryForManager(stringManager, lineEditFactory);
        }
        else
            InitializeMultiEditor();
    }

    template<> void ECAttributeEditor<std::vector<QVariant> >::Set(QtProperty *property)
    {
        if (listenEditorChangedSignal_)
        {
            Foundation::Attribute<std::vector<QVariant> > *attribute = dynamic_cast<Foundation::Attribute<std::vector<QVariant> >*>(*(attributes_.begin()));
            QtStringPropertyManager *stringManager = dynamic_cast<QtStringPropertyManager *>(optionalPropertyManagers_[0]);
            QList<QtProperty*> children = rootProperty_->subProperties();
            std::vector<QVariant> value;
            for(uint i = 0; i < children.size(); i++)
            {
                QVariant variant = QVariant(stringManager->value(children[i]));
                if(variant.toString() == "" && i == children.size() - 1)
                    continue;
                value.push_back(variant.toString());
            }
            //We wont allow double empty array elements.
            if(value.size() >= 1)
                if(value[value.size() - 1] == "")
                    value.pop_back();
            SetValue(value);
        }
    }

    template<> void ECAttributeEditor<std::vector<QVariant> >::Update()
    {
        if(!useMultiEditor_)
        {
            Foundation::Attribute<std::vector<QVariant> > *attribute = dynamic_cast<Foundation::Attribute<std::vector<QVariant> >*>(*(attributes_.begin()));
            QtStringPropertyManager *stringManager = dynamic_cast<QtStringPropertyManager *>(optionalPropertyManagers_[0]);
            QList<QtProperty*> children = rootProperty_->subProperties();
            std::vector<QVariant> value = attribute->Get();
            //! @todo It's tend to be heavy operation to reinitialize all ui elements when new parameters have been added.
            //! replace this so that only single vector's element is added/deleted from the editor.
            if(value.size() + 1 != children.size())
            {
                UnInitialize();
                Initialize();
            }
            if(value.size() <= children.size())
            {
                for(uint i = 0; i < value.size(); i++)
                {
                    stringManager->setValue(children[i], value[i].toString());
                }
            }
        }
        else
            UpdateMultiEditorValue();
    }

    //-------------------------ASSETREFERENCE ATTRIBUTE TYPE-------------------------

    template<> void ECAttributeEditor<Foundation::AssetReference>::Update()
    {
        if(!useMultiEditor_)
        {
            QList<QtProperty*> children = rootProperty_->subProperties();
            if(children.size() == 2)
            {
                QtStringPropertyManager *stringManager = dynamic_cast<QtStringPropertyManager *>(children[0]->propertyManager());
                Foundation::Attribute<Foundation::AssetReference> *attribute = dynamic_cast<Foundation::Attribute<Foundation::AssetReference> *>(*(attributes_.begin()));
                if(!attribute || !stringManager)
                    return;

                Foundation::AssetReference value = attribute->Get();
                stringManager->setValue(children[0], QString::fromStdString(value.id_));
                stringManager->setValue(children[1], QString::fromStdString(value.type_));
            }
        }
        else
            UpdateMultiEditorValue();
    }

    template<> void ECAttributeEditor<Foundation::AssetReference>::Initialize()
    {
        ECAttributeEditorBase::PreInitialize();
        if(!useMultiEditor_)
        {
            QtGroupPropertyManager *groupManager = new QtGroupPropertyManager(this);
            QtStringPropertyManager *stringManager = new QtStringPropertyManager(this);
            LineEditPropertyFactory *lineEditFactory = new LineEditPropertyFactory(this);
            propertyMgr_ = groupManager;
            factory_ = lineEditFactory;
            optionalPropertyManagers_.push_back(stringManager);

            rootProperty_ = groupManager->addProperty();
            rootProperty_->setPropertyName(attributeName_);
            if(rootProperty_)
            {
                QtProperty *childProperty = 0;
                childProperty = stringManager->addProperty("Asset ID");
                rootProperty_->addSubProperty(childProperty);

                childProperty = stringManager->addProperty("Asset type");
                rootProperty_->addSubProperty(childProperty);

                Update();
                QObject::connect(stringManager, SIGNAL(propertyChanged(QtProperty*)), this, SLOT(SetAttribute(QtProperty*)));
            }
            owner_->setFactoryForManager(stringManager, lineEditFactory);
        }
        else
            InitializeMultiEditor();
    }

    template<> void ECAttributeEditor<Foundation::AssetReference>::Set(QtProperty *property)
    {
        if(listenEditorChangedSignal_)
        {
            QList<QtProperty*> children = rootProperty_->subProperties();
            if(children.size() == 2)
            {
                QtStringPropertyManager *stringManager = dynamic_cast<QtStringPropertyManager *>(children[0]->propertyManager());
                Foundation::Attribute<Foundation::AssetReference> *attribute = dynamic_cast<Foundation::Attribute<Foundation::AssetReference> *>(*(attributes_.begin()));
                if(!attribute || !stringManager)
                    return;

                Foundation::AssetReference value;
                value.id_ = stringManager->value(children[0]).toStdString();
                value.type_ = stringManager->value(children[1]).toStdString();
                SetValue(value);
            }
        }
    }

    //---------------------------TRANSFORM----------------------------
    template<> void ECAttributeEditor<Transform>::Update()
    {
        if(!useMultiEditor_)
        {
            QtVariantPropertyManager *variantManager = dynamic_cast<QtVariantPropertyManager *>(propertyMgr_);
            if(rootProperty_)
            {
                QList<QtProperty *> children = rootProperty_->subProperties();
                if(children.size() >= 3)
                {
                    Foundation::Attribute<Transform> *attribute = dynamic_cast<Foundation::Attribute<Transform> *>(*(attributes_.begin()));
                    if(!attribute)
                        return;

                    Transform transformValue = attribute->Get();
                    QList<QtProperty *> positions = children[0]->subProperties();
                    variantManager->setValue(positions[0], transformValue.position.x);
                    variantManager->setValue(positions[1], transformValue.position.y);
                    variantManager->setValue(positions[2], transformValue.position.z);

                    QList<QtProperty *> rotations = children[1]->subProperties();
                    variantManager->setValue(rotations[0], transformValue.rotation.x);
                    variantManager->setValue(rotations[1], transformValue.rotation.y);
                    variantManager->setValue(rotations[2], transformValue.rotation.z);

                    QList<QtProperty *> scales    = children[2]->subProperties();
                    variantManager->setValue(scales[0], transformValue.scale.x);
                    variantManager->setValue(scales[1], transformValue.scale.y);
                    variantManager->setValue(scales[2], transformValue.scale.z);
                }
            }
        }
        else
            UpdateMultiEditorValue();
    }

    template<> void ECAttributeEditor<Transform>::Initialize()
    {
        ECAttributeEditorBase::PreInitialize();
        if(!useMultiEditor_)
        {
            QtVariantPropertyManager *variantManager = new QtVariantPropertyManager(this);
            QtVariantEditorFactory *variantFactory = new QtVariantEditorFactory(this);
            propertyMgr_ = variantManager;
            factory_ = variantFactory;

            rootProperty_ = variantManager->addProperty(QtVariantPropertyManager::groupTypeId(), attributeName_);
            if(rootProperty_)
            {
                QtVariantProperty *childProperty = 0;
                QtVariantProperty *positionProperty = variantManager->addProperty(QtVariantPropertyManager::groupTypeId(), "Position");
                rootProperty_->addSubProperty(positionProperty);
                childProperty = variantManager->addProperty(QVariant::Double, "x");
                positionProperty->addSubProperty(childProperty);

                childProperty = variantManager->addProperty(QVariant::Double, "y");
                positionProperty->addSubProperty(childProperty);

                childProperty = variantManager->addProperty(QVariant::Double, "z");
                positionProperty->addSubProperty(childProperty);

                QtVariantProperty *rotationProperty = variantManager->addProperty(QtVariantPropertyManager::groupTypeId(), "Rotation");
                rootProperty_->addSubProperty(rotationProperty);
                childProperty = variantManager->addProperty(QVariant::Double, "x");
                rotationProperty->addSubProperty(childProperty);

                childProperty = variantManager->addProperty(QVariant::Double, "y");
                rotationProperty->addSubProperty(childProperty);

                childProperty = variantManager->addProperty(QVariant::Double, "z");
                rotationProperty->addSubProperty(childProperty);

                QtVariantProperty *scaleProperty = variantManager->addProperty(QtVariantPropertyManager::groupTypeId(), "Scale");
                rootProperty_->addSubProperty(scaleProperty);
                childProperty = variantManager->addProperty(QVariant::Double, "x");
                scaleProperty->addSubProperty(childProperty);

                childProperty = variantManager->addProperty(QVariant::Double, "y");
                scaleProperty->addSubProperty(childProperty);

                childProperty = variantManager->addProperty(QVariant::Double, "z");
                scaleProperty->addSubProperty(childProperty);

                Update();
                QObject::connect(propertyMgr_, SIGNAL(propertyChanged(QtProperty*)), this, SLOT(SetAttribute(QtProperty*)));
            }
            owner_->setFactoryForManager(variantManager, variantFactory);
        }
        else
        {
            InitializeMultiEditor();
        }
    }

    template<> void ECAttributeEditor<Transform>::Set(QtProperty *property)
    {
        if(listenEditorChangedSignal_)
        {
            QtVariantPropertyManager *variantManager = dynamic_cast<QtVariantPropertyManager *>(propertyMgr_);
            QList<QtProperty *> children = rootProperty_->subProperties();
            if(children.size() >= 3)
            {
                Foundation::Attribute<Transform> *attribute = dynamic_cast<Foundation::Attribute<Transform> *>(*(attributes_.begin()));
                if(!attribute)
                    return;
                Transform trans = attribute->Get();

                int foundIndex = -1;
                for(uint i = 0; i < children.size(); i++)
                {
                    QList<QtProperty *> properties = children[i]->subProperties();
                    for(uint j = 0; j < properties.size(); j++)
                    {
                        if(properties[j] == property)
                        {
                            foundIndex = (i * 3) + j;
                            break;
                        }
                    }
                }
                if(foundIndex != -1)
                {
                    bool success = false;
                    Real value = property->valueText().toFloat(&success);
                    if(!success)
                    {
                        ECEditorModule::LogError("Failed to convert the property value in float format.");
                        return;
                    } 

                    switch(foundIndex)
                    {
                    case 0:
                        trans.position.x = value;
                        break;
                    case 1:
                        trans.position.y = value;
                        break;
                    case 2:
                        trans.position.z = value;
                        break;
                    case 3:
                        trans.rotation.x = value;
                        break;
                    case 4:
                        trans.rotation.y = value;
                        break;
                    case 5:
                        trans.rotation.z = value;
                        break;
                    case 6:
                        trans.scale.x = value;
                        break;
                    case 7:
                        trans.scale.y = value;
                        break;
                    case 8:
                        trans.scale.z = value;
                        break;
                    }
                    SetValue(trans);
                }
            }
        }
    }
}<|MERGE_RESOLUTION|>--- conflicted
+++ resolved
@@ -188,19 +188,11 @@
             Foundation::AttributeMetadata *metaData = (*attributes_.begin())->GetMetadata();
             if(metaData)
             {
-<<<<<<< HEAD
-                if(!metaData->min.isNull())
-                    metaDataFlag_ |= UsingMinValue;
-                if(!metaData->max.isNull())
-                    metaDataFlag_ |= UsingMaxValue;
-                if(!metaData->step.isNull())
-=======
                 if(!metaData->min.isEmpty())
                     metaDataFlag_ |= UsingMinValue;
                 if(!metaData->max.isEmpty())
                     metaDataFlag_ |= UsingMaxValue;
                 if(!metaData->step.isEmpty())
->>>>>>> 2f32df2a
                     metaDataFlag_ |= UsingStepValue;
                 if((metaDataFlag_ & UsingMinValue) != 0)
                     realPropertyManager->setAttribute(rootProperty_, "minimum", ::ParseString<Real>(metaData->min.toStdString()));
@@ -294,16 +286,6 @@
                     metaDataFlag_ |= UsingEnums;
                 else
                 {
-<<<<<<< HEAD
-                    if(!metaData->min.isNull())
-                        metaDataFlag_ |= UsingMinValue;
-                    if(!metaData->max.isNull())
-                        metaDataFlag_ |= UsingMaxValue;
-                    if(!metaData->step.isNull())
-                        metaDataFlag_ |= UsingStepValue;
-                }
-                if(!metaData->description.isNull())
-=======
                     if(!metaData->min.isEmpty())
                         metaDataFlag_ |= UsingMinValue;
                     if(!metaData->max.isEmpty())
@@ -312,7 +294,6 @@
                         metaDataFlag_ |= UsingStepValue;
                 }
                 if(!metaData->description.isEmpty())
->>>>>>> 2f32df2a
                     metaDataFlag_ |= UsingDescription;
             }
 
