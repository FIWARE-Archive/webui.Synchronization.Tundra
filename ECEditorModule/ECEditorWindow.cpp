--- conflicted
+++ resolved
@@ -770,19 +770,11 @@
     if (!scene)
         return;
 
-<<<<<<< HEAD
     /// todo disconnect previous scene connection.
     connect(scene, SIGNAL(EntityRemoved(Entity*, AttributeChange::Type)), 
             SLOT(EntityRemoved(Entity*)), Qt::UniqueConnection);
     connect(scene, SIGNAL(ActionTriggered(Entity *, const QString &, const QStringList &, EntityAction::ExecutionType)),
             SLOT(ActionTriggered(Entity *, const QString &, const QStringList &)), Qt::UniqueConnection);
-=======
-    //! todo disconnect previous scene connection.
-    connect(scene, SIGNAL(EntityRemoved(Scene::Entity*, AttributeChange::Type)), 
-            SLOT(EntityRemoved(Scene::Entity*)), Qt::UniqueConnection);
-    connect(scene, SIGNAL(ActionTriggered(Scene::Entity *, const QString &, const QStringList &, EntityAction::ExecutionType)),
-            SLOT(ActionTriggered(Scene::Entity *, const QString &, const QStringList &)), Qt::UniqueConnection);
->>>>>>> 7b4973d6
 }
 
 void ECEditorWindow::ComponentDialogFinished(int result)
