--- conflicted
+++ resolved
@@ -232,7 +232,8 @@
             return;
         
         QDomDocument temp_doc;
-        if (temp_doc.setContent(QApplication::clipboard()->text()))
+        QClipboard *clipboard = QApplication::clipboard();
+        if (temp_doc.setContent(clipboard->text()))
         {
             //Check if clipboard contain infomation about entity's id,
             //which is used to find a right type of entity from the scene.
@@ -609,15 +610,9 @@
         if (entity_list_)
         {
             entity_list_->setSelectionMode(QAbstractItemView::ExtendedSelection);
-<<<<<<< HEAD
-            QShortcut* delete_shortcut = new QShortcut(QKeySequence(Qt::Key_Delete), entity_list_);
-            QShortcut* copy_shortcut = new QShortcut(QKeySequence(Qt::ControlModifier + Qt::Key_C), entity_list_);
-            QShortcut* paste_shortcut = new QShortcut(QKeySequence(Qt::ControlModifier + Qt::Key_V), entity_list_);
-=======
             /*QShortcut* delete_shortcut = new QShortcut(QKeySequence(Qt::Key_Delete), entity_list_);
             QShortcut* copy_shortcut = new QShortcut(QKeySequence(Qt::Key_Control + Qt::Key_C), entity_list_);
             QShortcut* paste_shortcut = new QShortcut(QKeySequence(Qt::Key_Control + Qt::Key_V), entity_list_);
->>>>>>> 024600c2
             connect(delete_shortcut, SIGNAL(activated()), this, SLOT(DeleteEntitiesFromList()));
             connect(copy_shortcut, SIGNAL(activated()), this, SLOT(CopyEntity()));
             connect(paste_shortcut, SIGNAL(activated()), this, SLOT(PasteEntity()));*/
