--- conflicted
+++ resolved
@@ -163,21 +163,11 @@
         //! User has selected delete action from a QMenu.
         void DeleteComponent();
 
-        //! New dynamic component attribute has been added.
-        /*! @todo When many attributes has been added/removed from the editor this method is called 
-            multiple times and each time this method seems to reinitialize the component editor.
-            This will consume too much time and should be fixed so that coponent editor will be 
-            initialized only once when all the dynamic component's attributes have been added.
-         */
-<<<<<<< HEAD
+        //! Component's name has been changed and we need to remove component from it's previous
+        //! ComponentGroup and create/add component to another componentgroup.
         void DynamicComponentChanged();
-        //! Component's name has been changed and we need to remove component from it's previous 
-        //! ComponentGroup and create/add component to another componentgroup.
-=======
-        void DynamicComponentChanged(const QString &name);
 
         //! Component's name has been changed and we need to remove component from it's previous ComponentGroup and create/add component to another componentgroup.
->>>>>>> 238725f5
         /*! @param newName component's new name.
          */
         void ComponentNameChanged(const QString &newName);
