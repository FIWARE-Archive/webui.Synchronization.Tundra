--- conflicted
+++ resolved
@@ -239,66 +239,33 @@
             IAttribute *attr = 0;
             for(uint i = 0; i < names.size(); i++)
             {
-<<<<<<< HEAD
-                ComponentWeakPtr compWeak = (*iter)->components_[i];
-                if(compWeak.expired())
-                    continue;
-
-                QStringList names;
-                names << item->text(0);
-                if(item->parent())
-                    names << item->parent()->text(0);
-
-                // Try to find the right attribute.
-                IAttribute *attr = 0;
-                for(uint i = 0; i < names.size(); i++)
-                {
-                    attr = compWeak.lock()->GetAttribute(names[i]);
-                    if(attr)
-                        break;
-                }
-                if(!attr)
-                    continue;
-                if(attr->TypeName() == "string")
-                {
-                    Attribute<QString> *attribute = dynamic_cast<Attribute<QString> *>(attr);
-                    if(attribute)
-                        attribute->Set(QString::fromStdString(asset_id.toStdString()), AttributeChange::Default);
-                }
-                else if(attr->TypeName() == "qvariant")
-=======
                 attr = compWeak.lock()->GetAttribute(names[i]);
                 if(attr)
                     break;
             }
             if(!attr)
                 continue;
-            if(attr->TypenameToString() == "string")
+            if(attr->TypeName() == "string")
             {
                 Attribute<QString> *attribute = dynamic_cast<Attribute<QString> *>(attr);
                 if(attribute)
                     attribute->Set(QString::fromStdString(asset_id.toStdString()), AttributeChange::Default);
             }
-            else if(attr->TypenameToString() == "qvariant")
+            else if(attr->TypeName() == "qvariant")
             {
                 Attribute<QVariant> *attribute = dynamic_cast<Attribute<QVariant> *>(attr);
                 if(attribute)
->>>>>>> b8014ea4
                 {
                     if(attribute->Get().type() == QVariant::String)
                     {
                         attribute->Set(asset_id, AttributeChange::Default);
                     }
                 }
-<<<<<<< HEAD
-                else if(attr->TypeName() == "qvariantarray")
-=======
-            }
-            else if(attr->TypenameToString() == "qvariantarray")
+            }
+            else if(attr->TypeName() == "qvariantarray")
             {
                 Attribute<std::vector<QVariant> > *attribute = dynamic_cast<Attribute<std::vector<QVariant> > *>(attr);
                 if(attribute)
->>>>>>> b8014ea4
                 {
                     // We asume that item's name is form of "[0]","[1]" etc. We need to cut down those first and last characters
                     // to able to get real index number of that item that is cause sorting can make the item order a bit odd.
@@ -321,15 +288,11 @@
 
                     attribute->Set(variants, AttributeChange::Default);
                 }
-<<<<<<< HEAD
-                else if(attr->TypeName() == "qvariantlist")
-=======
-            }
-            else if(attr->TypenameToString() == "qvariantlist")
+            }
+            else if(attr->TypeName() == "qvariantlist")
             {
                 Attribute<QVariantList > *attribute = dynamic_cast<Attribute<QVariantList > *>(attr);
                 if(attribute)
->>>>>>> b8014ea4
                 {
                     // We asume that item's name is form of "[0]","[1]" etc. We need to cut down those first and last characters
                     // to able to get real index number of that item that is cause sorting can make the item order a bit odd.
