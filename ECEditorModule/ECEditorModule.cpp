--- conflicted
+++ resolved
@@ -145,14 +145,8 @@
 
 		if (uiExternal){
 				uiExternal->AddExternalMenuPanel(uiExternal->AddExternalPanel(editor_window_,"Entity-component Editor"),"EC Editor","Panels");
-<<<<<<< HEAD
-				//Used to register it as universal widget; to get it in the WorldBuildingModule
-				UiProxyWidget *editor_proxy = ui->AddWidgetToScene(editor_window_);
-				ui->RegisterUniversalWidget("Components", editor_proxy);
-=======
 				uiExternal->AddPanelToEditMode(editor_window_);
->>>>>>> 38c7d102
-		}else{
+				//Used to register it as universal widget; to get it in the WorldBuildingModule				UiProxyWidget *editor_proxy = ui->AddWidgetToScene(editor_window_);				ui->RegisterUniversalWidget("Components", editor_proxy);		}else{
 			UiProxyWidget *editor_proxy = ui->AddWidgetToScene(editor_window_);
 			ui->AddWidgetToMenu(editor_window_, tr("Entity-component Editor"), "", "./data/ui/images/menus/edbutton_OBJED_normal.png");
 			ui->RegisterUniversalWidget("Components", editor_proxy);
