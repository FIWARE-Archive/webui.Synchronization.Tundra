--- conflicted
+++ resolved
@@ -10,13 +10,10 @@
 
 #include <QObject>
 
-<<<<<<< HEAD
 #include <boost/enable_shared_from_this.hpp>
 
 class UiPlane;
 class QRect;
-=======
->>>>>>> 05f74c9e
 class QScriptEngine;
 class RenderWindow;
 class Framework;
