--- conflicted
+++ resolved
@@ -138,11 +138,7 @@
     Ogre::Entity* OgreEntity() const;
 
     /// Returns instanced Ogre mesh entity.
-<<<<<<< HEAD
-    /** @return Instanced Ogre mesh entity, or null if 1) mesh not loaded 2) instancing is disabled @ OgreEntity. */
-=======
     /** @return Instanced Ogre mesh entity, or null if 1) mesh not loaded 2) instancing is disabled @see OgreEntity. */
->>>>>>> 4d3bdf6c
     Ogre::InstancedEntity* OgreInstancedEntity() const;
 
     /// Returns an Ogre bone safely, or null if not found.
