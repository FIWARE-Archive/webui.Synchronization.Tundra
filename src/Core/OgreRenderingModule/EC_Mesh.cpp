--- conflicted
+++ resolved
@@ -386,11 +386,7 @@
         }
         if (world.get() && instancedEntity_)
         {
-<<<<<<< HEAD
-            world->DestroyInstances(instancedEntity_);
-=======
             world->DestroyInstance(instancedEntity_);
->>>>>>> 4d3bdf6c
             instancedEntity_ = 0;
         }
     }
@@ -744,10 +740,6 @@
     Ogre::SceneNode* node = placeable->GetSceneNode();
     if (entity_)
         adjustmentNode_->detachObject(entity_);
-<<<<<<< HEAD
-    else if (instancedEntity_)
-        adjustmentNode_->detachObject(instancedEntity_);
-=======
     else if (instancedEntity_ && world_.lock())
     {
         adjustmentNode_->detachObject(instancedEntity_);
@@ -755,7 +747,6 @@
         foreach(Ogre::InstancedEntity *child, children)
             if (child) adjustmentNode_->detachObject(child);
     }
->>>>>>> 4d3bdf6c
     node->removeChild(adjustmentNode_);
 
     attached_ = false;
@@ -771,10 +762,6 @@
     node->addChild(adjustmentNode_);
     if (entity_)
         adjustmentNode_->attachObject(entity_);
-<<<<<<< HEAD
-    else if (instancedEntity_)
-        adjustmentNode_->attachObject(instancedEntity_);
-=======
     else if (instancedEntity_ && world_.lock())
     {
         adjustmentNode_->attachObject(instancedEntity_);
@@ -782,7 +769,6 @@
         foreach(Ogre::InstancedEntity *child, children)
             if (child) adjustmentNode_->attachObject(child);
     }
->>>>>>> 4d3bdf6c
 
     // Honor the EC_Placeable's isVisible attribute by enforcing its values on this mesh.
     adjustmentNode_->setVisible(placeable->visible.Get());
@@ -877,26 +863,10 @@
     if (world_.expired())
         return;
 
-<<<<<<< HEAD
-    instancedEntity_ = world_.lock()->CreateInstance(meshAsset.get() != 0 ? meshAsset : this->meshAsset->Asset(), meshMaterial.Get());
-    if (!instancedEntity_)
-        return;
-
-    instancedEntity_->setRenderingDistance(drawDistance.Get());
-    instancedEntity_->setCastShadows(castShadows.Get());
-    instancedEntity_->setUserAny(Ogre::Any(static_cast<IComponent *>(this)));
-
-    // Set UserAny also on sub instances
-    /// @todo Implement!
-    //for(uint i = 0; i < entity_->getNumSubEntities(); ++i)
-    //    instancedEntity_->getSubEntity(i)->setUserAny(entity_->getUserAny());
-
-=======
     instancedEntity_ = world_.lock()->CreateInstance(this, meshAsset.get() != 0 ? meshAsset : this->meshAsset->Asset(), meshMaterial.Get(), drawDistance.Get(), castShadows.Get());
     if (!instancedEntity_)
         return;
 
->>>>>>> 4d3bdf6c
     // Make sure adjustment node is up to date
     Transform newTransform = nodeTransformation.Get();
     adjustmentNode_->setPosition(newTransform.pos);
