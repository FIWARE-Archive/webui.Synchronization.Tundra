--- conflicted
+++ resolved
@@ -75,9 +75,7 @@
             ref.parsedRef = std::string(r[3].first, r[3].second).c_str();
             ref.parsedRef.replace(QRegExp("[\'\"\\t\\n\\r\\v\\f\\a]"), "");
             ref.parsedRef = assetAPI->ResolveAssetRef(Name(), ref.parsedRef);
-<<<<<<< HEAD
             ref.encloseInQuotes = true;
-=======
             ref.type = AssetAPI::GetResourceTypeFromAssetRef(ref.parsedRef);
 
             // Check if AssetAPI has previous knowledge of this ref (eg via storage auto discovery),
@@ -85,7 +83,6 @@
             if (ref.type == "Texture" && !assetAPI->GetAsset(ref.parsedRef).get())
                 ref.type = "Binary";
 
->>>>>>> 78105b05
             refs.push_back(ref);
             start = r[0].second;
         }
@@ -115,9 +112,7 @@
             ref.parsedRef = std::string(r[cg].first, r[cg].second).c_str();
             ref.parsedRef.replace(QRegExp("[\'\"\\t\\n\\r\\v\\f\\a]"), "");
             ref.parsedRef = assetAPI->ResolveAssetRef(Name(), ref.parsedRef);
-<<<<<<< HEAD
             ref.encloseInQuotes = false;
-=======
             ref.type = AssetAPI::GetResourceTypeFromAssetRef(ref.parsedRef);
 
             // Check if AssetAPI has previous knowledge of this ref (eg via storage auto discovery),
@@ -125,7 +120,6 @@
             if (ref.type == "Texture" && !assetAPI->GetAsset(ref.parsedRef).get())
                 ref.type = "Binary";
 
->>>>>>> 78105b05
             refs.push_back(ref);
             start = r[0].second;
         }
