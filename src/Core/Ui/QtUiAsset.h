// For conditions of distribution and use, see copyright notice in license.txt

#pragma once

#include "AssetFwd.h"
#include "IAsset.h"
#include "AssetReference.h"

#include <QList>
#include <QByteArray>
#include <QStringList>

/// Contains the data for a Qt .ui file.
class QtUiAsset : public IAsset
{
    Q_OBJECT

public:
    QtUiAsset(AssetAPI *owner, const QString &type_, const QString &name_);

    virtual ~QtUiAsset();

    /// Loads this asset by deserializing it from the given data. The data pointer that is passed in is never null, and numBytes is always greater than zero.
    virtual bool DeserializeFromData(const u8 *data, size_t numBytes, const bool allowAsynchronous);

    /// Saves this asset to the given data buffer. Returns true on success. If this asset is unloaded, will return false.
    /// @param serializationParameters Optional parameters for the actual asset type serializer that specifies custom options on how to perform the serialization.
    virtual bool SerializeTo(std::vector<u8> &data, const QString &serializationParameters = "") const;

    /// Find dependencies from the asset
    virtual std::vector<AssetReference> FindReferences() const;

public slots:
    /// Call this to get a copy of the .ui asset file contents, that has each asset reference replaced with the actual disk source of each asset in the system.
    /// Called from UiAPI::LoadFromFile(). This function will return a modified copy of the original .ui file.
    QByteArray GetRefReplacedAssetData() const;

    /// Returns true if this UI asset is valid and loaded in memory.
    bool IsLoaded() const;

    /// Creates an instance of this .ui file.
    /// @param addToScene If true, this widget is added to the main UI. Otherwise the window is shown externally.
    QWidget *Instantiate(bool addToScene, QWidget *parent);

private:
    /// Unloading a ui asset does not have any meaning, as it's not a GPU resource and it doesn't have any kind of decompress/unpack step.
    /// Implementation for this asset is a no-op.
    virtual void DoUnload();

    struct AssetRef
    {
        /// The byte index where this assetref occurs in the .ui file.
        int index;
        /// The byte length of the ref string.
        int length;
        /// Stores a parsed/sanitized version of the assetRef, to be fed to the AssetAPI for retrieval.
        QString parsedRef;
<<<<<<< HEAD
        /// If true, this asset ref is present in a CSS style block in the .ui file. Otherwise, it is a value of an XML element. The former
        /// need to be enclosed in quotes, the latter can't, or otherwise Qt .ui image loading will fail.
        bool encloseInQuotes;
=======
        /// Asset type
        QString type;
>>>>>>> 78105b05
    };

    /// Stores the found asset refs in the .ui file.
    std::vector<AssetRef> refs;

    /// Stores the original asset data. This data doesn't have the asset refs rewritten.
    std::vector<u8> originalData;
};<|MERGE_RESOLUTION|>--- conflicted
+++ resolved
@@ -55,14 +55,12 @@
         int length;
         /// Stores a parsed/sanitized version of the assetRef, to be fed to the AssetAPI for retrieval.
         QString parsedRef;
-<<<<<<< HEAD
         /// If true, this asset ref is present in a CSS style block in the .ui file. Otherwise, it is a value of an XML element. The former
         /// need to be enclosed in quotes, the latter can't, or otherwise Qt .ui image loading will fail.
         bool encloseInQuotes;
-=======
+
         /// Asset type
         QString type;
->>>>>>> 78105b05
     };
 
     /// Stores the found asset refs in the .ui file.
