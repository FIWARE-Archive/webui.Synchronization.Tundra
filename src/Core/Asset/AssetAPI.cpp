--- conflicted
+++ resolved
@@ -2318,58 +2318,7 @@
         the type extensions correctly. */
     if (filename.endsWith(".qml", Qt::CaseInsensitive) || filename.endsWith(".qmlzip", Qt::CaseInsensitive))
         return "QML";
-<<<<<<< HEAD
-    if (file.endsWith(".mesh", Qt::CaseInsensitive))
-        return "OgreMesh";
-    if (file.endsWith(".skeleton", Qt::CaseInsensitive))
-        return "OgreSkeleton";
-    if (file.endsWith(".material", Qt::CaseInsensitive))
-        return "OgreMaterial";
-    if (file.endsWith(".particle", Qt::CaseInsensitive))
-        return "OgreParticle";
-
-    // The following file types are from FreeImage's list of supported formats:
-    // http://freeimage.sourceforge.net/features.html
-    // The GIMP xcf is not in the list of known image formats, but detect it anyways.
-    const char *textureFileTypes[] = { ".bmp", ".cut", ".dds", ".exr", ".g3", ".gif", ".hdr", ".ico", ".iff", 
-        ".j2k", ".j2c", ".jp2", ".jif", ".jpg", ".jpeg", ".jpe", ".jng", ".koa",
-        ".lbm", ".mng", ".pbm", ".pcd", ".pcx", ".pfm", ".pict", ".psd", ".pgm", ".png", ".ppm", ".ras", ".raw", 
-        ".sgi", ".tga", ".targa", ".tif", ".tiff", ".wap", ".wbmp", ".wbm", ".xbm", ".xcf", ".xpm" };
-    if (IsFileOfType(file, textureFileTypes, NUMELEMS(textureFileTypes)))
-        return "Texture";
-
-    // These file types are supported by the Open Asset Import library:
-    // http://assimp.sourceforge.net/main_features_formats.html
-     const char *openAssImpFileTypes[] = { ".3d", ".b3d", ".blend", ".dae", ".bvh", ".3ds", ".ase", ".obj", ".ply", ".dxf",
-        ".nff", ".smd", ".vta", ".mdl", ".md2", ".md3", ".mdc", ".md5mesh", ".x", ".q3o", ".q3s", ".raw", ".ac",
-        ".stl", ".irrmesh", ".irr", ".off", ".ter", ".mdl", ".hmp", ".ms3d", ".lwo", ".lws", ".lxo", ".csm",
-        ".ply", ".cob", ".scn" };
-
-    if (IsFileOfType(file, openAssImpFileTypes, NUMELEMS(openAssImpFileTypes)))
-        return "OgreMesh"; // We use the OgreMeshResource type for mesh files opened using the Open Asset Import Library.
-
-    if (file.endsWith(".js", Qt::CaseInsensitive) || file.endsWith(".py", Qt::CaseInsensitive))
-        return "Script";
-
-    if (file.endsWith(".ntf", Qt::CaseInsensitive))
-        return "Terrain";
-
-    if (file.endsWith(".wav", Qt::CaseInsensitive) || file.endsWith(".ogg", Qt::CaseInsensitive) || file.endsWith(".mp3", Qt::CaseInsensitive))
-        return "Audio";
-
-    if (file.endsWith(".ui", Qt::CaseInsensitive))
-        return "QtUiFile";
-
-    if (file.endsWith(".avatar", Qt::CaseInsensitive))
-        return "Avatar";
-
-    if (file.endsWith(".attachment", Qt::CaseInsensitive))
-        return "AvatarAttachment";
-
-    if (file.endsWith(".pdf", Qt::CaseInsensitive))
-=======
     if (filename.endsWith(".pdf", Qt::CaseInsensitive))
->>>>>>> ac7f2456
         return "PdfAsset";
     const char *openDocFileTypes[] = { ".odt", ".doc", ".rtf", ".txt", ".docx", ".docm", ".ods", ".xls", ".odp", ".ppt", ".odg" };
     if (IsFileOfType(filename, openDocFileTypes, NUMELEMS(openDocFileTypes)))
