--- conflicted
+++ resolved
@@ -198,15 +198,6 @@
 
     // Gather entity ids to call RemoveEntity, as it modifies 
     // the entities_ map we should not call RemoveEntity while iterating it.
-<<<<<<< HEAD
-    std::list<entity_id_t> entIds;
-    for(const_iterator it = begin(); it != end(); ++it)
-        if (it->second)
-            entIds.push_back(it->second->Id());
-
-    while(entIds.size() > 0)
-    {
-=======
     ///\todo The following code was done to resolve a mysterious crash bug.
     ///      See https://github.com/Adminotech/tundra/commit/cb051bb270be3ce6e64a822593f1e14675bbf922
     ///      Contact Jonne for more info. -cs
@@ -218,7 +209,6 @@
     }
     while(entIds.size() > 0)
     {
->>>>>>> c48b0d58
         RemoveEntity(entIds.back(), change);
         entIds.pop_back();
     }
