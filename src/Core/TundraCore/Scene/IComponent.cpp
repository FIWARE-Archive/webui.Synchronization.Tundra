--- conflicted
+++ resolved
@@ -124,18 +124,10 @@
 
 QVariant IComponent::GetAttributeQVariant(const QString &id) const
 {
-<<<<<<< HEAD
-    for(AttributeVector::const_iterator iter = attributes.begin(); iter != attributes.end(); ++iter)
-        if ((*iter) && (*iter)->Name().compare(name, Qt::CaseInsensitive) == 0)
-            return (*iter)->ToQVariant();
-
-    return QVariant();
-=======
     IAttribute* attr = AttributeById(id);
     if (!attr)
         attr = AttributeByName(id);
     return attr ? attr->ToQVariant() : QVariant();
->>>>>>> 6a1ff711
 }
 
 QStringList IComponent::GetAttributeNames() const
@@ -165,22 +157,16 @@
 
 IAttribute* IComponent::AttributeById(const QString &id) const
 {
-    /// \todo Compare needs to be case-insensitive
     for(unsigned int i = 0; i < attributes.size(); ++i)
-<<<<<<< HEAD
-        if(attributes[i] && attributes[i]->Name().compare(name, Qt::CaseInsensitive) == 0)
-=======
-        if(attributes[i] && (attributes[i]->Id() == id))
+        if(attributes[i] && attributes[i]->Id().compare(id, Qt::CaseInsensitive) == 0)
             return attributes[i];
     return 0;
 }
 
 IAttribute* IComponent::AttributeByName(const QString &name) const
 {
-    /// \todo Compare needs to be case-insensitive
     for(unsigned int i = 0; i < attributes.size(); ++i)
-        if(attributes[i] && (attributes[i]->Name() == name))
->>>>>>> 6a1ff711
+        if(attributes[i] && attributes[i]->Name().compare(name, Qt::CaseInsensitive) == 0)
             return attributes[i];
     return 0;
 }
@@ -383,37 +369,6 @@
     return false;
 }
 
-<<<<<<< HEAD
-QString IComponent::ReadAttribute(QDomElement& comp_element, const QString &name) const
-{
-    QDomElement attribute_element = comp_element.firstChildElement("attribute");
-    while(!attribute_element.isNull())
-    {
-        if (attribute_element.attribute("name").compare(name, Qt::CaseInsensitive) == 0)
-            return attribute_element.attribute("value");
-        
-        attribute_element = attribute_element.nextSiblingElement("attribute");
-    }
-    
-    return QString();
-}
-
-QString IComponent::ReadAttributeType(QDomElement& comp_element, const QString &name) const
-{
-    QDomElement attribute_element = comp_element.firstChildElement("attribute");
-    while(!attribute_element.isNull())
-    {
-        if (attribute_element.attribute("name").compare(name, Qt::CaseInsensitive) == 0)
-            return attribute_element.attribute("type");
-        
-        attribute_element = attribute_element.nextSiblingElement("attribute");
-    }
-    
-    return QString();
-}
-
-=======
->>>>>>> 6a1ff711
 void IComponent::EmitAttributeChanged(IAttribute* attribute, AttributeChange::Type change)
 {
     // If this message should be sent with the default attribute change mode specified in the IComponent,
@@ -468,25 +423,7 @@
 
     for(uint i = 0; i < attributes.size(); ++i)
         if (attributes[i])
-<<<<<<< HEAD
-            WriteAttribute(doc, comp_element, attributes[i]->Name(), attributes[i]->ToString().c_str());
-}
-
-/// Returns true if the given XML element has the given child attribute.
-static bool HasAttribute(QDomElement &comp_element, const QString &name)
-{
-    QDomElement attribute_element = comp_element.firstChildElement("attribute");
-    while(!attribute_element.isNull())
-    {
-        if (attribute_element.attribute("name").compare(name, Qt::CaseInsensitive) == 0)
-            return true;
-        attribute_element = attribute_element.nextSiblingElement("attribute");
-    }
-
-    return false;
-=======
             WriteAttribute(doc, comp_element, attributes[i]->Name(), attributes[i]->Id(), attributes[i]->ToString().c_str(), attributes[i]->TypeName());
->>>>>>> 6a1ff711
 }
 
 void IComponent::DeserializeFrom(QDomElement& element, AttributeChange::Type change)
