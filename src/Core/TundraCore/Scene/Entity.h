--- conflicted
+++ resolved
@@ -266,14 +266,9 @@
     /** @sa RemoveComponent */
     void RemoveComponentById(component_id_t id, AttributeChange::Type change = AttributeChange::Default);
 
-<<<<<<< HEAD
     /// Removes all components from the entity.
     void RemoveAllComponents(AttributeChange::Type change = AttributeChange::Default);
-    
-    /// Returns list of components with type 'typeName' or empty list if no components were found.
-    /** @param typeName type of the component */
-    ComponentVector GetComponents(const QString &typeName) const;
-=======
+
     /// Returns list of components with specific type or an empty list if no components were found.
     /** @param typeId Component type ID. */
     ComponentVector ComponentsOfType(u32 typeId) const;
@@ -281,7 +276,6 @@
     /** @param typeName Type name of the component
         @note The overload taking component type ID is more efficient than this overload. */
     ComponentVector ComponentsOfType(const QString &typeName) const;
->>>>>>> 23b2822d
 
     /// Creates clone of the entity.
     /** @param createAsLocal If true, the new entity will be local entity. If false, the entity will be replicated.
