// For conditions of distribution and use, see copyright notice in LICENSE

#pragma once

#include "TundraCoreApi.h"
#include "FrameworkFwd.h"
#include "CoreTypes.h"
#include "CoreStringUtils.h"

#include <QObject>
#include <QStringList>

#include <map>

#ifdef ANDROID
#include <jni.h>
#endif

/// The system root access object.
class TUNDRACORE_API Framework : public QObject
{
    Q_OBJECT

public:
    /// Constructs and initializes the framework.
    /** @param argc Command line argument count as provided by the operating system.
        @param argv Command line arguments as provided by the operating system.
        @param app The application instance. */
    Framework(int argc, char** argv, Application *app);

    ~Framework();

    /// Entry point for the framework.
    void Go();

    /// Runs through a single frame of logic update and rendering.
    void ProcessOneFrame();

    /// Returns module by class T.
    /** @param T class type of the module.
        @return The module, or null if the module doesn't exist. Always remember to check for null pointer.
        @note Do not store the returned raw module pointer anywhere or make a weak_ptr/shared_ptr out of it. */
    template <class T>
    T *Module() const;

    /// Registers a new module into the Framework.
    /** Framework will take ownership of the module pointer, so it is safe to pass in a raw pointer. */
    void RegisterModule(IModule *module);

    /// Stores the given QObject as a dynamic property into the Framework.
    /** This is done to implement easier script access for QObject-based interface objects.
        @param name The name to use for the property. Fails if name is an empty string.
        @param object The object to register as a property. The property will be a QVariant containing this QObject.
        @return If the registration succeeds, this returns true. Otherwise either 'object' pointer was null,
               or a property with that name was registered already.
        @note There is no unregister option. It can be implemented if someone finds it useful, but at this point
         we are going with a "unload-only-on-close" behavior. */
    bool RegisterDynamicObject(QString name, QObject *object);

    /// Cancel a pending exit
    void CancelExit();

    /// Force immediate exit, with no possibility to cancel it
    void ForceExit();

#ifdef PROFILING
    /// Returns the default profiler used by all normal profiling blocks. For profiling code, use PROFILE-macro.
    Profiler *GetProfiler() const;
#endif

    /// Returns the main QApplication
    Application *App() const;

    /// @cond PRIVATE
    /// Registers the system Renderer object.
    /** @note Please don't use this function. Called only by the OgreRenderingModule which implements the rendering subsystem. */
    void RegisterRenderer(IRenderer *renderer);
    /// @endcond

    /// Returns the system Renderer object.
    /** @note Please don't use this function. It exists for dependency inversion purposes only.
        Instead, call framework->Module<OgreRenderingModule>()->Renderer(); to directly obtain the renderer,
        as that will make the dependency explicit. The IRenderer interface is not continuously updated to match the real Renderer implementation. */
    IRenderer *Renderer() const;

    /// Stores the Framework instance. Call this inside each plugin DLL main function that will have a copy of the static instance pointer.
    static void SetInstance(Framework *fw) { instance = fw; }

    /// @cond PRIVATE
    /// Returns the global Framework instance.
    /** @note DO NOT CALL THIS FUNCTION. Every point where this function is called will cause a serious portability issue when we intend
        to run multiple instances inside a single process (inside a browser memory space). This function is intended to serve only for 
        carefully crafted re-entrant code (currently only logging and profiling). */
    static Framework *Instance() { return instance; }
    /// @endcond

    /// Returns the static plugin registry for systems where plugins are not loaded as dynamic libraries. Used by StaticPluginRegistry.
    static StaticPluginRegistry *StaticPluginRegistryInstance();

#ifdef ANDROID
    /// Returns the Java virtual machine instance on Android.
    static JavaVM* JavaVMInstance() { return javaVM; }
    /// Returns the Java environment instance on Android.
    static JNIEnv* JniEnvInstance() { return jniEnv; }
    /// Sets the Java virtual machine instance on Android. Called by JNIOnLoad in main.cpp.
    static void SetJavaVMInstance(JavaVM* instance) { javaVM = instance; }
    /// Sets the Java environment instance on Android. Called by main in main.cpp.
    static void SetJniEnvInstance(JNIEnv* instance) { jniEnv = instance; }
#endif
    // DEPRECATED
    template <class T> T *GetModule() const { return Module<T>(); } /**< @deprecated Use Module instead. @todo Remove. */

public slots:
    /// Returns the core API UI object.
    /** @note Never returns a null pointer. Use IsHeadless() to check out if we're running the headless mode or not. */
    UiAPI *Ui() const;

    /// Returns the core API Input object.
    InputAPI *Input() const;

    /// Returns the core API Frame object.
    FrameAPI *Frame() const;

    /// Returns the core API Console object.
    ConsoleAPI *Console() const;

    /// Returns the core API Audio object.
    AudioAPI *Audio() const;

    /// Returns core API Asset object.
    AssetAPI *Asset() const;

    /// Returns core API Scene object.
    SceneAPI *Scene() const;

    /// Returns core API Config object.
    ConfigAPI *Config() const;

    /// Returns core API Plugin object.
    PluginAPI *Plugins() const;

    /// Returns raw module pointer.
    /** @param name Name of the module.
        @note Do not store the returned raw module pointer anywhere or make a weak_ptr/shared_ptr out of it. */
    IModule *ModuleByName(const QString &name) const;

    /// Returns if we're running the application in headless or not.
    bool IsHeadless() const { return headless; }

    /// Signals the framework to exit
    void Exit();

    /// Returns true if framework is in the process of exiting (will exit at next possible opportunity)
    bool IsExiting() const { return exitSignal; }

    /// Returns whether or not the command line arguments contain a specific value.
    /** @param value Key or value with possible prefixes, case-insensitive. */
    bool HasCommandLineParameter(const QString &value) const;

    /// Returns list of command line parameter values for a specific @c key, f.ex. "--file".
    /** Value is considered to be the command line argument following the @c key.
        If the argument following @c key is another key-type argument (--something), it's not appended to the return list.
        @param key Key with possible prefixes, case-insensitive */
    QStringList CommandLineParameters(const QString &key) const;

    /// Returns list of all the config XML filenames specified on command line or within another config XML
    QStringList ConfigFiles() const { return configFiles; }

    /// Processes command line options and stores them into a multimap
    void ProcessStartupOptions();

    /// Prints to console all the used startup options.
    void PrintStartupOptions();

    /// Prints to console all the registered dynamic objects.
    void PrintDynamicObjects();

    // DEPRECATED
    IModule *GetModuleByName(const QString &name) const { return ModuleByName(name); } /**< @deprecated Use ModuleByName instead. @todo Add deprecation warning print. @todo Remove. */

private:
    /// Adds new command line parameter (option | value pair) to the unordered multimap
    void AddCommandLineParameter(const QString &command, const QString &parameter);

<<<<<<< HEAD
    /// Appends all found startup options from the given file to the startupOptions member.
    bool LoadStartupOptionsFromXML(QString configurationFile);
=======
    /// Directs to XML of JSON parsing function depending on file suffix.
    bool LoadStartupOptionsFromFile(const QString &configurationFile);
    
    /// Appends all found startup options from the given file to the startupOptions member.
    bool LoadStartupOptionsFromXML(QString configurationFile);
    
    /// Appends all found startup options from the given file to the startupOptions member.
    bool LoadStartupOptionsFromJSON(QString configurationFile);
>>>>>>> c4dab0da

    /// Appends startup options from a commandline file, Android only
#ifdef ANDROID
    void LoadCommandLineFromFile();
#endif

    bool exitSignal; ///< If true, exit application.
#ifdef PROFILING
    Profiler *profiler;
#endif
    ProfilerQObj *profilerQObj; ///< We keep this QObject always alive, even when profiling is not enabled, so that scripts don't have to check whether profiling is enabled or disabled.
    bool headless; ///< Are we running in the headless mode.
    Application *application; ///< The main QApplication object.
    FrameAPI *frame;
    ConsoleAPI *console;
    UiAPI *ui;
    InputAPI *input;
    AssetAPI *asset;
    AudioAPI *audio;
    SceneAPI *scene;
    ConfigAPI *config;
    PluginAPI *plugin;
    IRenderer *renderer;

    /// Sorts OptionsMap by options' insertion order.
    struct OptionMapLessThan
    {
        bool operator()(const std::pair<int, QString> &op1, const std::pair<int, QString> &op2) const
        {
            return op1.first < op2.first;
        }
    };

    typedef std::multimap<QString, std::pair<int, QString>, QStringLessThanNoCase> OptionsMap;
    typedef std::pair<OptionsMap::const_iterator, OptionsMap::const_iterator> OptionsMapIteratorPair;
    
    /// Stores all command line parameters and expanded options specified in the Config XML files, except for the config file(s) themselves.
    OptionsMap startupOptions;

    /// Stores config XML filenames
    QStringList configFiles;

    /// Framework owns the memory of all the modules in the system. These are freed when Framework is exiting.
    std::vector<shared_ptr<IModule> > modules;

    static Framework *instance;
    int argc; ///< Command line argument count as supplied by the operating system.
    char **argv; ///< Command line arguments as supplied by the operating system.

#ifdef ANDROID
    static JavaVM* javaVM;
    static JNIEnv* jniEnv;
#endif 
};

template <class T>
T *Framework::Module() const
{
    for(size_t i = 0; i < modules.size(); ++i)
    {
        T *module = dynamic_cast<T*>(modules[i].get());
        if (module)
            return module;
    }

    return 0;
}<|MERGE_RESOLUTION|>--- conflicted
+++ resolved
@@ -182,10 +182,6 @@
     /// Adds new command line parameter (option | value pair) to the unordered multimap
     void AddCommandLineParameter(const QString &command, const QString &parameter);
 
-<<<<<<< HEAD
-    /// Appends all found startup options from the given file to the startupOptions member.
-    bool LoadStartupOptionsFromXML(QString configurationFile);
-=======
     /// Directs to XML of JSON parsing function depending on file suffix.
     bool LoadStartupOptionsFromFile(const QString &configurationFile);
     
@@ -194,7 +190,6 @@
     
     /// Appends all found startup options from the given file to the startupOptions member.
     bool LoadStartupOptionsFromJSON(QString configurationFile);
->>>>>>> c4dab0da
 
     /// Appends startup options from a commandline file, Android only
 #ifdef ANDROID
