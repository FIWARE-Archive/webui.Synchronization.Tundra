--- conflicted
+++ resolved
@@ -355,12 +355,8 @@
     // Delete from connection list if it was a known user
     for(UserConnectionList::iterator iter = connections.begin(); iter != connections.end(); ++iter)
     {
-<<<<<<< HEAD
-        if ((*iter)->connection == source)
-=======
         KNetUserConnection* kNetConn = dynamic_cast<KNetUserConnection*>(iter->get());
         if (kNetConn && kNetConn->connection == source)
->>>>>>> d04f2967
         {
             emit ClientDisconnectedEvent(iter->get());
             
@@ -369,12 +365,7 @@
             return;
         }
     }
-<<<<<<< HEAD
-    ::LogWarning("User without a known UserConnection* disconnected!");
-=======
-
     ::LogInfo("Unknown user disconnected");
->>>>>>> d04f2967
 }
 
 void KristalliProtocolModule::HandleMessage(kNet::MessageConnection *source, kNet::packet_id_t packetId, kNet::message_id_t messageId, const char *data, size_t numBytes)
