--- conflicted
+++ resolved
@@ -107,10 +107,6 @@
 signals:
     /// Emitted when action has been triggered for this specific user connection.
     void ActionTriggered(UserConnection* connection, Entity* entity, const QString& action, const QStringList& params);
-<<<<<<< HEAD
-};
-Q_DECLARE_METATYPE(UserConnection*)
-=======
     /// Emitted when the client has sent a network message. PacketId will be 0 if not supported by the networking implementation.
     void NetworkMessageReceived(kNet::packet_id_t packetId, kNet::message_id_t messageId, const char* data, size_t numBytes);
 };
@@ -136,4 +132,4 @@
     /// Forcibly kills this connection without notifying the peer.
     virtual void Close();
 };
->>>>>>> d04f2967
+Q_DECLARE_METATYPE(UserConnection*)