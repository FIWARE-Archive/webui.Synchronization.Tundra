/**
    For conditions of distribution and use, see copyright notice in LICENSE

    @file   UndoManager.cpp
    @brief  UndoManager class which manages the undo stack and provides drop-down menus with the most recent undo/redo commands.*/

#include "StableHeaders.h"
#include "UndoManager.h"
#include "EntityIdChangeTracker.h"

#include <QUndoCommand>
#include <QAction>

<<<<<<< HEAD
=======
#include "MemoryLeakCheck.h"

>>>>>>> 75449fd7
UndoManager::UndoManager(const ScenePtr &scene, QWidget *parent)
{
    undoStack_ = new QUndoStack();

    undoMenu_ = new QMenu();
    redoMenu_ = new QMenu();
    undoViewAction_ = new QAction("View all", 0);

    tracker_ = new EntityIdChangeTracker(scene);

    undoView_ = new QUndoView(undoStack_, parent);
    undoView_->setWindowFlags(Qt::Tool);
    undoView_->setWindowTitle("Editor - Undo stack");

    connect(undoStack_, SIGNAL(indexChanged(int)), this, SLOT(OnIndexChanged(int)));
    connect(undoStack_, SIGNAL(canUndoChanged(bool)), this, SLOT(OnCanUndoChanged(bool)));
    connect(undoStack_, SIGNAL(canRedoChanged(bool)), this, SLOT(OnCanRedoChanged(bool)));
    connect(undoMenu_, SIGNAL(triggered(QAction *)), this, SLOT(OnActionTriggered(QAction *)));
    connect(redoMenu_, SIGNAL(triggered(QAction *)), this, SLOT(OnActionTriggered(QAction *)));
    connect(undoViewAction_, SIGNAL(triggered(bool)), undoView_, SLOT(show()));
}

UndoManager::~UndoManager()
{
    if (undoStack_)
    {
        disconnect(undoStack_, SIGNAL(indexChanged(int)), this, SLOT(OnIndexChanged(int)));
        disconnect(undoStack_, SIGNAL(canUndoChanged(bool)), this, SLOT(OnCanUndoChanged(bool)));
        disconnect(undoStack_, SIGNAL(canRedoChanged(bool)), this, SLOT(OnCanRedoChanged(bool)));
    }
    SAFE_DELETE(undoStack_);

    // Parented, don't delete
    if (undoView_ && undoView_->parent())
        undoView_ = 0;
    else
        SAFE_DELETE(undoView_);
    
    SAFE_DELETE(undoMenu_);
    SAFE_DELETE(redoMenu_);
    SAFE_DELETE(undoViewAction_);
    SAFE_DELETE(tracker_);
}

QMenu * UndoManager::UndoMenu() const
{
    return undoMenu_;
}

QMenu * UndoManager::RedoMenu() const
{
    return redoMenu_;
}

EntityIdChangeTracker * UndoManager::Tracker() const
{
    return tracker_;
}

void UndoManager::OnCanUndoChanged(bool canUndo)
{
    if (!canUndo)
        undoMenu_->clear();

    emit CanUndoChanged(canUndo);
}

void UndoManager::OnCanRedoChanged(bool canRedo)
{
    if (!canRedo)
        redoMenu_->clear();

    emit CanRedoChanged(canRedo);
}

void UndoManager::Undo()
{
    undoStack_->undo();
}

void UndoManager::Redo()
{
    undoStack_->redo();
}

void UndoManager::Clear()
{
    undoStack_->clear();
    tracker_->Clear();
}

void UndoManager::OnIndexChanged(int idx)
{
    undoMenu_->clear();
    redoMenu_->clear();

    int maxActions = 5;

    for (UndoRedoActionList::reverse_iterator i = actions_.rbegin(); i != actions_.rend(); ++i)
    {
        if (idx > ((*i)->property("index").toInt()))
        {
            maxActions--;
            (*i)->setProperty("actionType", "undo");
            undoMenu_->addAction(*i);
        }

        if (maxActions == 0)
            break;
    }

    maxActions = 5;
    for (UndoRedoActionList::iterator i = actions_.begin(); i != actions_.end(); ++i)
    {
        if (idx <= ((*i)->property("index").toInt()))
        {
            maxActions--;
            (*i)->setProperty("actionType", "redo");
            redoMenu_->addAction(*i);
        }

        if (maxActions == 0)
            break;
    }

    undoViewAction_->setText(QString("View all %1 item(s)").arg(undoStack_->count()));

    undoMenu_->addSeparator();
    undoMenu_->addAction(undoViewAction_);
    redoMenu_->addSeparator();
    redoMenu_->addAction(undoViewAction_);
}

void UndoManager::OnActionTriggered(QAction * action)
{
    int index = action->property("index").toInt();

    if (action->property("actionType").toString() == "undo")
        undoStack_->setIndex(index);
    else
        undoStack_->setIndex(index + 1);
}

void UndoManager::Push(QUndoCommand * command)
{
    actions_.resize(undoStack_->index());

    QAction * action = new QAction(command->text(), 0);
    action->setProperty("index", undoStack_->index());

    actions_.push_back(action);
    undoStack_->push(command);
}<|MERGE_RESOLUTION|>--- conflicted
+++ resolved
@@ -11,11 +11,8 @@
 #include <QUndoCommand>
 #include <QAction>
 
-<<<<<<< HEAD
-=======
 #include "MemoryLeakCheck.h"
 
->>>>>>> 75449fd7
 UndoManager::UndoManager(const ScenePtr &scene, QWidget *parent)
 {
     undoStack_ = new QUndoStack();
