--- conflicted
+++ resolved
@@ -178,15 +178,6 @@
         return;
     }
 
-<<<<<<< HEAD
-    if (newActiveCamera)
-    {
-        if (newActiveCamera->ParentScene() != ParentScene())
-            return;
-    }
-
-=======
->>>>>>> f481ccaa
     // If we haven't yet initialized, do a full init.
     if (!impl)
         Create();
