--- conflicted
+++ resolved
@@ -166,11 +166,7 @@
 
 private slots:
     /// Server side handler for user disconnects.
-<<<<<<< HEAD
-    void ServerHandleDisconnect(uint connectionID, UserConnection *connection);
-=======
     void ServerHandleDisconnect(unsigned int connectionID, UserConnection *connection);
->>>>>>> d2b44240
 
     /** Server side handler for checking controller id against connected clients. 
         The id must never be set in any component to a connection id that is not connected.
