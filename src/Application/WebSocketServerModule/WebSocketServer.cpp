--- conflicted
+++ resolved
@@ -1,4 +1,3 @@
-// For conditions of distribution and use, see copyright notice in LICENSE
 
 #include "WebSocketServer.h"
 #include "WebSocketUserConnection.h"
@@ -17,16 +16,9 @@
 #include "TundraLogicModule.h"
 #include "Server.h"
 
-#include <kNet/DataDeserializer.h>
-
-#ifdef _MSC_VER
-#pragma warning(push)
-#pragma warning(disable : 4996)
-#endif
+#include "kNet/DataDeserializer.h"
+
 #include <websocketpp/frame.hpp>
-#ifdef _MSC_VER
-#pragma warning(pop)
-#endif
 
 #include "AssetAPI.h"
 #include "IAssetStorage.h"
@@ -213,99 +205,10 @@
                         foreach(const QString &key, map.keys())
                             userConnection->properties[key] = map[key];
                         userConnection->properties["authenticated"] = true;
-<<<<<<< HEAD
-                        
-                        QString connectedUsername = userConnection->properties.value("username", "").toString();
-                        emit UserAboutToConnect(userConnection);
-
-                        // Connection was granted
-                        if (userConnection->properties["authenticated"].toBool())
-                        {
-                            if (connectedUsername.isEmpty())
-                                LogInfo(QString("[WEBSOCKET] ID %1 client connected").arg(userConnection->connectionId));
-                            else
-                                LogInfo(QString("[WEBSOCKET] ID %1 client '%2' connected").arg(userConnection->connectionId).arg(connectedUsername));
-
-                            kNet::DataSerializer dsJoined;
-                            dsJoined.Add<u16>(static_cast<u16>(cClientJoinedMessage));
-                            dsJoined.Add<u32>(userConnection->connectionId);
-
-                            for(UserConnectionList::const_iterator iter = connections_.begin(); iter != connections_.end(); ++iter)
-                            {
-                                // Tell everyone of the client joining (also the user who joined)
-                                (*iter)->Send(dsJoined);
-
-                                // Advertise the users who already are in the world, to the new user
-                                if ((*iter)->connectionId != userConnection->connectionId)
-                                {
-                                    kNet::DataSerializer dsAlreadyIn;
-                                    dsAlreadyIn.Add<u16>(static_cast<u16>(cClientJoinedMessage));
-                                    dsAlreadyIn.Add<u32>((*iter)->connectionId);
-
-                                    userConnection->Send(dsAlreadyIn);
-                                }
-                            }
-
-                            // Send login reply           
-                            QVariantMap replyData;
-                            emit UserConnected(userConnection, &replyData);
-                            
-                            // Add storage data into the map (until AssetAPI does this for us
-                            AssetStoragePtr defaultStorage = framework_->Asset()->GetDefaultAssetStorage();
-                            if (defaultStorage.get())
-                            {
-                                QVariantMap storageData;
-                                storageData["default"] = true;
-                                storageData["name"] = defaultStorage->Name();
-                                storageData["type"] = defaultStorage->Type();
-                                storageData["src"] = defaultStorage->BaseURL();
-                                replyData["storage"] = storageData;
-                            }
-                            
-                            QByteArray responseByteData = TundraJson::Serialize(replyData, TundraJson::IndentNone);
-                            
-                            std::vector<s8> loginReplyData;
-                            loginReplyData.insert(loginReplyData.end(), responseByteData.data(), responseByteData.data() + responseByteData.size());
-
-                            kNet::DataSerializer ds;
-                            ds.Add<u16>(static_cast<u16>(cLoginReplyMessage));
-                            ds.Add<u8>(1); // success
-                            ds.Add<u32>(userConnection->connectionId);
-                            ds.Add<u16>(responseByteData.size());
-                            if (responseByteData.size() > 0)
-                                ds.AddArray<s8>(&loginReplyData[0], static_cast<u32>(loginReplyData.size()));
-
-                            userConnection->Send(ds);
-                        }
-                        // Connection was denied
-                        else
-                        {
-                            QByteArray reason = userConnection->properties.value("reason", "").toString().toUtf8();
-                            QString reasonLogString = reason.isEmpty() ? "Authentication failed" : reason;
-
-                            if (connectedUsername.isEmpty())
-                                LogInfo(QString("[WEBSOCKET] ID %1 client was denied access: ").arg(userConnection->connectionId) + reasonLogString);
-                            else
-                                LogInfo(QString("[WEBSOCKET] ID %1 client '%2' was denied access: ").arg(userConnection->connectionId).arg(connectedUsername) + reasonLogString);
-
-                            std::vector<s8> loginReplyData;
-                            loginReplyData.insert(loginReplyData.end(), reason.data(), reason.data() + reason.size());
-
-                            kNet::DataSerializer ds;
-                            ds.Add<u16>(static_cast<u16>(cLoginReplyMessage));
-                            ds.Add<u8>(0); // failure
-                            ds.Add<u32>(0);
-                            ds.Add<u16>(static_cast<u16>(loginReplyData.size()));
-                            if (loginReplyData.size() > 0)
-                                ds.AddArray<s8>(&loginReplyData[0], static_cast<u32>(loginReplyData.size()));
-
-                            userConnection->Send(ds);
-=======
                         bool success = tundraServer->AddExternalUser(static_pointer_cast< ::UserConnection>(userConnection));
                         if (!success)
                         {
                             LogInfo(LC + QString("Connection ID %1 login refused").arg(userConnection->userID));
->>>>>>> d04f2967
                             userConnection->DisconnectDelayed();
                         }
                         else
@@ -516,7 +419,7 @@
         }
         SocketEvent *event = new SocketEvent(connectionPtr, SocketEvent::Data);
         event->data = DataSerializerPtr(new kNet::DataSerializer(payload.size()));
-        event->data->AddAlignedByteArray(&payload[0], static_cast<u32>(payload.size()));
+        event->data->AddAlignedByteArray(&payload[0], payload.size());
 
         events_ << event;
     }
