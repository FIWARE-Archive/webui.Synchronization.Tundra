/**
    For conditions of distribution and use, see copyright notice in LICENSE

    @file   EC_SoundListener.cpp
    @brief  Entity-component which provides sound listener position for in-world 3D audio. */

#include "DebugOperatorNew.h"
#include "EC_SoundListener.h"
#include "Entity.h"
#include "EC_Placeable.h"
#include "Scene/Scene.h"
#include "LoggingFunctions.h"
#include "AudioAPI.h"
#include "SceneAPI.h"
#include "FrameAPI.h"
#include "Framework.h"
#include "Profiler.h"
#include "MemoryLeakCheck.h"

EC_SoundListener::EC_SoundListener(Scene* scene):
    IComponent(scene),
<<<<<<< HEAD
    active(this, "Active", false)
=======
    INIT_ATTRIBUTE_VALUE(active, "active", false)
>>>>>>> 6a1ff711
{
    // By default, this component is NOT network-replicated
    SetReplicated(false);

    connect(this, SIGNAL(ParentEntitySet()), SLOT(RetrievePlaceable()));
    connect(framework->Frame(), SIGNAL(Updated(float)), SLOT(Update()));
    connect(this, SIGNAL(ParentEntitySet()), SLOT(RegisterActions()));
}

EC_SoundListener::~EC_SoundListener()
{
}

void EC_SoundListener::RetrievePlaceable()
{
    if (!ParentEntity())
        LogError("EC_SoundListener::RetrievePlaceable: Couldn't find an parent entity for EC_SoundListener. Cannot retrieve placeable component.");

    placeable_ = ParentEntity()->GetComponent<EC_Placeable>();
    if (placeable_.expired())
        LogError("EC_SoundListener::RetrievePlaceable: Couldn't find an EC_Placeable component from the parent entity.");
}

void EC_SoundListener::Update()
{
    if (active.Get() && !placeable_.expired())
    {
        PROFILE(EC_SoundListener_Update);
        GetFramework()->Audio()->SetListener(placeable_.lock()->WorldPosition(), placeable_.lock()->WorldOrientation());
    }
}

void EC_SoundListener::AttributesChanged()
{
    if (active.Get())
    {
        Scene* scene = ParentScene();
        if (!scene)
            return;
        // Disable all the other listeners, only one can be active at a time.
        foreach(const shared_ptr<EC_SoundListener> &listener, scene->Components<EC_SoundListener>())
            if (listener.get() != this)
                listener->active.Set(false, AttributeChange::Default);
    }
}

void EC_SoundListener::RegisterActions()
{
    Entity *entity = ParentEntity();
    assert(entity);
    if (entity)
        entity->ConnectAction("Active", this, SLOT(AttributesChanged()));
    else
        LogError("EC_SoundListener::RegisterActions: Failed to register actions because component's parent entity is null.");
}<|MERGE_RESOLUTION|>--- conflicted
+++ resolved
@@ -19,11 +19,7 @@
 
 EC_SoundListener::EC_SoundListener(Scene* scene):
     IComponent(scene),
-<<<<<<< HEAD
-    active(this, "Active", false)
-=======
-    INIT_ATTRIBUTE_VALUE(active, "active", false)
->>>>>>> 6a1ff711
+    INIT_ATTRIBUTE_VALUE(active, "Active", false)
 {
     // By default, this component is NOT network-replicated
     SetReplicated(false);
