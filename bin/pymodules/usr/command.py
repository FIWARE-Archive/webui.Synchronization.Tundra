"""this is executed when you press '.' in the ogre window, the viewer main window.
used for quick testing of py commands."""

import rexviewer as r
import math

print "--- *** ---"

#print dir(r)

#some prim
idnum = 720011 #the cube most far away from the screen in Toni & Petri 's test sim
#idnum = 0
new_id = 9999999

#av ent
av_entid = 8880000

def rotate(e):
    o = e.orientation    
    newort = (o[0], o[1], o[2] + 0.5, o[3])
    print "Rotating to ort:", newort
    e.orientation = newort
    #assert e.orientation[2] > (oldz+0.9) #xxx some logic fail here?
    #print "TEST ORIENTATION SUCCEEDED", e.orientation[2], oldortz
    
def move(e):
    p = e.pos #.pos - the w.i.p. api has a shortcut now that instead of a placeable with loc,rot,scale it just gives loc now directly
    oldx = p[0] #p.x - Vector3 not wrapped (yet), just gives a tuple
    #p.x += 1 #change the x-coordinate
    newpos = (p[0] - 1, p[1], p[2])
    print "Moving to move to pos:", newpos
    e.pos = newpos

if 0:
    print "Testing taking a screenshot..."
    
    path = "pymodules/webserver/screenshot/"
    pic = "current.png"
    
    hmm = r.takeScreenshot(path, pic)
    
if 0:
    print "Testing event sending, camera for now..."#   , r.SwitchCameraState
    hmm = r.sendEvent(r.SwitchCameraState)
    print "test done?", hmm

if 0:
    print "Testing camera swap..."
    hmm = r.switchCameraState()
    #print hmm
    
if 0: #get entity
    #idnum = new_id
    print "Getting entity id", idnum,
    e = r.getEntity(idnum)
    print "got:", e
    #print dir(r)
    rotate(e)
    #move(e)

if 0: #test avatartracking, works :)
    av_entid = r.getUserAvatarId()
    print "<:::",
    try:
        a = r.getEntity(av_entid)
    except:
        print "could find the avatar with the given id", av_entid
    else:
        print "Avatar pos:", a.placeable.Position
        print ":::>"
        """
        perhaps some local script could track movement?
        make a sound of a nearby object of interest, 
        like when a pet or a friend moves?
        """
        
        if 0:
            #test what happens when we move the av
            #a.pos = a.pos[0] + 1, a.pos[1], a.pos[2]
            """crash, because of how network updates are coded in the internals: 
            XXX RexServerConnecion.cpp
            RexServerConnection::SendMultipleObjectUpdatePacket(std::vector<Scene::EntityPtr> entity_ptr_list)
            const Foundation::ComponentInterfacePtr &prim_component = entity_ptr_list[i]->GetComponent("EC_OpenSimPrim");
            (because avatars don't have the prim component"""
            
            #rotating the av
            rotate(a)

if 0: #push an event, input and/or chat
    #from eventsource import viewer
    #from modulemanager import m 
    import core.circuits_manager
    mm = core.circuits_manager.ComponentRunner.instance
    print mm
    
    #mm.INPUT_EVENT(r.MoveForwardPressed)
    
    #a chat message again now too
    #mm.RexNetMsgChatFromSimulator("Bob", "- that's me, Bob.")
    
    #previous pyglet stuff, was an ncoming chat msg event
    #m.dispatch_event('on_chat', "input", "testing")
    #print viewer._event_stack

if 0: #create entity
    #not safe now:
    """
    New entity created:16:39:22 [Foundation] Error: Can't create entity with given i
d because it's already used: 9999999
Assertion failed: px != 0, file D:\k2\rex\viewer\trunk\external_libs\include\boo
st/shared_ptr.hpp, line 419
    """
    print "Testing entity creation"
    meshname = "axes.mesh"
    
    avatar = r.getEntity(r.getUserAvatarId())
    ent = r.createEntity(meshname, 12345681)
    #print "New entity created:", ent, ent.pos
    ent.placeable.Position = avatar.placeable.Position

    from PythonQt.QtGui import QVector3D as Vec
    ent.placeable.Scale = Vec(0.1, 0.1, 0.1)
    #print "new pos", ent.pos, ent.scale

if 0: #placeable and text tests
    print "Testing..."
    e = r.getEntity(8880005)    

    #~ try:
        #~ e.pos = 1
    #~ except Exception, e:
        #~ print e
        
    #e.orientation = "well this ain't a quarternion."
    #e.scale = ("does", "this", "work")
    def test():
        print "this ain't a string..."
    
    e.text = "swoot"
    e.text = 1
    e.text = ("swoot", "ness")
    e.text = (1, 2)
    e.text = test
    
    e.pos = 1
    
    print e.text, e.pos, e.scale, e.orientation
    
if 0: #send chat
    r.sendChat("hello from new realXtend Naali!")
    #print "called sendchat ok"
    
if 0: #print test
    r.logInfo("this is a test print!")
    
if 0: #camera pitch
    dy = 0.1
    dp = 0.5
    #dp = -0.1
    #dp = 0.1
    r.setCameraYawPitch(dy, dp)
    print r.getCameraYawPitch()

if 0: #camera entity - it is an entity nowadays, and there is EC cam even
    camid = r.getCameraId()
    print "CAM:", camid
    cament = r.getEntity(camid)
    p = cament.placeable
    print p.Position, p.Orientation

    import PythonQt.QtGui
    from PythonQt.QtGui import QQuaternion as Quat
    from PythonQt.QtGui import QVector3D as Vec
    ort = p.Orientation
    rot = Quat.fromAxisAndAngle(Vec(0, 1, 0), 10)
    #ort *= Quat(0, -.707, 0, .707)
    ort *= rot
    p.Orientation = ort

if 0: #calcing the camera angle around up axis for web ui
    import PythonQt.QtGui
    from PythonQt.QtGui import QQuaternion as Quat
    from PythonQt.QtGui import QVector3D as Vec

    from objectedit.conversions import quat_to_euler#, euler_to_quat

    def toAngleAxis(quat): 
        #no worky, so resorted to euler conversion
        import PythonQt
        import math

        lensq = quat.lengthSquared()
        ang = 2.0 * math.acos(quat.scalar())

        invlen = lensq ** 0.5
        vec = PythonQt.QtGui.QVector3D(quat.x() * invlen, 
                                       quat.y() * invlen,
                                       quat.z() * invlen)

        return vec, ang

    camid = r.getCameraId()
    cament = r.getEntity(camid)
    p = cament.placeable

    #print toAngleAxis(p.Orientation)

    ort = p.Orientation
    euler = quat_to_euler([ort.scalar(), ort.x(), ort.y(), ort.z()])
    print euler
    start = Quat(0, 0, -0.707, -0.707)
    #print start
    rot = Quat.fromAxisAndAngle(Vec(0, 1, 0), -10) #euler[0])
    new = start * rot
    #print euler_to_quat(euler)
    print ort
    print new
    #p.Orientation = new
    #print euler_to_quat(euler), ort
        
if 0: #avatar set yaw (turn)
    #a = -1.0
    a = 0
    print "setting avatar yaw with %f" % a
    r.setAvatarYaw(a)

if 0: #avatar rotation #XXX crashes when the avatar is not there! XXX
    x = 0
    y = 0 
    z = 0.1 #this is the actual rotation thingie
    w = 0
    print "rotating the avatar to", (x, y, z, w)    
    r.setAvatarRotation(x, y, z, w)
    
if 0: #create a new qt canvas
    try:
        c = r.c
    except: #initial run
        c = r.createCanvas()
        r.c = c
    else: #the canvas has already been created
        #import PythonQt
        #print globals()
        #print '=============='
        #print 'box' in globals()
        #print dir(PythonQt)
        #print box
        print "~~~"
        #print "test t:", test
        #print "canvas t:", __canvas__
    print c
    
if 0: #add a signal handler to the ui loaded above, i.e. create a slot and connect it
    r.c.label.text = "py-commanded"
    def changed(v):
        print "val changed to: %f" % v
    #print r.c.label.connect('clicked()', changed)
    print r.c.doubleSpinBox.connect('valueChanged(double)', changed)
    print r.c.children()
    print dir(r.c)
    
if 0: #for the box test ui created in code - works
    # define our own python method that appends the text from the line edit
    # to the text browser
    box = r.c
    def appendLine():
        box.browser.append(box.edit.text)
    box.button1.connect('clicked()', appendLine)
    box.edit.connect('returnPressed()', appendLine)

if 0: #sys.path PYTHONHOME etc fix attempts
    import os
    print os.getenv("PYTHONHOME")
    
    import sys
    print sys.path
    
    import modulemanager
    print modulemanager.__file__
    
if 0: #python-ogre test - using the extension lib in the embedded context :o
    #import sys
    #sys.path.append('pymodules/ogre.zip')
    #didn't work for some reason yet - should .pyd s work from zips too?
    #apparently it should work: http://mail.python.org/pipermail/python-list/2008-March/653795.html
    
    #based on the info in http://www.ogre3d.org/addonforums/viewtopic.php?f=3&t=8743&hilit=embed
    import ogre.renderer.OGRE as ogre
    root = ogre.Root.getSingleton()
    #print dir(r)
    print root.isInitialised()
    rs = root.getRenderSystem()
    #rs.setAmbientLight(1, 1, 1)
    vp = rs._getViewport()
    #print vp
    bg = vp.getBackgroundColour()
    #only affects when not connected, when caelum is not there i figure
    vp.setBackgroundColour(ogre.ColourValue(0.1, 0.2, 0))
    
    cam = vp.getCamera()
    #print cam
    
    sm = root.getSceneManager("SceneManager")
    print sm
    
    def drawline():
        try:
            mcounter = r.mcounter
        except: #first execution
            print "first exec"
            mcounter = 1
        else:
            mcounter += 1
            #print "incremented manual object counter to", mcounter
        r.mcounter = mcounter
        print "Creating manual object index", mcounter
        mob =  sm.createManualObject("manual%d" % mcounter)
        mnode = sm.getRootSceneNode().createChildSceneNode("manual%d_node" % mcounter)
        
        try:
            mmaterial = r.mmaterial
        except: #first execution
            mmaterial = ogre.MaterialManager.getSingleton().create("manual1Material","debugger")
            mmaterial.setReceiveShadows(False)
            tech = mmaterial.getTechnique(0)
            tech.setLightingEnabled(True)
            pass0 = tech.getPass(0)
            pass0.setDiffuse(0, 0, 1, 0)
            pass0.setAmbient(0, 0, 1)
            pass0.setSelfIllumination(0, 0, 1)
            r.mmaterial = mmaterial
            print "created the manual material"
        else:
            pass
            #print "got the existing manual material"
            
        mob.begin("manual1Material", ogre.RenderOperation.OT_LINE_LIST)
        mob.position(40, 240, 55 - mcounter)
        mob.position(240, 10, 10 + mcounter)
        #etc 
        mob.end()
        mnode.attachObject(mob)
        
    drawline()

if 0: #pydoc can hopefully serve / give us api docs of pythonqt somehow
    import sys
    import PythonQt
    sys.argv = ['PythonQt']
    import pydoc
    pydoc.gui()

if 0: #pythonqt introspec
    #print "Importing PythonQt..."
    import PythonQt
    import PythonQt.QtCore

    #k = PythonQt.QtCore.Qt.AltModifier
    #print k, type(k), dir(k)
    #print dir(PythonQt.Qt)
    #qapp = PythonQt.Qt.QApplication.instance()
    #print qapp.changeOverrideCursor

    #import PythonQt.QtGui as gui
    #print dir(gui)
    #cursor = gui.QCursor()
    #print cursor, cursor.shape()
    #cursor.setShape(1)
    #qapp.setOverrideCursor(cursor)

    #print PythonQt.QtCore.Qt.Vertical
    #print "Importing PythonQt.QtGui..."

    #import PythonQt.QtUiTools as uitools
    #print dir(uitools.QUiLoader)
    #print dir(gui.QTreeWidgetItem)

    #UiWidgetProperties = PythonQt.__dict__['UiServices::UiWidgetProperties']
    #print type(UiWidgetProperties), dir(UiWidgetProperties)
    #print UiWidgetProperties.WidgetType #the enum should be moved to be inside the class XXX

if 0: # EC_OgreCamera
    import naali
    cam = naali.getCamera()
    if cam is not None:
        print dir(cam), cam.className, cam

    #the slot is there now also directly, not with the 'pythonified' name
    #print "cam from slot directly:", naali.GetCameraEntity()
    from __main__ import _naali
    print dir(_naali)
    _naali.delete()
    _naali.deleteLater()

if 0:
    import naali
    def keypressed(e):
        print e
    #print dir(naali.inputcontext)
    #naali.inputcontext.disconnect()
    naali.inputcontext.connect('OnKeyEvent(KeyEvent&)', keypressed)

if 0: #QVector3D
    import PythonQt.QtGui
    #print dir(PythonQt.QtGui)
    v3 = PythonQt.QtGui.QVector3D()
    print v3
    print dir(v3)
    v3.setX(1)
    print v3.x()

    pointa = PythonQt.QtGui.QVector3D(0,0,0)
    pointb = PythonQt.QtGui.QVector3D(2, 2, 0)
    direction = PythonQt.QtGui.QVector3D(1, 1, 0)
    print pointa.distanceToLine(pointb, direction)
    
if 0: #QQuaterinion
    import PythonQt.QtGui
    q1 = PythonQt.QtGui.QQuaternion(1, 0, 0, 1)
    q2 = PythonQt.QtGui.QQuaternion(0.707, 0, 0.707, 0)
    print q1, q2
    
    q3 = q1*q2
    q1 *= q2
    print q3, q1

if 0:
    import PythonQt.QtCore
    
    point_a_tl = PythonQt.QtCore.QPoint(2,2)
    point_a_br = PythonQt.QtCore.QPoint(5,5)
    
    point_b_tl = PythonQt.QtCore.QPoint(3,3)
    point_b_br = PythonQt.QtCore.QPoint(7,7)
    
    rect_a = PythonQt.QtCore.QRect(point_a_tl, point_a_br)
    print "Rect A: ", rect_a.toString()
    rect_b = PythonQt.QtCore.QRect(point_b_tl, point_b_br)
    print "Rect B: ", rect_b.toString()
    print "intersects: ", rect_a.intersects(rect_b)
    
    rect_c = rect_a.intersected(rect_b)
    print "intersected:", rect_c.toString()

if 0:
    from PythonQt.QtGui import *

    group = QGroupBox()
    box = QVBoxLayout(group)
    print dir(box)
    push1 =  QPushButton(group)
    box.addWidget(push1)
    push2 =  QPushButton(group)
    box.addWidget(push2)
    check =  QCheckBox(group)
    check.text = 'check me'
    group.title = 'my title'
    push1.text = 'press me'
    push2.text = 'press me2'
    box.addWidget(check)
    group.show()

if 0:
    box = r.c.widget
    def funk(item):
        print "got index...", item
        box.treeWidget.currentItem().setText(0, "doooood")
    r.c.widget.treeWidget.disconnect('activated(QModelIndex)', r.c.itemActivated)
    r.c.itemActivated = funk
    r.c.widget.treeWidget.connect('activated(QModelIndex)', funk)
    print type(r.c)

if 0:
    box = r.c.widget.treeWidget
    box.clear()
    
if 0: #populating the EditGui window
    from PythonQt.QtGui import *
    from PythonQt.QtCore import QPoint
    box = r.c.widget
    box.label.text = "hmm"

    children = []
    children.append(QTreeWidgetItem(box.treeWidget))
    children[0].setText(0, "swoot")
    children.append(QTreeWidgetItem(box.treeWidget))
    children.append(QTreeWidgetItem(box.treeWidget))
    children.append(QTreeWidgetItem(box.treeWidget))
    print len(children)
    #~ def test(item, idx):
        #~ print "worked...", item, idx
    #~ box.treeWidget.connect('itemActivated(QTreeWidgetItem)', test)
    #box.treeWidget.connect('itemActivated', test)
    #box.treeWidget.itemClicked.connect(box.treeWidget.itemClickedSetSelected)
    
    #~ pos = QPoint(0,1)
    #~ thingie5 = box.treeWidget.indexAt(pos)  
    #print box.treeWidget.findChild
    #index = box.treeWidget.currentIndex()
    #print box.treeWidget.activated(index), index
    #print dir(box.treeWidget)

if 0:
    box = r.c.widget
    #print box, dir(box.treeWidget)
    text = box.treeWidget.currentItem().text(0)
    print text
    print type(text), r.c.widgetList
    print r.c.widgetList[720010]

if 0: #QtUI::UICanvas::External ?! not here...
    from PythonQt.QtUiTools import QUiLoader
    from PythonQt.QtCore import QFile, QIODevice
    #print dir(quil)  
    #print dir(PythonQt.QtCore.QIODevice)
    loader = QUiLoader()
    canvas = r.createCanvas(0)
    
    file = QFile("pymodules/usr/editobject.ui")
    iodev = QIODevice(file)

    widget = loader.load(file)
    canvas.AddWidget(widget)
    canvas.Show()
    
if 0: #collada load testing
    import collada
    print collada.Collada
    try:
        pycollada_test
    except:
        import pycollada_test
    else:
        pycollada_test = reload(pycollada_test)

if 0: #canvas size edit
    box = r.c
    #print dir(box.widget.size)
    #print box.widget.size.width()#, box.widget.size.height
    #print type(box.canvas)
    #box.canvas.size.setHeight(600)#
    #box.canvas.adjustSize()
    width = box.widget.size.width()
    height = box.widget.size.height()
    print width, height
    box.canvas.resize(width, height)
    #print box.canvas.resize(380, 250)
    
if 0: #ogre cam test and vectors
    import ogre.renderer.OGRE as ogre
    root = ogre.Root.getSingleton()
    #print dir(r)
    print root.isInitialised()
    rs = root.getRenderSystem()
    
    vp = rs._getViewport()
    
    
    #~ print dir(ogre.Vector3)
    #~ vec = ogre.Vector3(5, 5, 5).normalisedCopy() 
    #~ print vec, type(vec)
    cam = vp.getCamera()
    
    #print dir(cam)
    #print cam.Orientation, cam.DerivedOrientation, cam.getOrientation()
    #~ print "\n"
    #~ print cam.getRight(), cam.getUp()

if 0:
    canvas = r.c.canvas
    for child in canvas.children():
        child.delete()
    canvas.close()
    #canvas.deleteLater()
    
if 0: #pygame window test
    try:
        r.pygame
    except AttributeError: #first run
        import pygame
        r.pygame = pygame
        s = pygame.display.set_mode((320, 200))
        print s,
        r.pygame_s =  s #screen
        print r.pygame_s
        
    else:
        s = r.pygame_s
    print s
    
    s.fill((64, 95, 73))
    pygame.display.flip()
    
    #works :)=======

if 0: #testing the removal of canvases
    canvas = r.c.canvas
    modu = r.getQtModule()
    #print dir(modu)
    bool = modu.RemoveCanvasFromControlBar(canvas)
    print bool
    
if 0:
    print "Testing..."
    e = r.getEntity(8880001)  
    print e
    start_x = e.pos[0]
    start_y = e.pos[1]
    start_z = e.pos[2]
        
    worldstream = r.getServerConnection()
    worldstream.SendObjectAddPacket(start_x, start_y, start_z)

if 0: #getUserAvatar 
    id = r.getUserAvatarId()
    ent = r.getEntity(id)
    print "User's avatar_id:", id
    #print "Avatar's mesh_name:", ent.mesh.GetMeshName(0)
    #ent.mesh = "cruncah1.mesh"
    
if 0:
    print r.getCameraUp()
    print r.getCameraRight()

if 0: #test changing the mesh asset a prim is using
    ent_id = 1659586053 #penkki, arkku was: 2461025163
    #print arkku_id, type(arkku_id)
    ent = r.getEntity(ent_id)
    print "Test entity:", ent
    print ent.mesh
    ent.mesh = 1 #should raise an exception
    ruukku = "681b1680-fab5-4203-83a7-c567571c6acf"
    penkki = "04d335b6-8f0c-480e-a941-33517bf438d8"
    ent.mesh = penkki #"35da6174-8743-4026-a83e-18b23984120d"
    print "new mesh set:", ent.mesh
    
    print "sending prim data update to server"
    r.sendRexPrimData(ent.id) #arkku
    print "..done", ent.mesh
    
if 0: #old deprecated wrapper - testing vector3/quat wrapping 
    from PythonQt import *
    from objectedit.conversions import *
    
    print "Creating Vectors:"
    vec = Vector3df(0, 0, 0)
    print "vec1 (%.1f, %.1f, %.1f)" % (vec.x(), vec.y(), vec.z())
    
    vec2 = Vector3df(1, 1, 1)
    print "vec2 (%.1f, %.1f, %.1f)" % (vec2.x(), vec2.y(), vec2.z())
    
    print "distance between the two", vec.getDistanceFrom(vec2)
    
    vec.setx(1.0)
    vec.sety(1.0)
    vec.setz(1.0)
    
    print "changed vec1 (%.1f, %.1f, %.1f)" % (vec.x(), vec.y(), vec.z())
    print "new distance between the two", vec.getDistanceFrom(vec2)
    
    vec.setx(4.0)
    vec.sety(4.0)
    vec.setz(4.0)
    print "changed vec1 (%.1f, %.1f, %.1f)" % (vec.x(), vec.y(), vec.z())
    print "another new distance between the two", vec.getDistanceFrom(vec2)
    
    print "Creating quats:"
    quat = Quaternion(0, 0, 0, 0)
    print "quat (%.4f, %.4f, %.4f, %.4f)" % (quat.x(), quat.y(), quat.z(), quat.w())
    
    quat.setx(2.0)
    quat.sety(2.0)
    quat.setz(3.0)
    quat.setw(2.0)
    print "changed quat (%.4f, %.4f, %.4f, %.4f)" % (quat.x(), quat.y(), quat.z(), quat.w())
    
    print "Quat to Euler:"
    x = 0.707
    y = 0
    z = 0
    w = 0.707
    quat = Quaternion(x, y, z, w)
    euls = Vector3df(0,0,0)
    quat.toEuler(euls)
    euls2 = quat_to_euler((x, y, z, w))
    print "eulers (%.1f, %.1f, %.1f)" % (math.degrees(euls.x()), math.degrees(euls.y()), math.degrees(euls.z()))
    print "eulers2", euls2
    
    print "Euler to Quat:"
    x = math.radians(0)
    y = math.radians(90)
    z = math.radians(0)
    
    euler = Vector3df(x, y, z)
    #~ quat_from_euler = Quaternion(euler)
    #~ print "quat from eulers (%.4f, %.4f, %.4f, %.4f)" % (quat_from_euler.x(), quat_from_euler.y(), quat_from_euler.z(), quat_from_euler.w())

    quat_from_euler = Quaternion(x, y, z)
    print "quat from eulers (%.4f, %.4f, %.4f, %.4f)" % (quat_from_euler.x(), quat_from_euler.y(), quat_from_euler.z(), quat_from_euler.w())
        
    from editgui.conversions import *
    euler = euler_to_quat((0, 90, 0))
    print "quat from eulers", euler
    
if 0:
    avatar = r.getEntity(r.getUserAvatarId())
    avatar.text = "Swoot"
    import PythonQt as qt
    ent = r.getEntity(1392229722)
    print ent.name, ent.pos, ent.scale, ent.orientation, ent.prim
    pos = qt.Vector3df(ent.pos[0], ent.pos[1], ent.pos[2])
    print pos, pos.x(), pos.y(), pos.z()
    ent.pos = pos
    
if 0: #property editor tests
    #print r.c
    #print r, dir(r)
    pe = r.getPropertyEditor()
    #print pe, pe.setObject, pe.show
    pe.setObject(r.c.widget)
    pe.show()
    
if 0: #getting args from outside to run tests automatically
    import os
    naaliargs = os.getenv('NAALIARGS')
    print naaliargs

if 0:
    #print r.c.widget.move_button, dir(r.c.widget.move_button)
    #r.c.canvas.Show()
    print r.c.widget.move_button.isChecked(), r.c.widget.rotate_button.isChecked(), r.c.widget.scale_button.isChecked()
    #print  dir(r.c.widget.move_button)
    r.c.widget.move_button.setChecked(False)
    
<<<<<<< HEAD
if 1:
=======
if 0:
>>>>>>> 2f32df2a
    fov = r.getCameraFOV()
    #rightvec = V3(r.getCameraRight())
    #campos = V3(r.getCameraPosition())
    #ent = r.getEntity(r.getUserAvatarId())
    #entpos = V3(ent.pos)
    #width, height = r.getScreenSize()
    import naali
    rend = naali.renderer
    #print r.getScreenSize()
    print rend.GetWindowWidth(), rend.GetWindowHeight()

    if 0: #didn't port the above vec getters now to current
        x = 613
        y = 345
        normalized_width = 1/width
        normalized_height = 1/height
    
        #print x * normalized_width
    
        length = (campos-entpos).length
        worldwidth = (math.tan(fov/2)*length) * 2

        #print campos, entpos, length, fov, width, height
    
        ent1 = r.createEntity("cruncah.mesh")
        ent1.pos = pos.x, pos.y+worldwidth/2, pos.z
        ent2 = r.createEntity("cruncah.mesh")
        ent2.pos = pos.x, pos.y+worldwidth/2, pos.z
        #~ newpos = 
        #~ print newpos
    
    
if 0: #bounding box tests
    #robo 1749872183
    #ogrehead 1749872798
    ent = r.getEntity(1749871222)#r.getUserAvatarId())
    from editgui.vector3 import Vector3 as V3
    #~ print ent.boundingbox
    bb = list(ent.boundingbox)
    print bb
    #~ scale = list(ent.scale)
    #~ min = V3(bb[0], bb[1], bb[2])
    #~ max = V3(bb[3], bb[4], bb[5])
    #~ height = abs(bb[4] - bb[1]) + scale[0]#*1.2
    #~ width = abs(bb[3] - bb[0]) + scale[1] #*1.2
    #~ depth = abs(bb[5] - bb[2]) + scale[2]#*1.2
    #~ #print ent.pos, 
    #~ print min, max, height, width, depth
    
    #~ r.box = r.createEntity("Selection.mesh")
    #~ r.box.pos = ent.pos
    
    #~ r.box.scale = height, width, depth#depth, width, height
    #~ r.box.orientation = ent.orientation
    
    
    #~ min_ent = r.createEntity("cruncah1.mesh")
    #~ min_ent.scale = 0.3, 0.3, 0.3
    #~ min_ent.pos = pos[0] + min.x, pos[1] + min.y, pos[2] + min.z 
    
    #~ max_ent = r.createEntity("cruncah1.mesh")
    #~ max_ent.scale = 0.3, 0.3, 0.3
    #~ max_ent.pos = pos[0] + max.x, pos[1] + max.y, pos[2] + max.z
    
if 0: #login - for running tests automatically
    print "starting opensim login"
    #user, pwd, server = "Test User", "test", "localhost:9000"
    user, pwd, server = "d d", "d", "world.evocativi.com:8002"
    r.startLoginOpensim(user, pwd, server)
    
if 0: #getserver test
    #print dir(r)
    #print "YO", r.getTrashFolderId()
    #r.deleteObject(2351241440)
    worldstream = r.getServerConnection()
    
    #print worldstream, dir(worldstream), worldstream.SendObjectDeRezPacket
    worldstream.SendObjectDeRezPacket(2891301779, r.getTrashFolderId())
    #ent = r.getEntity(r.getUserAvatarId())
    #worldstream.SendObjectDeletePacket(1278500474, True)
    #~ ent = r.getEntity(2208825114)
    #~ print ent

if 0: #getrexlogic test
    l = r.getRexLogic()
    print l, dir(l)
    #class entity_id_t(int): pass
    #entid = entity_id_t(2)
    #l.SendRexPrimData(entid)
    
if 0: #rexlogic as service with qt mechanism
    from __main__ import _naali
    l = _naali.GetWorldLogic()
    print dir(l)
    
if 0: #undo tests
    e = r.getEntity(1752805599)
    print e.prim, e.uuid
    e_uuid = "d81432f2-28f3-4e05-ac8a-abb4b625dbe4-"
    worldstream = r.getServerConnection()
    #print worldstream, dir(worldstream), worldstream.SendObjectDeRezPacket
    worldstream.SendObjectUndoPacket(e.uuid)
    
if 0: #undo tests and ent.uuid
    e = r.getEntity(1752805599)
    print e, e.uuid, e.editable  
    worldstream = r.getServerConnection()
    #print worldstream, dir(worldstream), worldstream.SendObjectDeRezPacket
    worldstream.SendObjectSelectPacket(ent.id)
    
if 0: #updateflag checks, duplicate tests
    e = r.getEntity(2054915991)
    print e, e.uuid, e.editable, e.updateflags
    ws = r.getServerConnection()
    #print dir(ws)
    x, y, z = e.pos
    ws.SendObjectDuplicatePacket(e.id, e.updateflags, 1, 1, 1)
    
if 0: #proxywidget signal connecting
    #~ from PythonQt.QtUiTools import QUiLoader
    #~ from PythonQt.QtCore import QFile
    #~ #prop = r.getUiWidgetProperty()
    #~ #print prop, dir(prop), prop.widget_name_
    #~ loader = QUiLoader()
    #~ uifile = QFile("pymodules/editgui/editobject.ui")
    #~ ui = loader.load(uifile)
    #~ uiprops = r.createUiWidgetProperty()
    #~ uiprops.widget_name_ = "WOOT"
    #~ widget = r.createUiProxyWidget(ui, uiprops)
    #~ print widget, dir(widget)
    
    #~ uism = r.getUiSceneManager()
    #~ if uism.AddProxyWidget(widget):
        #~ print "WORKED!"
    
    #~ modu =  r.getQtModule()
    #~ print modu, dir(modu)
    #~ whee = modu.whee()
    #~ print whee, dir(whee)#, whee.about()
    
    print r.c, r.c.proxywidget, dir(r.c.proxywidget)
    def whee(boo):
        print boo
    r.c.proxywidget.connect('Visible(bool)', whee)

if 0: #get entity by (prim) uuid
    #uuid = "cac0a9bf-2ee3-427a-bf2b-5a2f17cb3155"
    e = r.getEntityByUUID(uuid)
    print e, "by uuid", uuid

if 0: #search where a given texture is used
    #uuid = "cac0a9bf-2ee3-427a-bf2b-5a2f17cb3155" #antont local fishworld screen
    #uuid = "3edf2f27-411e-4a80-af8d-a422c014532e" #prim school project test display
    uuid = 'a07893e6-3631-4ee0-b9a4-1a4e07eed5be' #mesh
    #print applyUICanvasToSubmeshesWithTexture(canvas, uuid)
    
if 0:
    #print r.c, dir(r.c)
    print r.manager
    print dir(r.manager)
    
    channels = r.manager.channels
    #print channels
    for item in channels:
        for handler in r.manager._getHandlers(item):
            print handler.channels#dir(handler)
            
if 0:
    import PythonQt
    from PythonQt.QtGui import QTreeWidgetItem, QInputDialog, QLineEdit
    box = r.c.widget.findChild("QVBoxLayout")
    print box, dir(box), box.name
    line = QLineEdit()
    box.addWidget(line)

if 0: #a c++ side test func for api dev
    ret = r.randomTest()
    print ret
    print ret.map, ret.about(), ret.uuid, ret.list()
    l = ret.list()
    print dir(l)
    print l.count(2)
    for i in l:
        print i
    #print qm, dir(qm)
    #~ print r.c.widget, r.c.proxywidget
    #~ pe = r.getPropertyEditor()
    #~ #print pe, pe.setObject, pe.show
    #~ pe.setObject(r.c.proxywidget)
    #~ pe.show()

if 0: #QRenderer
    #rend = r.getQRenderer()
    #print rend
    #print rend.FrustumQuery
    #print dir(rend)
    #print rend.

    #import PythonQt
    #import __main__
    #print dir(__main__)
    #from __main__ import _naali
    #print dir(PythonQt)
    #PythonQt.__main__
    #print _naali.GetRenderer()

    import naali
    print naali.renderer

    r = naali.renderer
    r.HideCurrentWorldView()
    r.Render()
    import time; time.sleep(1)
    r.ShowCurrentWorldView()

if 0: #worldstream
    worldstream = r.getServerConnection()
    print "send drop bomb:", worldstream.SendGenericMessage("DropBomb", ["here", "soon", "BIG"])

if 0: #scene, aka. SceneManager
    import naali
    s = naali.getScene("World")
    print s

if 0: #javascript service
    import naali
    from naali import runjs
    runjs('print("Hello from JS! " + x)', {'x': naali.renderer})
    runjs('print("Another hello from JS! " + x)', {'x': naali.inputcontext})
    runjs('print("Some camera! " + x)', {'x': naali.getCamera()})
    runjs('print("Some camera, using naali :O ! " + x.getCamera())', {'x': naali})
    runjs('print("Camera Entity " + x)', {'x': naali.getCameraEntity()})
    #runjs('var a = {"a": true, "b": 2};')
    #runjs('print(a.a + ", " + a.b)')
    #runjs('print(JSON.stringify(a))')
    #runjs('print("1 + 1 == " + 1 + 1)')
    #runjs('print("1 - 1 == " + 1 - 1)')
    print ", done."

    if 0:
        runjs('var b = new QPushButton;')
        runjs('b.text = "hep";')
        runjs('b.show();')

if 0: 
    print r.c, dir(r.c)
    print r.c.widget
    print dir(r.c.proxywidget)
    r.c.proxywidget.hide()
    
if 0: #qprim
    #qprim = r.getQPrim(1680221423)
    e = r.getEntity(1680221423)
    qprim = e.prim
    mats = qprim.Materials
    print mats
    
    #~ qprim.Materials = mats
    
    #~ edited_mats = mats
    
    #~ keys = {}
    #~ id = 0
    for key in mats.itervalues():
        if key[1] == "":
            print "swoot"
        #~ id += 1
    
    #~ #print keys, mats.keys(), mats[keys[0]]

if 0: #qplaceable
    id = 2138143966
    #qplace = r.getQPlaceable(id)
    e = e.getEntity(id)
    qplace = e.placeable
    print qplace, qplace.Position

    oldz = qplace.Position.z()
    print oldz, "==>",

    import PythonQt.QtGui
    from PythonQt.QtGui import QVector3D
    change_v = QVector3D(0, 0, 0.1)
    #dir shows __add__ but for some reason doesn't work out of the box :(
    #"unsupported operand type(s) for +=: 'QVector3D' and 'QVector3D'"
    #qplace.Position += change_v
    #qplace.Position + change_v

    #bleh and this changes the val in the vec, but doesn't trigger the *vec* setter, 
    #so no actual change in Naali internals
    #qplace.Position.setZ(oldz + 0.1)
  
    newpos = qplace.Position
    newpos.setZ(oldz + 0.1)
    qplace.Position = newpos
    print qplace.Position.z(), "."    
        
if 0:
    from PythonQt.QtCore import QFile, QSize
    from PythonQt.QtGui import QLineEdit, QHBoxLayout,  QLabel, QPushButton, QSizePolicy, QIcon
    
    box = r.c.widget.findChild("QHBoxLayout", "meshLine")
    #print box.layoutSpacing
    button = QPushButton()

    icon = QIcon("pymodules/editgui/ok.png")
    icon.actualSize(QSize(16, 16))
    
    button.setSizePolicy(QSizePolicy.Fixed, QSizePolicy.Fixed)
    button.setMaximumSize(QSize(16, 16))
    button.setMinimumSize(QSize(16, 16))

    button.text = ""
    button.name = "Apply"
    button.setIcon(icon)
    box.addWidget(button)
    
    #~ line = r.c.widget.findChild("QLineEdit", "meshLineEdit")
    #~ print line.sizePolicy.horizontalPolicy(), QSizePolicy.Expanding
    
if 0:
    print "Test"
    PRIMTYPES = {
        "0": "Texture", 
        "45": "Material"
    }
    
    def swoot():
        print "booyah!"
    
    def noswoot():
        print "!booyah!"
        
    from PythonQt.QtUiTools import QUiLoader
    from PythonQt.QtCore import QFile, QSize
    from PythonQt.QtGui import QLineEdit, QHBoxLayout, QComboBox, QLabel
    
    loader = QUiLoader()
    uifile = QFile("pymodules/editgui/materials.ui")
    ui = loader.load(uifile)
    uism = r.getUiSceneManager()
    uiprops = r.createUiWidgetProperty()
    uiprops.show_at_toolbar_ = False
    uiprops.widget_name_ = "Test"
    uiprops.my_size_ = QSize(ui.size.width(), ui.size.height())
    pw = r.createUiProxyWidget(ui, uiprops)
    uism.AddProxyWidget(pw)
    r.formwidget = ui.gridLayoutWidget
    r.pw = pw
    r.pw.show()
    
    #print dir(r.formwidget), r.formwidget.rowCount()

    #~ qprim = r.getQPrim(2985471908)
    #~ mats = qprim.Materials
    #~ print mats#, r.formwidget.formLayout.children() 
    #qprim.Materials = mats
    #~ r.elements = []
    #~ indx = 1
    #~ for tuple in mats.itervalues():
        
        #~ print tuple, tuple[0] == "45"
        #combo = QComboBox()
        #combo.addItem("Material")
        #combo.addItem("Texture")
        #~ line = QLineEdit()
        #~ line.text = tuple[1]
        #~ line.name = "lineEdit_"+str(indx)
        #~ indx += 1
        #~ label = QLabel()
        #~ label.name = PRIMTYPES[tuple[0]]#tuple[0]
        #~ label.text = PRIMTYPES[tuple[0]]
        #~ r.elements.append((label, line))
        #~ r.formwidget.formLayout.addRow(label, line)
    
    #print r.elements
    #~ #print dir(r.formwidget)
    #~ stuff =  r.formwidget.children()
    #~ for thingie in stuff:
        #~ print thingie.name#, thingie.name == "formLayout"
        #~ if thingie.name != "formLayout":
            #~ thingie.delete()


    #~ r.pw.show()

if 0:
    box = r.formwidget.findChild("QGridLayout", "gridLayout")
    print box.rowCount()
    
if 0:
    from PythonQt.QtCore import QFile, QSize
    from PythonQt.QtGui import QLineEdit, QHBoxLayout, QComboBox, QLabel, QPushButton, QSizePolicy, QIcon
    
    box = r.formwidget.findChild("QGridLayout", "gridLayout")
    #print box.rowCount()

    label = QLabel()
    label.text = "n/a"
    
    row = 3
    
    box.addWidget(label, row, 0)
    #print r.c.materialDialogFormWidget
    line = QLineEdit()#QLineEdit()
    line.text = "whee"
    line.name = "whee"
    
    box.addWidget(line, row, 1)


    button = QPushButton()
    icon = QIcon("pymodules/editgui/ok.png")
    icon.actualSize(QSize(16, 16))
    button.setSizePolicy(QSizePolicy.Fixed, QSizePolicy.Fixed)
    button.setMaximumSize(QSize(16, 16))
    button.setMinimumSize(QSize(16, 16))
    button.text = ""
    button.name = "Apply"
    button.setIcon(icon)
    
    box.addWidget(button, row, 2)
    
    
    button = QPushButton()
    icon = QIcon("pymodules/editgui/cancel.png")
    icon.actualSize(QSize(16, 16))
    button.setSizePolicy(QSizePolicy.Fixed, QSizePolicy.Fixed)
    button.setMaximumSize(QSize(16, 16))
    button.setMinimumSize(QSize(16, 16))
    button.text = ""
    button.name = "Cancel"
    button.setIcon(icon)
    
    box.addWidget(button, row, 3)

if 0:
    from PythonQt.QtUiTools import QUiLoader
    from PythonQt.QtCore import QFile, QSize
    from PythonQt.QtGui import QLineEdit, QHBoxLayout, QComboBox, QLabel, QPushButton, QSizePolicy, QIcon
    loader = QUiLoader()
    uism = r.getUiSceneManager()
    
    #~ uifile3 = QFile("pymodules/editgui/tab.ui")
    #~ ui3 = loader.load(uifile3)
    #~ uiprops3 = r.createUiWidgetProperty()
    #~ uiprops3.show_at_toolbar_ = False
    #~ uiprops3.widget_name_ = "tab"
    #~ uiprops3.my_size_ = QSize(ui3.size.width(), ui3.size.height())
    #~ pw3 = r.createUiProxyWidget(ui3, uiprops3)
    #~ r.pw3 = pw3
    #~ r.tab_manager = ui3.tabWidget
    #~ uism.AddProxyWidget(pw3)
    #~ r.pw3.show()

    uifile = QFile("pymodules/editgui/materials.ui")
    ui = loader.load(uifile)
    uiprops = r.createUiWidgetProperty()
    uiprops.show_at_toolbar_ = False
    uiprops.widget_name_ = "Test"
    uiprops.my_size_ = QSize(ui.size.width(), ui.size.height())
    pw = r.createUiProxyWidget(ui, uiprops)
    r.pw = pw    
    
    uifile2 = QFile("pymodules/editgui/editobject.ui")
    ui2 = loader.load(uifile2)
    uiprops2 = r.createUiWidgetProperty()
    uiprops2.show_at_toolbar_ = False
    uiprops2.widget_name_ = "editobject"
    uiprops2.my_size_ = QSize(ui2.size.width(), ui2.size.height())
    pw2 = r.createUiProxyWidget(ui2, uiprops2)
    r.pw2 = pw2

    r.tab_manager.addTab(r.pw, QIcon("pymodules/editgui/cancel.png"), "test")
    r.tab_manager.addTab(r.pw2,  QIcon("pymodules/editgui/cancel.png"),  "editobject")
    
if 0:
    from PythonQt.QtGui import QLineEdit, QHBoxLayout
    box =  r.c.materialDialogFormWidget.formLayout
    hor = QHBoxLayout()
    line = QLineEdit()
    hor.addWidget(line)
    print hor

if 0:
    from PythonQt.QtGui import QLineEdit, QHBoxLayout, QComboBox, QLabel
    combo = QComboBox()
    combo.addItem("aaaa")
    combo.addItem("bbbb")
    combo.addItem("cccc")
    combo.addItem("dddd")
    
    print combo.currentIndex, combo.findText("ccCc")

if 0:
    print r.c.propedit
    #~ r.c.propedit.setObject(r.c.propedit)
    #~ r.c.propedit.show()
    #~ props = r.createUiWidgetProperty()
    #~ props.show_at_toolbar_ = False
    #~ props.widget_name_ = "property editor"
    #~ r.test = r.createUiProxyWidget(r.c.propedit, props)
    #~ r.test.show()
    uism = r.getUiSceneManager()
    uism.AddProxyWidget(r.test)
    print r.test
    r.test.show()


if 0:
    import PythonQt
    from PythonQt.QtUiTools import QUiLoader
    from PythonQt.QtCore import QFile, QSize
    from PythonQt.QtGui import QLineEdit, QHBoxLayout, QComboBox, QLabel, QPushButton, QSizePolicy, QIcon, QWidget
    loader = QUiLoader()
    uifile = QFile("pymodules/objectedit/selection.ui")
    ui = loader.load(uifile)
    uism = r.getUiSceneManager()
    uiprops = r.createUiWidgetProperty(2)
    uiprops.widget_name_ = "Thingie Rect"
    
    #uiprops.my_size_ = QSize(width, height) #not needed anymore, uimodule reads it
    proxy = r.createUiProxyWidget(ui, uiprops)
    uism.AddProxyWidget(proxy)
    proxy.setWindowFlags(0)
    
    ui.show()
    
    r.c.ui = ui
    print r.c.ui.geometry
    #~ r.c.ui.setGeometry(10, 60, 400, 400)
    
    #~ r.c.ui.hide()
    #~ r.c.ui = None
    
    #~ print r.c.ui
    #~ r.c.ui.setGeometry

    
if 0:
    for ent in r.c.sels:
        print ent.id
    worldstream = r.getServerConnection()
    print dir(worldstream)
    id1 = 1250116908
    id2 = 1250116909
    ids = [id1, id2]
    worldstream.SendObjectLinkPacket(ids)
    #~ worldstream.SendObjectDelinkPacket(ids)

if 0: #position has a qvec3d prop of placeable component
    import PythonQt.QtGui
    id = 2703563778
    ent = r.getEntity(id)
    changevec = PythonQt.QtGui.QVector3D(0, 0, 1)
    print ent.placeable.Position, ent.placeable.Orientation, changevec
    ent.placeable.Position = ent.placeable.Position + changevec
    
    print ent.placeable.Position, ent.placeable.Orientation, changevec
    r.networkUpdate(id)

if 0:
    import PythonQt.QtGui
    a = PythonQt.QtGui.QVector3D(5, 5, 1)
    b = PythonQt.QtGui.QVector3D(5, 5, 0)
    print a == b, a.toString(), b.toString()
    
if 0:
    ent = r.getEntity(1876645602)
    mesh = ent.mesh
    if mesh is not None:
        print "swoot"

if 0:
    avid = r.getUserAvatarId()
    e = r.getEntity(avid)
    try:
        e.sound
    except AttributeError:
        print e.createComponent("EC_AttachedSound")
        print "created a new Sound component"

    s = e.sound
    print type(s), s

    e.removeSound(s)
    try:
        e.sound
    except AttributeError:
        print "sound removed successfully"

if 0: #create a new component, hilight
    avid = r.getUserAvatarId()
    e = r.getEntity(avid)
    try:
        e.highlight
    except AttributeError:
        print e.createComponent("EC_Highlight")
        print "created a new Highlight component"

    h = e.highlight
    print type(h), h
    
    h.Show()
    #h.Hide()
    
    vis = h.IsVisible()
    if vis:
        print "vis"
    else:
        print "not"
        
if 0: #create a new component, touchable
    entid = r.getUserAvatarId()
    #entid = 2979274737
    e = r.getEntity(entid)
    try:
        t = e.touchable
    except AttributeError:
        print e.createComponent("EC_Touchable")
        print "created a new Touchable component", e.id
        t = e.touchable

    print type(t), t
    
    def onhover():
        print "hover on avatar"
    t.connect('MouseHover()', onhover)
        
    def onclick():
        print "click on avatar"
    t.connect('Clicked()', onclick)   
        
    #h.Show()
    #h.Hide()
    
    #vis = h.IsVisible()
    #if vis:
    #    print "vis"
    #else:
     #   print "not"


if 0: #test adding a dynamiccomponent
    #entid = r.getUserAvatarId()
    entid = 2394749782
    ent = r.getEntity(entid)

    if 0:
        try:
            ent.dynamic
            print "found dynamic comp"
        except AttributeError:
            ent.createComponent("EC_DynamicComponent")
            print "created new dynamic comp", ent.id
        print ent.dynamic

    d = ent.dynamic
    #print dir(d)
    #d.AddAttribute()
    print d, d.GetAttribute()

    if 0: #door
        d.SetAttribute('{"locked": false, "opened": true}')
       
    if 0: #javascript source url .. and door data
        d.SetAttribute("""{
        "animpos": 0.0,
        "js_src": "http://an.org/realxtend/door.js", 
        "locked": false, 
        "opened": true
        }""")

if 0: #the new DynamicComponent with individual attrs etc
    doorid = 1948506985
    e = r.getEntity(doorid)
    dc = e.getDynamicComponent("door")
    a = dc.GetAttribute("opened")
    print a, type(a)
    dc.SetAttribute("opened", True)
    dc.OnChanged()

    jssrc = dc.GetAttribute("js_src")
    print jssrc

if 0: #animation control
    avid = r.getUserAvatarId()
    ent = r.getEntity(avid)
    try:
        ent.animationcontroller
    except AttributeError:
        #ent.createComponent("EC_DynamicComponent")
        print ent, "has no animation controller component"
    
    a = ent.animationcontroller
    print a, dir(a)
    #animname = "Fly"
    animname = "Walk"
    a.EnableAnimation(animname)
    #print a.SetAnimationTimePosition("Walk", 0.2)

    #step with consequent calls
    try:
        r.t
    except: #first run
        r.t = 0
    r.t += 0.1
    print a.SetAnimationTimePosition(animname, r.t % 1)
    
        
if 0: #log level visibility
    r.logDebug("Debug")
    #r.logWarning("Warning") #not implement now, should add i guess
    r.logInfo("Info")

if 0: #local object creation, testing if local previews of .scenes would work
    from PythonQt.QtGui import QVector3D as Vec3
    from PythonQt.QtGui import QQuaternion as Quat

    print "hep"
    e = r.createEntity("Jack.mesh", 1515)
    print e
    e.placeable.Position = Vec3(128, 128, 60)
    e.placeable.Scale = Vec3(5, 5, 5)
    e.placeable.Orientation = Quat(0, 0, 0, 1)

if 0: #running localscene dotscene loader
    import localscene.loader
    localscene.loader = reload(localscene.loader)

    filename = "pymodules/localscene/test.scene"
    localscene.loader.load_dotscene(filename)

    #avatar = r.getEntity(r.getUserAvatarId())
    #print avatar.placeable.Position.toString()

if 0: #loadurl handler import test
    import loadurlhandler
    loadurlhandler = reload(loadurlhandler)
    l = loadurlhandler.LoadURLHandler()
    print l

if 0: #webview as external qt windows, to test how web map javascripts work
    import PythonQt

    try:
        webview = r.webview
    except:
        webview = PythonQt.QtWebKit.QWebView()
        r.webview = webview #is GCd otherwise immediately

    #urlstring = 'http://an.org/'
    urlstring = 'http://www.osgrid.org/elgg/pg/utilities/map'
    #urlstring = 'http://beta.simstad.nl:8010/client/default_map.html'
    url = PythonQt.QtCore.QUrl(urlstring)
    webview.load(url)
    webview.show()

    print r.webview

if 0: #webview as 3dcanvas
    import PythonQt

    try:
        webview = r.webview
    except:
        webview = PythonQt.QtWebKit.QWebView()
        r.webview = webview #is GCd otherwise immediately

    #urlstring = "http://an.org/"    
    urlstring = "http://www.fmi.fi/saa/sadejapi.html"
    url = PythonQt.QtCore.QUrl(urlstring)
    webview.load(url)
    refreshrate = 10
    #webview.show()

    #avid = r.getUserAvatarId()
    #r.applyUICanvasToSubmeshes(avid, [0], webview, refreshrate)

    print webview<|MERGE_RESOLUTION|>--- conflicted
+++ resolved
@@ -733,11 +733,7 @@
     #print  dir(r.c.widget.move_button)
     r.c.widget.move_button.setChecked(False)
     
-<<<<<<< HEAD
-if 1:
-=======
-if 0:
->>>>>>> 2f32df2a
+if 0:
     fov = r.getCameraFOV()
     #rightvec = V3(r.getCameraRight())
     #campos = V3(r.getCameraPosition())
