
"""
Loads scene files to be locally in naali, currently all scene related files need to be copied to naali specific media folders by hand
"""

import rexviewer as r
from circuits import Component

from PythonQt.QtUiTools import QUiLoader
from PythonQt.QtCore import QFile

import window
import loader
import dotscenemanager
import sceneuploader
import sceneactions
import scenedata

import PythonQt
import threading
import time

from window import LocalSceneWindow as LCwindow
from sceneuploader import SceneUploader as SUploader
from sceneuploader import SceneSaver as SSaver
from scenedata import SceneDataManager

from xml.dom.minidom import getDOMImplementation



import Queue


class LocalScene(Component):
    def __init__(self):
        Component.__init__(self)

        # Create the queue, for feeding events for ui
        self.queue = Queue.Queue()

        # A timer to periodically read input
        self.timer = PythonQt.QtCore.QTimer()
        PythonQt.QtCore.QObject.connect(self.timer,
                           PythonQt.QtCore.SIGNAL("timeout()"),
                           self.periodicCall)
<<<<<<< HEAD
        # self.timer.start(1000)        
=======
        self.timer.start(1000)
>>>>>>> 75cb65f7
        self.window = LCwindow(self, self.queue, self.endApplication)

        self.isrunning = 1

        self.uploadThread = None
        self.sceneActionThread = None

        self.xsift = 127
        self.ysift = 127
        self.zsift = 25
        self.xscale = 1
        self.yscale = 1
        self.zscale = 1
        self.dotScene = None
        self.dsManager = None
        self.worldstream = None
        self.flipZY = False
        self.highlight = False
        self.uploader = None
        self.filename = ""
        self.scenedata = None

        self.regionName = None
        self.publishName = None

        self.sceneActions = None # sceneactions.SceneActions()
        self.bLocalSceneLoaded = False

        #self.libMod = r.getLibraryModule()

        #self.libMod.connect("UploadSceneFile(QString, QVect)", self.onUploadSceneFile)
        pass

    def loadScene(self, filename):
        # if material file exists copy needed files to needed locations
        print "--"
        print self.bLocalSceneLoaded
        if(self.bLocalSceneLoaded==False):
            self.bLocalSceneLoaded=True
            self.scenedata = SceneDataManager(filename)
            if(self.scenedata.hasCopyFiles):
                #self.scenedata.copyFilesToDirs()
                self.scenedata.addResourceDirToRenderer()
                pass

            time.sleep(1)
            if(filename!=None):
                if(filename!=""):
                    self.dotScene, self.dsManager = loader.load_dotscene(filename)
                    self.dsManager.setHighlight(self.highlight)
                    self.dsManager.setFlipZY(self.flipZY, self.xsift, self.ysift, self.zsift, self.xscale, self.yscale, self.zscale)
        else:
            self.queue.put(('local scene', 'you already have scene loaded'))
            pass


    def saveScene(self, filename):
        # set new mesh positions & scales to file, positions, scales are stored in DotSceneManager.nodes[].naali_ent.placeable.Position & Scale
        saver = SSaver()
        savename = filename+".saved"
        saver.save(savename, self.dsManager.nodes)

    def unloadScene(self):
        loader.unload_dotscene(self.dotScene)
        if(self.scenedata!=None and self.scenedata.hasCopyFiles == True):
            try:
                self.scenedata.removeFiles()
            except:
                #ignore
                pass
        self.bLocalSceneLoaded = False
        pass

    def publishScene(self, filename=""):
        print "publishScene"
        if(filename==""):
            filename = self.filename
        #print "publishing scene"
        if(self.worldstream==None):
            self.worldstream = r.getServerConnection()
        # try to get capability UploadScene
        uploadcap_url = self.worldstream.GetCapability('UploadScene')
        if(uploadcap_url==None or uploadcap_url==""):
            self.queue.put(('No upload capability', 'Check your rights to upload scene'))
            return
        if(self.uploader==None):
            self.uploader=SUploader(uploadcap_url, self)
        self.uploader.uploadScene(filename, self.dotScene, self.regionName, self.publishName)
        print "unloading dot scene"
        self.queue.put(('__unload__', '__unload__scene__'))
        self.queue.put(('scene upload', 'upload done'))

    def setxpos(self, x):
        self.xsift = x
        if(self.dsManager!=None):
            self.dsManager.setPosition(self.xsift, self.ysift, self.zsift)

    def setypos(self, y):
        self.ysift = y
        if(self.dsManager!=None):
            self.dsManager.setPosition(self.xsift, self.ysift, self.zsift)

    def setzpos(self, z):
        self.zsift = z
        if(self.dsManager!=None):
            self.dsManager.setPosition(self.xsift, self.ysift, self.zsift)

    def setxscale(self, x):
        self.xscale = x
        if(self.dsManager!=None):
            self.dsManager.setScale(self.xscale, self.yscale, self.zscale)

    def setyscale(self, y):
        self.yscale = y
        if(self.dsManager!=None):
            self.dsManager.setScale(self.xscale, self.yscale, self.zscale)

    def setzscale(self, z):
        self.zscale = z
        if(self.dsManager!=None):
            self.dsManager.setScale(self.xscale, self.yscale, self.zscale)

    def checkBoxZYToggled(self, enabled):
        self.flipZY = enabled
        if(self.dsManager!=None):
            self.dsManager.setFlipZY(enabled, self.xsift, self.ysift, self.zsift, self.xscale, self.yscale, self.zscale)
        pass

    def on_exit(self):
        r.logInfo("Local Scene exiting...")
        self.window.on_exit()
        r.logInfo("Local Done exiting...")


    def on_hide(self, shown):
        #print "on hide"
        pass

    def update(self, time):
        # print "here", time
        pass

    def on_logout(self, id):
        r.logInfo("Local scene Logout.")

    def checkBoxHighlightToggled(self, enabled):
        self.highlight = enabled
        if(self.dsManager!=None):
            self.dsManager.setHighlight(enabled)

    def startUpload(self, filename, regionName = None, publishName = None):
        self.filename = filename
        self.regionName = regionName
        self.publishName = publishName

        self.uploadThread = threading.Thread(target=self.publishScene)
        self.uploadThread.start()
        pass

    def periodicCall(self):
        #Check every 1000 ms if there is something new in the queue.
        self.window.processIncoming()
        if not self.isrunning:
            self.timer.stop()

    def endApplication(self):
        self.isrunning = 0

    def closeThread(self):
        pass

    def checkSceneActions(self):
        if(self.sceneActions==None):
            if(self.worldstream==None):
                self.worldstream = r.getServerConnection()
            uploadcap_url = self.worldstream.GetCapability('UploadScene')
            if(uploadcap_url==None or uploadcap_url==""):
                self.queue.put(('No upload capability', 'Check your rights to upload scene'))
                return False
            self.sceneActions = sceneactions.SceneActions(uploadcap_url, self)
            return True
        else:
            return True

    # all http actions seem to need threads
    def startSceneAction(self, action, param=None):
        if(self.checkSceneActions()==True):
            #if(self.sceneActions.currentSceneAction==""):
            self.sceneActions.currentSceneAction=action
            self.sceneActions.sceneActionParam=param
            # update cap url, just incase we have teleported to another region
            uploadcap_url = self.worldstream.GetCapability('UploadScene')
            self.sceneActions.cap_url = uploadcap_url
            self.sceneActionThread = threading.Thread(target=self.sceneActions.runSceneAction)
            self.sceneActionThread.start()
        pass

    def getUploadSceneList(self):
        if(self.checkSceneActions()==True):
            self.sceneActions.GetUploadSceneList()

    def printOutCurrentCap(self):
        if(self.worldstream==None):
            self.worldstream = r.getServerConnection()
        uploadcap_url = self.worldstream.GetCapability('UploadScene')
        print uploadcap_url

    def onUploadSceneFile(self, url, x, y, z):
        # print "onUploadSceneFile"
        offset = str(x) + "," + str(y) + "," + str(z);
        print offset
        param = (url, offset)
        self.startSceneAction("UploadSceneUrl", param)
        pass

class SceneSaver:
    def __init__(self):
        self.impl = getDOMImplementation()

    def save(self, filename, nodes):
        from PythonQt.QtGui import QQuaternion
        #newdoc = self.impl.createDocument(None, "some_tag", None)
        newdoc = self.impl.createDocument(None, "scene formatVersion=\"\"", None)
        top_element = newdoc.documentElement
        nodesNode = newdoc.createElement('nodes')
        top_element.appendChild(nodesNode)

        if(nodes != None):
            for k, oNode  in nodes.iteritems():
                nodeNode = newdoc.createElement('node')
                nodeNode.setAttribute("name", k)
                nodeNode.setAttribute("id", oNode.id)

                position = newdoc.createElement('position')
                position.setAttribute("x", str(oNode.naali_ent.placeable.Position.x()-127))
                position.setAttribute("y", str(oNode.naali_ent.placeable.Position.y()-127))
                position.setAttribute("z", str(oNode.naali_ent.placeable.Position.z()-25))

                nodeNode.appendChild(position)

                rotation = newdoc.createElement('rotation')
                # XXX counter the 'fix' done in loading the scene
                # loader.py in def create_naali_meshentity()
                ort = oNode.naali_ent.placeable.Orientation * QQuaternion(1, -1, 0, 0)
                rotation.setAttribute("qx", str(oNode.naali_ent.placeable.Orientation.x()))
                rotation.setAttribute("qy", str(oNode.naali_ent.placeable.Orientation.y()))
                rotation.setAttribute("qz", str(oNode.naali_ent.placeable.Orientation.z()))
                rotation.setAttribute("qw", str(oNode.naali_ent.placeable.Orientation.scalar()))
                nodeNode.appendChild(rotation)

                scale = newdoc.createElement('scale')
                scale.setAttribute("x", str(oNode.naali_ent.placeable.Scale.x()))
                scale.setAttribute("y", str(oNode.naali_ent.placeable.Scale.y()))
                scale.setAttribute("z", str(oNode.naali_ent.placeable.Scale.z()))
                nodeNode.appendChild(scale)

                entity = newdoc.createElement('entity')
                entity.setAttribute("name", oNode.entityNode.getAttribute("name"))
                entity.setAttribute("meshFile", oNode.entityNode.getAttribute("meshFile"))
                entity.setAttribute("static", oNode.entityNode.getAttribute("static"))
                nodeNode.appendChild(entity)
                nodesNode.appendChild(nodeNode)

        #f = open(filename + "test", 'w')
        f = open(filename, 'w')

        # remove first line + change ending tag from </scene formatVersion=""> to </scene>
        contents = newdoc.toprettyxml()
        lines = contents.split('\n')
        lines = lines[1:]
        lines = lines[:-1]
        lines.remove("</scene formatVersion=\"\">")
        lines.append("</scene>")
        contents = '\n'.join(lines)
        f.write(contents)
        f.close()<|MERGE_RESOLUTION|>--- conflicted
+++ resolved
@@ -44,11 +44,7 @@
         PythonQt.QtCore.QObject.connect(self.timer,
                            PythonQt.QtCore.SIGNAL("timeout()"),
                            self.periodicCall)
-<<<<<<< HEAD
         # self.timer.start(1000)        
-=======
-        self.timer.start(1000)
->>>>>>> 75cb65f7
         self.window = LCwindow(self, self.queue, self.endApplication)
 
         self.isrunning = 1
