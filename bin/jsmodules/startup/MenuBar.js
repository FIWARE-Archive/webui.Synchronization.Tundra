if (!framework.IsHeadless())
{
    engine.ImportExtension("qt.core");
    engine.ImportExtension("qt.gui");

    var menu = ui.MainWindow().menuBar();
    menu.clear();

    var fileMenu = menu.addMenu("&File");
    if (framework.GetModuleQObj("UpdateModule"))
        fileMenu.addAction(new QIcon("./data/ui/images/icon/update.ico"), "Check Updates").triggered.connect(CheckForUpdates);
    //fileMenu.addAction("New scene").triggered.connect(NewScene);
    // Reconnect menu items for client only
    if (!server.IsAboutToStart())
    {
        var disconnectAction = fileMenu.addAction(new QIcon("./data/ui/images/icon/disconnect.ico"), "Disconnect");
        disconnectAction.triggered.connect(Disconnect);
        client.Connected.connect(Connected);
        client.Disconnected.connect(Disconnected);
        Disconnected();
    }
    fileMenu.addAction(new QIcon("./data/ui/images/icon/system-shutdown.ico"), "Quit").triggered.connect(Quit);

    /*var viewMenu = menu.addMenu("&View");
    if (framework.GetModuleQObj("SceneStructure"))
    {
        viewMenu.addAction("Assets").triggered.connect(OpenAssetsWindow);
        viewMenu.addAction("Scene").triggered.connect(OpenSceneWindow);
    }

    if (framework.GetModuleQObj("Console"))
    {
        viewMenu.addAction("Console").triggered.connect(OpenConsoleWindow);  
    }

    //var eceditorAction = viewMenu.addAction("EC Editor");

    if (framework.GetModuleQObj("DebugStats"))
        viewMenu.addAction("Profiler").triggered.connect(OpenProfilerWindow);

    if (framework.GetModuleQObj("Environment"))
        viewMenu.addAction("Terrain Editor").triggered.connect(OpenTerrainEditor);

    if (framework.GetModuleQObj("PythonScript"))
        viewMenu.addAction("Python Console").triggered.connect(OpenPythonConsole);
<<<<<<< HEAD
*/
=======
        
    var helpMenu = menu.addMenu("&Help");
    helpMenu.addAction(new QIcon("./data/ui/images/icon/browser.ico"), "Wiki").triggered.connect(OpenWikiUrl);
    helpMenu.addAction(new QIcon("./data/ui/images/icon/browser.ico"), "Doxygen").triggered.connect(OpenDoxygenUrl);
    helpMenu.addAction(new QIcon("./data/ui/images/icon/browser.ico"), "Mailing list").triggered.connect(OpenMailingListUrl);

>>>>>>> 03f73576
    function NewScene()
    {
        scene.RemoveAllEntities();
    }

    function Reconnect()
    {
        client.Reconnect();
    }

    function Disconnect()
    {
        client.Logout();
    }

    function Connected()
    {
        disconnectAction.setEnabled(true);
    }

    function Disconnected()
    {
        disconnectAction.setEnabled(false);
    }

    function Quit()
    {
        framework.Exit();
    }

<<<<<<< HEAD
	/*
=======
    function CheckForUpdates()
    {
        if (framework.GetModuleQObj("UpdateModule"))
            framework.GetModuleQObj("UpdateModule").RunUpdater("/checknow");
    }
       
    function OpenMailingListUrl()
    {
        QDesktopServices.openUrl(new QUrl("http://groups.google.com/group/realxtend/"));
    }
    
    function OpenWikiUrl()
    {
        QDesktopServices.openUrl(new QUrl("http://wiki.realxtend.org/"));
    }
    
    function OpenDoxygenUrl()
    {
        QDesktopServices.openUrl(new QUrl("http://www.realxtend.org/doxygen/"));
    }
    
>>>>>>> 03f73576
    function OpenSceneWindow()
    {
        framework.GetModuleQObj("SceneStructure").ShowSceneStructureWindow();
    }

    function OpenAssetsWindow()
    {
        framework.GetModuleQObj("SceneStructure").ShowAssetsWindow();
    }

    function OpenProfilerWindow()
    {
        console.ExecuteCommand("prof");
    }

    function OpenTerrainEditor()
    {
        console.ExecuteCommand("TerrainTextureEditor");
    }

    function OpenPythonConsole()
    {
        console.ExecuteCommand("pythonconsole");
    }

    function OpenConsoleWindow()
    {
        framework.GetModuleQObj("Console").ToggleConsole();
    }
	*/
}<|MERGE_RESOLUTION|>--- conflicted
+++ resolved
@@ -43,16 +43,13 @@
 
     if (framework.GetModuleQObj("PythonScript"))
         viewMenu.addAction("Python Console").triggered.connect(OpenPythonConsole);
-<<<<<<< HEAD
+
 */
-=======
-        
     var helpMenu = menu.addMenu("&Help");
     helpMenu.addAction(new QIcon("./data/ui/images/icon/browser.ico"), "Wiki").triggered.connect(OpenWikiUrl);
     helpMenu.addAction(new QIcon("./data/ui/images/icon/browser.ico"), "Doxygen").triggered.connect(OpenDoxygenUrl);
     helpMenu.addAction(new QIcon("./data/ui/images/icon/browser.ico"), "Mailing list").triggered.connect(OpenMailingListUrl);
 
->>>>>>> 03f73576
     function NewScene()
     {
         scene.RemoveAllEntities();
@@ -83,9 +80,6 @@
         framework.Exit();
     }
 
-<<<<<<< HEAD
-	/*
-=======
     function CheckForUpdates()
     {
         if (framework.GetModuleQObj("UpdateModule"))
@@ -106,8 +100,7 @@
     {
         QDesktopServices.openUrl(new QUrl("http://www.realxtend.org/doxygen/"));
     }
-    
->>>>>>> 03f73576
+/*
     function OpenSceneWindow()
     {
         framework.GetModuleQObj("SceneStructure").ShowSceneStructureWindow();
